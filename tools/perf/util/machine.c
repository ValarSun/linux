// SPDX-License-Identifier: GPL-2.0
#include <dirent.h>
#include <errno.h>
#include <inttypes.h>
#include <regex.h>
#include "callchain.h"
#include "debug.h"
#include "event.h"
#include "evsel.h"
#include "hist.h"
#include "machine.h"
#include "map.h"
#include "sort.h"
#include "strlist.h"
#include "thread.h"
#include "vdso.h"
#include <stdbool.h>
#include <sys/types.h>
#include <sys/stat.h>
#include <unistd.h>
#include "unwind.h"
#include "linux/hash.h"
#include "asm/bug.h"

#include "sane_ctype.h"
#include <symbol/kallsyms.h>

static void __machine__remove_thread(struct machine *machine, struct thread *th, bool lock);

static void dsos__init(struct dsos *dsos)
{
	INIT_LIST_HEAD(&dsos->head);
	dsos->root = RB_ROOT;
	init_rwsem(&dsos->lock);
}

static void machine__threads_init(struct machine *machine)
{
	int i;

	for (i = 0; i < THREADS__TABLE_SIZE; i++) {
		struct threads *threads = &machine->threads[i];
		threads->entries = RB_ROOT;
		init_rwsem(&threads->lock);
		threads->nr = 0;
		INIT_LIST_HEAD(&threads->dead);
		threads->last_match = NULL;
	}
}

int machine__init(struct machine *machine, const char *root_dir, pid_t pid)
{
	memset(machine, 0, sizeof(*machine));
	map_groups__init(&machine->kmaps, machine);
	RB_CLEAR_NODE(&machine->rb_node);
	dsos__init(&machine->dsos);

	machine__threads_init(machine);

	machine->vdso_info = NULL;
	machine->env = NULL;

	machine->pid = pid;

	machine->id_hdr_size = 0;
	machine->kptr_restrict_warned = false;
	machine->comm_exec = false;
	machine->kernel_start = 0;

	memset(machine->vmlinux_maps, 0, sizeof(machine->vmlinux_maps));

	machine->root_dir = strdup(root_dir);
	if (machine->root_dir == NULL)
		return -ENOMEM;

	if (pid != HOST_KERNEL_ID) {
		struct thread *thread = machine__findnew_thread(machine, -1,
								pid);
		char comm[64];

		if (thread == NULL)
			return -ENOMEM;

		snprintf(comm, sizeof(comm), "[guest/%d]", pid);
		thread__set_comm(thread, comm, 0);
		thread__put(thread);
	}

	machine->current_tid = NULL;

	return 0;
}

struct machine *machine__new_host(void)
{
	struct machine *machine = malloc(sizeof(*machine));

	if (machine != NULL) {
		machine__init(machine, "", HOST_KERNEL_ID);

		if (machine__create_kernel_maps(machine) < 0)
			goto out_delete;
	}

	return machine;
out_delete:
	free(machine);
	return NULL;
}

struct machine *machine__new_kallsyms(void)
{
	struct machine *machine = machine__new_host();
	/*
	 * FIXME:
	 * 1) MAP__FUNCTION will go away when we stop loading separate maps for
	 *    functions and data objects.
	 * 2) We should switch to machine__load_kallsyms(), i.e. not explicitely
	 *    ask for not using the kcore parsing code, once this one is fixed
	 *    to create a map per module.
	 */
	if (machine && __machine__load_kallsyms(machine, "/proc/kallsyms", MAP__FUNCTION, true) <= 0) {
		machine__delete(machine);
		machine = NULL;
	}

	return machine;
}

static void dsos__purge(struct dsos *dsos)
{
	struct dso *pos, *n;

	down_write(&dsos->lock);

	list_for_each_entry_safe(pos, n, &dsos->head, node) {
		RB_CLEAR_NODE(&pos->rb_node);
		pos->root = NULL;
		list_del_init(&pos->node);
		dso__put(pos);
	}

	up_write(&dsos->lock);
}

static void dsos__exit(struct dsos *dsos)
{
	dsos__purge(dsos);
	exit_rwsem(&dsos->lock);
}

void machine__delete_threads(struct machine *machine)
{
	struct rb_node *nd;
	int i;

	for (i = 0; i < THREADS__TABLE_SIZE; i++) {
		struct threads *threads = &machine->threads[i];
		down_write(&threads->lock);
		nd = rb_first(&threads->entries);
		while (nd) {
			struct thread *t = rb_entry(nd, struct thread, rb_node);

			nd = rb_next(nd);
			__machine__remove_thread(machine, t, false);
		}
		up_write(&threads->lock);
	}
}

void machine__exit(struct machine *machine)
{
	int i;

	machine__destroy_kernel_maps(machine);
	map_groups__exit(&machine->kmaps);
	dsos__exit(&machine->dsos);
	machine__exit_vdso(machine);
	zfree(&machine->root_dir);
	zfree(&machine->current_tid);

	for (i = 0; i < THREADS__TABLE_SIZE; i++) {
		struct threads *threads = &machine->threads[i];
		exit_rwsem(&threads->lock);
	}
}

void machine__delete(struct machine *machine)
{
	if (machine) {
		machine__exit(machine);
		free(machine);
	}
}

void machines__init(struct machines *machines)
{
	machine__init(&machines->host, "", HOST_KERNEL_ID);
	machines->guests = RB_ROOT;
}

void machines__exit(struct machines *machines)
{
	machine__exit(&machines->host);
	/* XXX exit guest */
}

struct machine *machines__add(struct machines *machines, pid_t pid,
			      const char *root_dir)
{
	struct rb_node **p = &machines->guests.rb_node;
	struct rb_node *parent = NULL;
	struct machine *pos, *machine = malloc(sizeof(*machine));

	if (machine == NULL)
		return NULL;

	if (machine__init(machine, root_dir, pid) != 0) {
		free(machine);
		return NULL;
	}

	while (*p != NULL) {
		parent = *p;
		pos = rb_entry(parent, struct machine, rb_node);
		if (pid < pos->pid)
			p = &(*p)->rb_left;
		else
			p = &(*p)->rb_right;
	}

	rb_link_node(&machine->rb_node, parent, p);
	rb_insert_color(&machine->rb_node, &machines->guests);

	return machine;
}

void machines__set_comm_exec(struct machines *machines, bool comm_exec)
{
	struct rb_node *nd;

	machines->host.comm_exec = comm_exec;

	for (nd = rb_first(&machines->guests); nd; nd = rb_next(nd)) {
		struct machine *machine = rb_entry(nd, struct machine, rb_node);

		machine->comm_exec = comm_exec;
	}
}

struct machine *machines__find(struct machines *machines, pid_t pid)
{
	struct rb_node **p = &machines->guests.rb_node;
	struct rb_node *parent = NULL;
	struct machine *machine;
	struct machine *default_machine = NULL;

	if (pid == HOST_KERNEL_ID)
		return &machines->host;

	while (*p != NULL) {
		parent = *p;
		machine = rb_entry(parent, struct machine, rb_node);
		if (pid < machine->pid)
			p = &(*p)->rb_left;
		else if (pid > machine->pid)
			p = &(*p)->rb_right;
		else
			return machine;
		if (!machine->pid)
			default_machine = machine;
	}

	return default_machine;
}

struct machine *machines__findnew(struct machines *machines, pid_t pid)
{
	char path[PATH_MAX];
	const char *root_dir = "";
	struct machine *machine = machines__find(machines, pid);

	if (machine && (machine->pid == pid))
		goto out;

	if ((pid != HOST_KERNEL_ID) &&
	    (pid != DEFAULT_GUEST_KERNEL_ID) &&
	    (symbol_conf.guestmount)) {
		sprintf(path, "%s/%d", symbol_conf.guestmount, pid);
		if (access(path, R_OK)) {
			static struct strlist *seen;

			if (!seen)
				seen = strlist__new(NULL, NULL);

			if (!strlist__has_entry(seen, path)) {
				pr_err("Can't access file %s\n", path);
				strlist__add(seen, path);
			}
			machine = NULL;
			goto out;
		}
		root_dir = path;
	}

	machine = machines__add(machines, pid, root_dir);
out:
	return machine;
}

void machines__process_guests(struct machines *machines,
			      machine__process_t process, void *data)
{
	struct rb_node *nd;

	for (nd = rb_first(&machines->guests); nd; nd = rb_next(nd)) {
		struct machine *pos = rb_entry(nd, struct machine, rb_node);
		process(pos, data);
	}
}

char *machine__mmap_name(struct machine *machine, char *bf, size_t size)
{
	if (machine__is_host(machine))
		snprintf(bf, size, "[%s]", "kernel.kallsyms");
	else if (machine__is_default_guest(machine))
		snprintf(bf, size, "[%s]", "guest.kernel.kallsyms");
	else {
		snprintf(bf, size, "[%s.%d]", "guest.kernel.kallsyms",
			 machine->pid);
	}

	return bf;
}

void machines__set_id_hdr_size(struct machines *machines, u16 id_hdr_size)
{
	struct rb_node *node;
	struct machine *machine;

	machines->host.id_hdr_size = id_hdr_size;

	for (node = rb_first(&machines->guests); node; node = rb_next(node)) {
		machine = rb_entry(node, struct machine, rb_node);
		machine->id_hdr_size = id_hdr_size;
	}

	return;
}

static void machine__update_thread_pid(struct machine *machine,
				       struct thread *th, pid_t pid)
{
	struct thread *leader;

	if (pid == th->pid_ || pid == -1 || th->pid_ != -1)
		return;

	th->pid_ = pid;

	if (th->pid_ == th->tid)
		return;

	leader = __machine__findnew_thread(machine, th->pid_, th->pid_);
	if (!leader)
		goto out_err;

	if (!leader->mg)
		leader->mg = map_groups__new(machine);

	if (!leader->mg)
		goto out_err;

	if (th->mg == leader->mg)
		return;

	if (th->mg) {
		/*
		 * Maps are created from MMAP events which provide the pid and
		 * tid.  Consequently there never should be any maps on a thread
		 * with an unknown pid.  Just print an error if there are.
		 */
		if (!map_groups__empty(th->mg))
			pr_err("Discarding thread maps for %d:%d\n",
			       th->pid_, th->tid);
		map_groups__put(th->mg);
	}

	th->mg = map_groups__get(leader->mg);
out_put:
	thread__put(leader);
	return;
out_err:
	pr_err("Failed to join map groups for %d:%d\n", th->pid_, th->tid);
	goto out_put;
}

/*
 * Caller must eventually drop thread->refcnt returned with a successful
 * lookup/new thread inserted.
 */
static struct thread *____machine__findnew_thread(struct machine *machine,
						  struct threads *threads,
						  pid_t pid, pid_t tid,
						  bool create)
{
	struct rb_node **p = &threads->entries.rb_node;
	struct rb_node *parent = NULL;
	struct thread *th;

	/*
	 * Front-end cache - TID lookups come in blocks,
	 * so most of the time we dont have to look up
	 * the full rbtree:
	 */
	th = threads->last_match;
	if (th != NULL) {
		if (th->tid == tid) {
			machine__update_thread_pid(machine, th, pid);
			return thread__get(th);
		}

		threads->last_match = NULL;
	}

	while (*p != NULL) {
		parent = *p;
		th = rb_entry(parent, struct thread, rb_node);

		if (th->tid == tid) {
			threads->last_match = th;
			machine__update_thread_pid(machine, th, pid);
			return thread__get(th);
		}

		if (tid < th->tid)
			p = &(*p)->rb_left;
		else
			p = &(*p)->rb_right;
	}

	if (!create)
		return NULL;

	th = thread__new(pid, tid);
	if (th != NULL) {
		rb_link_node(&th->rb_node, parent, p);
		rb_insert_color(&th->rb_node, &threads->entries);

		/*
		 * We have to initialize map_groups separately
		 * after rb tree is updated.
		 *
		 * The reason is that we call machine__findnew_thread
		 * within thread__init_map_groups to find the thread
		 * leader and that would screwed the rb tree.
		 */
		if (thread__init_map_groups(th, machine)) {
			rb_erase_init(&th->rb_node, &threads->entries);
			RB_CLEAR_NODE(&th->rb_node);
			thread__put(th);
			return NULL;
		}
		/*
		 * It is now in the rbtree, get a ref
		 */
		thread__get(th);
		threads->last_match = th;
		++threads->nr;
	}

	return th;
}

struct thread *__machine__findnew_thread(struct machine *machine, pid_t pid, pid_t tid)
{
	return ____machine__findnew_thread(machine, machine__threads(machine, tid), pid, tid, true);
}

struct thread *machine__findnew_thread(struct machine *machine, pid_t pid,
				       pid_t tid)
{
	struct threads *threads = machine__threads(machine, tid);
	struct thread *th;

	down_write(&threads->lock);
	th = __machine__findnew_thread(machine, pid, tid);
	up_write(&threads->lock);
	return th;
}

struct thread *machine__find_thread(struct machine *machine, pid_t pid,
				    pid_t tid)
{
	struct threads *threads = machine__threads(machine, tid);
	struct thread *th;

	down_read(&threads->lock);
	th =  ____machine__findnew_thread(machine, threads, pid, tid, false);
	up_read(&threads->lock);
	return th;
}

struct comm *machine__thread_exec_comm(struct machine *machine,
				       struct thread *thread)
{
	if (machine->comm_exec)
		return thread__exec_comm(thread);
	else
		return thread__comm(thread);
}

int machine__process_comm_event(struct machine *machine, union perf_event *event,
				struct perf_sample *sample)
{
	struct thread *thread = machine__findnew_thread(machine,
							event->comm.pid,
							event->comm.tid);
	bool exec = event->header.misc & PERF_RECORD_MISC_COMM_EXEC;
	int err = 0;

	if (exec)
		machine->comm_exec = true;

	if (dump_trace)
		perf_event__fprintf_comm(event, stdout);

	if (thread == NULL ||
	    __thread__set_comm(thread, event->comm.comm, sample->time, exec)) {
		dump_printf("problem processing PERF_RECORD_COMM, skipping event.\n");
		err = -1;
	}

	thread__put(thread);

	return err;
}

int machine__process_namespaces_event(struct machine *machine __maybe_unused,
				      union perf_event *event,
				      struct perf_sample *sample __maybe_unused)
{
	struct thread *thread = machine__findnew_thread(machine,
							event->namespaces.pid,
							event->namespaces.tid);
	int err = 0;

	WARN_ONCE(event->namespaces.nr_namespaces > NR_NAMESPACES,
		  "\nWARNING: kernel seems to support more namespaces than perf"
		  " tool.\nTry updating the perf tool..\n\n");

	WARN_ONCE(event->namespaces.nr_namespaces < NR_NAMESPACES,
		  "\nWARNING: perf tool seems to support more namespaces than"
		  " the kernel.\nTry updating the kernel..\n\n");

	if (dump_trace)
		perf_event__fprintf_namespaces(event, stdout);

	if (thread == NULL ||
	    thread__set_namespaces(thread, sample->time, &event->namespaces)) {
		dump_printf("problem processing PERF_RECORD_NAMESPACES, skipping event.\n");
		err = -1;
	}

	thread__put(thread);

	return err;
}

int machine__process_lost_event(struct machine *machine __maybe_unused,
				union perf_event *event, struct perf_sample *sample __maybe_unused)
{
	dump_printf(": id:%" PRIu64 ": lost:%" PRIu64 "\n",
		    event->lost.id, event->lost.lost);
	return 0;
}

int machine__process_lost_samples_event(struct machine *machine __maybe_unused,
					union perf_event *event, struct perf_sample *sample)
{
	dump_printf(": id:%" PRIu64 ": lost samples :%" PRIu64 "\n",
		    sample->id, event->lost_samples.lost);
	return 0;
}

static struct dso *machine__findnew_module_dso(struct machine *machine,
					       struct kmod_path *m,
					       const char *filename)
{
	struct dso *dso;

	down_write(&machine->dsos.lock);

	dso = __dsos__find(&machine->dsos, m->name, true);
	if (!dso) {
		dso = __dsos__addnew(&machine->dsos, m->name);
		if (dso == NULL)
			goto out_unlock;

		dso__set_module_info(dso, m, machine);
		dso__set_long_name(dso, strdup(filename), true);
	}

	dso__get(dso);
out_unlock:
	up_write(&machine->dsos.lock);
	return dso;
}

int machine__process_aux_event(struct machine *machine __maybe_unused,
			       union perf_event *event)
{
	if (dump_trace)
		perf_event__fprintf_aux(event, stdout);
	return 0;
}

int machine__process_itrace_start_event(struct machine *machine __maybe_unused,
					union perf_event *event)
{
	if (dump_trace)
		perf_event__fprintf_itrace_start(event, stdout);
	return 0;
}

int machine__process_switch_event(struct machine *machine __maybe_unused,
				  union perf_event *event)
{
	if (dump_trace)
		perf_event__fprintf_switch(event, stdout);
	return 0;
}

static void dso__adjust_kmod_long_name(struct dso *dso, const char *filename)
{
	const char *dup_filename;

	if (!filename || !dso || !dso->long_name)
		return;
	if (dso->long_name[0] != '[')
		return;
	if (!strchr(filename, '/'))
		return;

	dup_filename = strdup(filename);
	if (!dup_filename)
		return;

	dso__set_long_name(dso, dup_filename, true);
}

struct map *machine__findnew_module_map(struct machine *machine, u64 start,
					const char *filename)
{
	struct map *map = NULL;
	struct dso *dso = NULL;
	struct kmod_path m;

	if (kmod_path__parse_name(&m, filename))
		return NULL;

	map = map_groups__find_by_name(&machine->kmaps, MAP__FUNCTION,
				       m.name);
	if (map) {
		/*
		 * If the map's dso is an offline module, give dso__load()
		 * a chance to find the file path of that module by fixing
		 * long_name.
		 */
		dso__adjust_kmod_long_name(map->dso, filename);
		goto out;
	}

	dso = machine__findnew_module_dso(machine, &m, filename);
	if (dso == NULL)
		goto out;

	map = map__new2(start, dso, MAP__FUNCTION);
	if (map == NULL)
		goto out;

	map_groups__insert(&machine->kmaps, map);

	/* Put the map here because map_groups__insert alread got it */
	map__put(map);
out:
	/* put the dso here, corresponding to  machine__findnew_module_dso */
	dso__put(dso);
	free(m.name);
	return map;
}

size_t machines__fprintf_dsos(struct machines *machines, FILE *fp)
{
	struct rb_node *nd;
	size_t ret = __dsos__fprintf(&machines->host.dsos.head, fp);

	for (nd = rb_first(&machines->guests); nd; nd = rb_next(nd)) {
		struct machine *pos = rb_entry(nd, struct machine, rb_node);
		ret += __dsos__fprintf(&pos->dsos.head, fp);
	}

	return ret;
}

size_t machine__fprintf_dsos_buildid(struct machine *m, FILE *fp,
				     bool (skip)(struct dso *dso, int parm), int parm)
{
	return __dsos__fprintf_buildid(&m->dsos.head, fp, skip, parm);
}

size_t machines__fprintf_dsos_buildid(struct machines *machines, FILE *fp,
				     bool (skip)(struct dso *dso, int parm), int parm)
{
	struct rb_node *nd;
	size_t ret = machine__fprintf_dsos_buildid(&machines->host, fp, skip, parm);

	for (nd = rb_first(&machines->guests); nd; nd = rb_next(nd)) {
		struct machine *pos = rb_entry(nd, struct machine, rb_node);
		ret += machine__fprintf_dsos_buildid(pos, fp, skip, parm);
	}
	return ret;
}

size_t machine__fprintf_vmlinux_path(struct machine *machine, FILE *fp)
{
	int i;
	size_t printed = 0;
	struct dso *kdso = machine__kernel_map(machine)->dso;

	if (kdso->has_build_id) {
		char filename[PATH_MAX];
		if (dso__build_id_filename(kdso, filename, sizeof(filename),
					   false))
			printed += fprintf(fp, "[0] %s\n", filename);
	}

	for (i = 0; i < vmlinux_path__nr_entries; ++i)
		printed += fprintf(fp, "[%d] %s\n",
				   i + kdso->has_build_id, vmlinux_path[i]);

	return printed;
}

size_t machine__fprintf(struct machine *machine, FILE *fp)
{
	struct rb_node *nd;
	size_t ret;
	int i;

	for (i = 0; i < THREADS__TABLE_SIZE; i++) {
		struct threads *threads = &machine->threads[i];

		down_read(&threads->lock);

		ret = fprintf(fp, "Threads: %u\n", threads->nr);

		for (nd = rb_first(&threads->entries); nd; nd = rb_next(nd)) {
			struct thread *pos = rb_entry(nd, struct thread, rb_node);

			ret += thread__fprintf(pos, fp);
		}

		up_read(&threads->lock);
	}
	return ret;
}

static struct dso *machine__get_kernel(struct machine *machine)
{
	const char *vmlinux_name = NULL;
	struct dso *kernel;

	if (machine__is_host(machine)) {
		vmlinux_name = symbol_conf.vmlinux_name;
		if (!vmlinux_name)
			vmlinux_name = DSO__NAME_KALLSYMS;

		kernel = machine__findnew_kernel(machine, vmlinux_name,
						 "[kernel]", DSO_TYPE_KERNEL);
	} else {
		char bf[PATH_MAX];

		if (machine__is_default_guest(machine))
			vmlinux_name = symbol_conf.default_guest_vmlinux_name;
		if (!vmlinux_name)
			vmlinux_name = machine__mmap_name(machine, bf,
							  sizeof(bf));

		kernel = machine__findnew_kernel(machine, vmlinux_name,
						 "[guest.kernel]",
						 DSO_TYPE_GUEST_KERNEL);
	}

	if (kernel != NULL && (!kernel->has_build_id))
		dso__read_running_kernel_build_id(kernel, machine);

	return kernel;
}

struct process_args {
	u64 start;
};

static void machine__get_kallsyms_filename(struct machine *machine, char *buf,
					   size_t bufsz)
{
	if (machine__is_default_guest(machine))
		scnprintf(buf, bufsz, "%s", symbol_conf.default_guest_kallsyms);
	else
		scnprintf(buf, bufsz, "%s/proc/kallsyms", machine->root_dir);
}

const char *ref_reloc_sym_names[] = {"_text", "_stext", NULL};

/* Figure out the start address of kernel map from /proc/kallsyms.
 * Returns the name of the start symbol in *symbol_name. Pass in NULL as
 * symbol_name if it's not that important.
 */
static int machine__get_running_kernel_start(struct machine *machine,
					     const char **symbol_name, u64 *start)
{
	char filename[PATH_MAX];
	int i, err = -1;
	const char *name;
	u64 addr = 0;

	machine__get_kallsyms_filename(machine, filename, PATH_MAX);

	if (symbol__restricted_filename(filename, "/proc/kallsyms"))
		return 0;

	for (i = 0; (name = ref_reloc_sym_names[i]) != NULL; i++) {
		err = kallsyms__get_function_start(filename, name, &addr);
		if (!err)
			break;
	}

	if (err)
		return -1;

	if (symbol_name)
		*symbol_name = name;

	*start = addr;
	return 0;
}

int __machine__create_kernel_maps(struct machine *machine, struct dso *kernel)
{
	int type;
	u64 start = 0;

	if (machine__get_running_kernel_start(machine, NULL, &start))
		return -1;

	/* In case of renewal the kernel map, destroy previous one */
	machine__destroy_kernel_maps(machine);

	for (type = 0; type < MAP__NR_TYPES; ++type) {
		struct kmap *kmap;
		struct map *map;

		machine->vmlinux_maps[type] = map__new2(start, kernel, type);
		if (machine->vmlinux_maps[type] == NULL)
			return -1;

		machine->vmlinux_maps[type]->map_ip =
			machine->vmlinux_maps[type]->unmap_ip =
				identity__map_ip;
		map = __machine__kernel_map(machine, type);
		kmap = map__kmap(map);
		if (!kmap)
			return -1;

		kmap->kmaps = &machine->kmaps;
		map_groups__insert(&machine->kmaps, map);
	}

	return 0;
}

void machine__destroy_kernel_maps(struct machine *machine)
{
	int type;

	for (type = 0; type < MAP__NR_TYPES; ++type) {
		struct kmap *kmap;
		struct map *map = __machine__kernel_map(machine, type);

		if (map == NULL)
			continue;

		kmap = map__kmap(map);
		map_groups__remove(&machine->kmaps, map);
		if (kmap && kmap->ref_reloc_sym) {
			/*
			 * ref_reloc_sym is shared among all maps, so free just
			 * on one of them.
			 */
			if (type == MAP__FUNCTION) {
				zfree((char **)&kmap->ref_reloc_sym->name);
				zfree(&kmap->ref_reloc_sym);
			} else
				kmap->ref_reloc_sym = NULL;
		}

		map__put(machine->vmlinux_maps[type]);
		machine->vmlinux_maps[type] = NULL;
	}
}

int machines__create_guest_kernel_maps(struct machines *machines)
{
	int ret = 0;
	struct dirent **namelist = NULL;
	int i, items = 0;
	char path[PATH_MAX];
	pid_t pid;
	char *endp;

	if (symbol_conf.default_guest_vmlinux_name ||
	    symbol_conf.default_guest_modules ||
	    symbol_conf.default_guest_kallsyms) {
		machines__create_kernel_maps(machines, DEFAULT_GUEST_KERNEL_ID);
	}

	if (symbol_conf.guestmount) {
		items = scandir(symbol_conf.guestmount, &namelist, NULL, NULL);
		if (items <= 0)
			return -ENOENT;
		for (i = 0; i < items; i++) {
			if (!isdigit(namelist[i]->d_name[0])) {
				/* Filter out . and .. */
				continue;
			}
			pid = (pid_t)strtol(namelist[i]->d_name, &endp, 10);
			if ((*endp != '\0') ||
			    (endp == namelist[i]->d_name) ||
			    (errno == ERANGE)) {
				pr_debug("invalid directory (%s). Skipping.\n",
					 namelist[i]->d_name);
				continue;
			}
			sprintf(path, "%s/%s/proc/kallsyms",
				symbol_conf.guestmount,
				namelist[i]->d_name);
			ret = access(path, R_OK);
			if (ret) {
				pr_debug("Can't access file %s\n", path);
				goto failure;
			}
			machines__create_kernel_maps(machines, pid);
		}
failure:
		free(namelist);
	}

	return ret;
}

void machines__destroy_kernel_maps(struct machines *machines)
{
	struct rb_node *next = rb_first(&machines->guests);

	machine__destroy_kernel_maps(&machines->host);

	while (next) {
		struct machine *pos = rb_entry(next, struct machine, rb_node);

		next = rb_next(&pos->rb_node);
		rb_erase(&pos->rb_node, &machines->guests);
		machine__delete(pos);
	}
}

int machines__create_kernel_maps(struct machines *machines, pid_t pid)
{
	struct machine *machine = machines__findnew(machines, pid);

	if (machine == NULL)
		return -1;

	return machine__create_kernel_maps(machine);
}

int __machine__load_kallsyms(struct machine *machine, const char *filename,
			     enum map_type type, bool no_kcore)
{
	struct map *map = machine__kernel_map(machine);
	int ret = __dso__load_kallsyms(map->dso, filename, map, no_kcore);

	if (ret > 0) {
		dso__set_loaded(map->dso, type);
		/*
		 * Since /proc/kallsyms will have multiple sessions for the
		 * kernel, with modules between them, fixup the end of all
		 * sections.
		 */
		__map_groups__fixup_end(&machine->kmaps, type);
	}

	return ret;
}

int machine__load_kallsyms(struct machine *machine, const char *filename,
			   enum map_type type)
{
	return __machine__load_kallsyms(machine, filename, type, false);
}

int machine__load_vmlinux_path(struct machine *machine, enum map_type type)
{
	struct map *map = machine__kernel_map(machine);
	int ret = dso__load_vmlinux_path(map->dso, map);

	if (ret > 0)
		dso__set_loaded(map->dso, type);

	return ret;
}

static void map_groups__fixup_end(struct map_groups *mg)
{
	int i;
	for (i = 0; i < MAP__NR_TYPES; ++i)
		__map_groups__fixup_end(mg, i);
}

static char *get_kernel_version(const char *root_dir)
{
	char version[PATH_MAX];
	FILE *file;
	char *name, *tmp;
	const char *prefix = "Linux version ";

	sprintf(version, "%s/proc/version", root_dir);
	file = fopen(version, "r");
	if (!file)
		return NULL;

	version[0] = '\0';
	tmp = fgets(version, sizeof(version), file);
	fclose(file);

	name = strstr(version, prefix);
	if (!name)
		return NULL;
	name += strlen(prefix);
	tmp = strchr(name, ' ');
	if (tmp)
		*tmp = '\0';

	return strdup(name);
}

static bool is_kmod_dso(struct dso *dso)
{
	return dso->symtab_type == DSO_BINARY_TYPE__SYSTEM_PATH_KMODULE ||
	       dso->symtab_type == DSO_BINARY_TYPE__GUEST_KMODULE;
}

static int map_groups__set_module_path(struct map_groups *mg, const char *path,
				       struct kmod_path *m)
{
	struct map *map;
	char *long_name;

	map = map_groups__find_by_name(mg, MAP__FUNCTION, m->name);
	if (map == NULL)
		return 0;

	long_name = strdup(path);
	if (long_name == NULL)
		return -ENOMEM;

	dso__set_long_name(map->dso, long_name, true);
	dso__kernel_module_get_build_id(map->dso, "");

	/*
	 * Full name could reveal us kmod compression, so
	 * we need to update the symtab_type if needed.
	 */
	if (m->comp && is_kmod_dso(map->dso))
		map->dso->symtab_type++;

	return 0;
}

static int map_groups__set_modules_path_dir(struct map_groups *mg,
				const char *dir_name, int depth)
{
	struct dirent *dent;
	DIR *dir = opendir(dir_name);
	int ret = 0;

	if (!dir) {
		pr_debug("%s: cannot open %s dir\n", __func__, dir_name);
		return -1;
	}

	while ((dent = readdir(dir)) != NULL) {
		char path[PATH_MAX];
		struct stat st;

		/*sshfs might return bad dent->d_type, so we have to stat*/
		snprintf(path, sizeof(path), "%s/%s", dir_name, dent->d_name);
		if (stat(path, &st))
			continue;

		if (S_ISDIR(st.st_mode)) {
			if (!strcmp(dent->d_name, ".") ||
			    !strcmp(dent->d_name, ".."))
				continue;

			/* Do not follow top-level source and build symlinks */
			if (depth == 0) {
				if (!strcmp(dent->d_name, "source") ||
				    !strcmp(dent->d_name, "build"))
					continue;
			}

			ret = map_groups__set_modules_path_dir(mg, path,
							       depth + 1);
			if (ret < 0)
				goto out;
		} else {
			struct kmod_path m;

			ret = kmod_path__parse_name(&m, dent->d_name);
			if (ret)
				goto out;

			if (m.kmod)
				ret = map_groups__set_module_path(mg, path, &m);

			free(m.name);

			if (ret)
				goto out;
		}
	}

out:
	closedir(dir);
	return ret;
}

static int machine__set_modules_path(struct machine *machine)
{
	char *version;
	char modules_path[PATH_MAX];

	version = get_kernel_version(machine->root_dir);
	if (!version)
		return -1;

	snprintf(modules_path, sizeof(modules_path), "%s/lib/modules/%s",
		 machine->root_dir, version);
	free(version);

	return map_groups__set_modules_path_dir(&machine->kmaps, modules_path, 0);
}
int __weak arch__fix_module_text_start(u64 *start __maybe_unused,
				const char *name __maybe_unused)
{
	return 0;
}

static int machine__create_module(void *arg, const char *name, u64 start,
				  u64 size)
{
	struct machine *machine = arg;
	struct map *map;

	if (arch__fix_module_text_start(&start, name) < 0)
		return -1;

	map = machine__findnew_module_map(machine, start, name);
	if (map == NULL)
		return -1;
	map->end = start + size;

	dso__kernel_module_get_build_id(map->dso, machine->root_dir);

	return 0;
}

static int machine__create_modules(struct machine *machine)
{
	const char *modules;
	char path[PATH_MAX];

	if (machine__is_default_guest(machine)) {
		modules = symbol_conf.default_guest_modules;
	} else {
		snprintf(path, PATH_MAX, "%s/proc/modules", machine->root_dir);
		modules = path;
	}

	if (symbol__restricted_filename(modules, "/proc/modules"))
		return -1;

	if (modules__parse(modules, machine, machine__create_module))
		return -1;

	if (!machine__set_modules_path(machine))
		return 0;

	pr_debug("Problems setting modules path maps, continuing anyway...\n");

	return 0;
}

int machine__create_kernel_maps(struct machine *machine)
{
	struct dso *kernel = machine__get_kernel(machine);
	const char *name = NULL;
	u64 addr = 0;
	int ret;

	if (kernel == NULL)
		return -1;

	ret = __machine__create_kernel_maps(machine, kernel);
	dso__put(kernel);
	if (ret < 0)
		return -1;

	if (symbol_conf.use_modules && machine__create_modules(machine) < 0) {
		if (machine__is_host(machine))
			pr_debug("Problems creating module maps, "
				 "continuing anyway...\n");
		else
			pr_debug("Problems creating module maps for guest %d, "
				 "continuing anyway...\n", machine->pid);
	}

	/*
	 * Now that we have all the maps created, just set the ->end of them:
	 */
	map_groups__fixup_end(&machine->kmaps);

	if (!machine__get_running_kernel_start(machine, &name, &addr)) {
		if (name &&
		    maps__set_kallsyms_ref_reloc_sym(machine->vmlinux_maps, name, addr)) {
			machine__destroy_kernel_maps(machine);
			return -1;
		}
	}

	return 0;
}

static void machine__set_kernel_mmap_len(struct machine *machine,
					 union perf_event *event)
{
	int i;

	for (i = 0; i < MAP__NR_TYPES; i++) {
		machine->vmlinux_maps[i]->start = event->mmap.start;
		machine->vmlinux_maps[i]->end   = (event->mmap.start +
						   event->mmap.len);
		/*
		 * Be a bit paranoid here, some perf.data file came with
		 * a zero sized synthesized MMAP event for the kernel.
		 */
		if (machine->vmlinux_maps[i]->end == 0)
			machine->vmlinux_maps[i]->end = ~0ULL;
	}
}

static bool machine__uses_kcore(struct machine *machine)
{
	struct dso *dso;

	list_for_each_entry(dso, &machine->dsos.head, node) {
		if (dso__is_kcore(dso))
			return true;
	}

	return false;
}

static int machine__process_kernel_mmap_event(struct machine *machine,
					      union perf_event *event)
{
	struct map *map;
	char kmmap_prefix[PATH_MAX];
	enum dso_kernel_type kernel_type;
	bool is_kernel_mmap;

	/* If we have maps from kcore then we do not need or want any others */
	if (machine__uses_kcore(machine))
		return 0;

	machine__mmap_name(machine, kmmap_prefix, sizeof(kmmap_prefix));
	if (machine__is_host(machine))
		kernel_type = DSO_TYPE_KERNEL;
	else
		kernel_type = DSO_TYPE_GUEST_KERNEL;

	is_kernel_mmap = memcmp(event->mmap.filename,
				kmmap_prefix,
				strlen(kmmap_prefix) - 1) == 0;
	if (event->mmap.filename[0] == '/' ||
	    (!is_kernel_mmap && event->mmap.filename[0] == '[')) {
		map = machine__findnew_module_map(machine, event->mmap.start,
						  event->mmap.filename);
		if (map == NULL)
			goto out_problem;

		map->end = map->start + event->mmap.len;
	} else if (is_kernel_mmap) {
		const char *symbol_name = (event->mmap.filename +
				strlen(kmmap_prefix));
		/*
		 * Should be there already, from the build-id table in
		 * the header.
		 */
		struct dso *kernel = NULL;
		struct dso *dso;

		down_read(&machine->dsos.lock);

		list_for_each_entry(dso, &machine->dsos.head, node) {

			/*
			 * The cpumode passed to is_kernel_module is not the
			 * cpumode of *this* event. If we insist on passing
			 * correct cpumode to is_kernel_module, we should
			 * record the cpumode when we adding this dso to the
			 * linked list.
			 *
			 * However we don't really need passing correct
			 * cpumode.  We know the correct cpumode must be kernel
			 * mode (if not, we should not link it onto kernel_dsos
			 * list).
			 *
			 * Therefore, we pass PERF_RECORD_MISC_CPUMODE_UNKNOWN.
			 * is_kernel_module() treats it as a kernel cpumode.
			 */

			if (!dso->kernel ||
			    is_kernel_module(dso->long_name,
					     PERF_RECORD_MISC_CPUMODE_UNKNOWN))
				continue;


			kernel = dso;
			break;
		}

		up_read(&machine->dsos.lock);

		if (kernel == NULL)
			kernel = machine__findnew_dso(machine, kmmap_prefix);
		if (kernel == NULL)
			goto out_problem;

		kernel->kernel = kernel_type;
		if (__machine__create_kernel_maps(machine, kernel) < 0) {
			dso__put(kernel);
			goto out_problem;
		}

		if (strstr(kernel->long_name, "vmlinux"))
			dso__set_short_name(kernel, "[kernel.vmlinux]", false);

		machine__set_kernel_mmap_len(machine, event);

		/*
		 * Avoid using a zero address (kptr_restrict) for the ref reloc
		 * symbol. Effectively having zero here means that at record
		 * time /proc/sys/kernel/kptr_restrict was non zero.
		 */
		if (event->mmap.pgoff != 0) {
			maps__set_kallsyms_ref_reloc_sym(machine->vmlinux_maps,
							 symbol_name,
							 event->mmap.pgoff);
		}

		if (machine__is_default_guest(machine)) {
			/*
			 * preload dso of guest kernel and modules
			 */
			dso__load(kernel, machine__kernel_map(machine));
		}
	}
	return 0;
out_problem:
	return -1;
}

int machine__process_mmap2_event(struct machine *machine,
				 union perf_event *event,
				 struct perf_sample *sample)
{
	struct thread *thread;
	struct map *map;
	enum map_type type;
	int ret = 0;

	if (dump_trace)
		perf_event__fprintf_mmap2(event, stdout);

	if (sample->cpumode == PERF_RECORD_MISC_GUEST_KERNEL ||
	    sample->cpumode == PERF_RECORD_MISC_KERNEL) {
		ret = machine__process_kernel_mmap_event(machine, event);
		if (ret < 0)
			goto out_problem;
		return 0;
	}

	thread = machine__findnew_thread(machine, event->mmap2.pid,
					event->mmap2.tid);
	if (thread == NULL)
		goto out_problem;

	if (event->header.misc & PERF_RECORD_MISC_MMAP_DATA)
		type = MAP__VARIABLE;
	else
		type = MAP__FUNCTION;

	map = map__new(machine, event->mmap2.start,
			event->mmap2.len, event->mmap2.pgoff,
			event->mmap2.maj,
			event->mmap2.min, event->mmap2.ino,
			event->mmap2.ino_generation,
			event->mmap2.prot,
			event->mmap2.flags,
			event->mmap2.filename, type, thread);

	if (map == NULL)
		goto out_problem_map;

	ret = thread__insert_map(thread, map);
	if (ret)
		goto out_problem_insert;

	thread__put(thread);
	map__put(map);
	return 0;

out_problem_insert:
	map__put(map);
out_problem_map:
	thread__put(thread);
out_problem:
	dump_printf("problem processing PERF_RECORD_MMAP2, skipping event.\n");
	return 0;
}

int machine__process_mmap_event(struct machine *machine, union perf_event *event,
				struct perf_sample *sample)
{
	struct thread *thread;
	struct map *map;
	enum map_type type;
	int ret = 0;

	if (dump_trace)
		perf_event__fprintf_mmap(event, stdout);

	if (sample->cpumode == PERF_RECORD_MISC_GUEST_KERNEL ||
	    sample->cpumode == PERF_RECORD_MISC_KERNEL) {
		ret = machine__process_kernel_mmap_event(machine, event);
		if (ret < 0)
			goto out_problem;
		return 0;
	}

	thread = machine__findnew_thread(machine, event->mmap.pid,
					 event->mmap.tid);
	if (thread == NULL)
		goto out_problem;

	if (event->header.misc & PERF_RECORD_MISC_MMAP_DATA)
		type = MAP__VARIABLE;
	else
		type = MAP__FUNCTION;

	map = map__new(machine, event->mmap.start,
			event->mmap.len, event->mmap.pgoff,
			0, 0, 0, 0, 0, 0,
			event->mmap.filename,
			type, thread);

	if (map == NULL)
		goto out_problem_map;

	ret = thread__insert_map(thread, map);
	if (ret)
		goto out_problem_insert;

	thread__put(thread);
	map__put(map);
	return 0;

out_problem_insert:
	map__put(map);
out_problem_map:
	thread__put(thread);
out_problem:
	dump_printf("problem processing PERF_RECORD_MMAP, skipping event.\n");
	return 0;
}

static void __machine__remove_thread(struct machine *machine, struct thread *th, bool lock)
{
	struct threads *threads = machine__threads(machine, th->tid);

	if (threads->last_match == th)
		threads->last_match = NULL;

	BUG_ON(refcount_read(&th->refcnt) == 0);
	if (lock)
		down_write(&threads->lock);
	rb_erase_init(&th->rb_node, &threads->entries);
	RB_CLEAR_NODE(&th->rb_node);
	--threads->nr;
	/*
	 * Move it first to the dead_threads list, then drop the reference,
	 * if this is the last reference, then the thread__delete destructor
	 * will be called and we will remove it from the dead_threads list.
	 */
	list_add_tail(&th->node, &threads->dead);
	if (lock)
		up_write(&threads->lock);
	thread__put(th);
}

void machine__remove_thread(struct machine *machine, struct thread *th)
{
	return __machine__remove_thread(machine, th, true);
}

int machine__process_fork_event(struct machine *machine, union perf_event *event,
				struct perf_sample *sample)
{
	struct thread *thread = machine__find_thread(machine,
						     event->fork.pid,
						     event->fork.tid);
	struct thread *parent = machine__findnew_thread(machine,
							event->fork.ppid,
							event->fork.ptid);
	int err = 0;

	if (dump_trace)
		perf_event__fprintf_task(event, stdout);

	/*
	 * There may be an existing thread that is not actually the parent,
	 * either because we are processing events out of order, or because the
	 * (fork) event that would have removed the thread was lost. Assume the
	 * latter case and continue on as best we can.
	 */
	if (parent->pid_ != (pid_t)event->fork.ppid) {
		dump_printf("removing erroneous parent thread %d/%d\n",
			    parent->pid_, parent->tid);
		machine__remove_thread(machine, parent);
		thread__put(parent);
		parent = machine__findnew_thread(machine, event->fork.ppid,
						 event->fork.ptid);
	}

	/* if a thread currently exists for the thread id remove it */
	if (thread != NULL) {
		machine__remove_thread(machine, thread);
		thread__put(thread);
	}

	thread = machine__findnew_thread(machine, event->fork.pid,
					 event->fork.tid);

	if (thread == NULL || parent == NULL ||
	    thread__fork(thread, parent, sample->time) < 0) {
		dump_printf("problem processing PERF_RECORD_FORK, skipping event.\n");
		err = -1;
	}
	thread__put(thread);
	thread__put(parent);

	return err;
}

int machine__process_exit_event(struct machine *machine, union perf_event *event,
				struct perf_sample *sample __maybe_unused)
{
	struct thread *thread = machine__find_thread(machine,
						     event->fork.pid,
						     event->fork.tid);

	if (dump_trace)
		perf_event__fprintf_task(event, stdout);

	if (thread != NULL) {
		thread__exited(thread);
		thread__put(thread);
	}

	return 0;
}

int machine__process_event(struct machine *machine, union perf_event *event,
			   struct perf_sample *sample)
{
	int ret;

	switch (event->header.type) {
	case PERF_RECORD_COMM:
		ret = machine__process_comm_event(machine, event, sample); break;
	case PERF_RECORD_MMAP:
		ret = machine__process_mmap_event(machine, event, sample); break;
	case PERF_RECORD_NAMESPACES:
		ret = machine__process_namespaces_event(machine, event, sample); break;
	case PERF_RECORD_MMAP2:
		ret = machine__process_mmap2_event(machine, event, sample); break;
	case PERF_RECORD_FORK:
		ret = machine__process_fork_event(machine, event, sample); break;
	case PERF_RECORD_EXIT:
		ret = machine__process_exit_event(machine, event, sample); break;
	case PERF_RECORD_LOST:
		ret = machine__process_lost_event(machine, event, sample); break;
	case PERF_RECORD_AUX:
		ret = machine__process_aux_event(machine, event); break;
	case PERF_RECORD_ITRACE_START:
		ret = machine__process_itrace_start_event(machine, event); break;
	case PERF_RECORD_LOST_SAMPLES:
		ret = machine__process_lost_samples_event(machine, event, sample); break;
	case PERF_RECORD_SWITCH:
	case PERF_RECORD_SWITCH_CPU_WIDE:
		ret = machine__process_switch_event(machine, event); break;
	default:
		ret = -1;
		break;
	}

	return ret;
}

static bool symbol__match_regex(struct symbol *sym, regex_t *regex)
{
	if (!regexec(regex, sym->name, 0, NULL, 0))
		return 1;
	return 0;
}

static void ip__resolve_ams(struct thread *thread,
			    struct addr_map_symbol *ams,
			    u64 ip)
{
	struct addr_location al;

	memset(&al, 0, sizeof(al));
	/*
	 * We cannot use the header.misc hint to determine whether a
	 * branch stack address is user, kernel, guest, hypervisor.
	 * Branches may straddle the kernel/user/hypervisor boundaries.
	 * Thus, we have to try consecutively until we find a match
	 * or else, the symbol is unknown
	 */
	thread__find_cpumode_addr_location(thread, MAP__FUNCTION, ip, &al);

	ams->addr = ip;
	ams->al_addr = al.addr;
	ams->sym = al.sym;
	ams->map = al.map;
	ams->phys_addr = 0;
}

static void ip__resolve_data(struct thread *thread,
			     u8 m, struct addr_map_symbol *ams,
			     u64 addr, u64 phys_addr)
{
	struct addr_location al;

	memset(&al, 0, sizeof(al));

	thread__find_addr_location(thread, m, MAP__VARIABLE, addr, &al);
	if (al.map == NULL) {
		/*
		 * some shared data regions have execute bit set which puts
		 * their mapping in the MAP__FUNCTION type array.
		 * Check there as a fallback option before dropping the sample.
		 */
		thread__find_addr_location(thread, m, MAP__FUNCTION, addr, &al);
	}

	ams->addr = addr;
	ams->al_addr = al.addr;
	ams->sym = al.sym;
	ams->map = al.map;
	ams->phys_addr = phys_addr;
}

struct mem_info *sample__resolve_mem(struct perf_sample *sample,
				     struct addr_location *al)
{
	struct mem_info *mi = zalloc(sizeof(*mi));

	if (!mi)
		return NULL;

	ip__resolve_ams(al->thread, &mi->iaddr, sample->ip);
	ip__resolve_data(al->thread, al->cpumode, &mi->daddr,
			 sample->addr, sample->phys_addr);
	mi->data_src.val = sample->data_src;

	return mi;
}

<<<<<<< HEAD
=======
static char *callchain_srcline(struct map *map, struct symbol *sym, u64 ip)
{
	char *srcline = NULL;

	if (!map || callchain_param.key == CCKEY_FUNCTION)
		return srcline;

	srcline = srcline__tree_find(&map->dso->srclines, ip);
	if (!srcline) {
		bool show_sym = false;
		bool show_addr = callchain_param.key == CCKEY_ADDRESS;

		srcline = get_srcline(map->dso, map__rip_2objdump(map, ip),
				      sym, show_sym, show_addr);
		srcline__tree_insert(&map->dso->srclines, ip, srcline);
	}

	return srcline;
}

>>>>>>> 9abd04af
struct iterations {
	int nr_loop_iter;
	u64 cycles;
};

static int add_callchain_ip(struct thread *thread,
			    struct callchain_cursor *cursor,
			    struct symbol **parent,
			    struct addr_location *root_al,
			    u8 *cpumode,
			    u64 ip,
			    bool branch,
			    struct branch_flags *flags,
			    struct iterations *iter,
			    u64 branch_from)
{
	struct addr_location al;
	int nr_loop_iter = 0;
	u64 iter_cycles = 0;
<<<<<<< HEAD
=======
	const char *srcline = NULL;
>>>>>>> 9abd04af

	al.filtered = 0;
	al.sym = NULL;
	if (!cpumode) {
		thread__find_cpumode_addr_location(thread, MAP__FUNCTION,
						   ip, &al);
	} else {
		if (ip >= PERF_CONTEXT_MAX) {
			switch (ip) {
			case PERF_CONTEXT_HV:
				*cpumode = PERF_RECORD_MISC_HYPERVISOR;
				break;
			case PERF_CONTEXT_KERNEL:
				*cpumode = PERF_RECORD_MISC_KERNEL;
				break;
			case PERF_CONTEXT_USER:
				*cpumode = PERF_RECORD_MISC_USER;
				break;
			default:
				pr_debug("invalid callchain context: "
					 "%"PRId64"\n", (s64) ip);
				/*
				 * It seems the callchain is corrupted.
				 * Discard all.
				 */
				callchain_cursor_reset(cursor);
				return 1;
			}
			return 0;
		}
		thread__find_addr_location(thread, *cpumode, MAP__FUNCTION,
					   ip, &al);
	}

	if (al.sym != NULL) {
		if (perf_hpp_list.parent && !*parent &&
		    symbol__match_regex(al.sym, &parent_regex))
			*parent = al.sym;
		else if (have_ignore_callees && root_al &&
		  symbol__match_regex(al.sym, &ignore_callees_regex)) {
			/* Treat this symbol as the root,
			   forgetting its callees. */
			*root_al = al;
			callchain_cursor_reset(cursor);
		}
	}

	if (symbol_conf.hide_unresolved && al.sym == NULL)
		return 0;

	if (iter) {
		nr_loop_iter = iter->nr_loop_iter;
		iter_cycles = iter->cycles;
	}

<<<<<<< HEAD
	return callchain_cursor_append(cursor, al.addr, al.map, al.sym,
				       branch, flags, nr_loop_iter,
				       iter_cycles, branch_from);
=======
	srcline = callchain_srcline(al.map, al.sym, al.addr);
	return callchain_cursor_append(cursor, al.addr, al.map, al.sym,
				       branch, flags, nr_loop_iter,
				       iter_cycles, branch_from, srcline);
>>>>>>> 9abd04af
}

struct branch_info *sample__resolve_bstack(struct perf_sample *sample,
					   struct addr_location *al)
{
	unsigned int i;
	const struct branch_stack *bs = sample->branch_stack;
	struct branch_info *bi = calloc(bs->nr, sizeof(struct branch_info));

	if (!bi)
		return NULL;

	for (i = 0; i < bs->nr; i++) {
		ip__resolve_ams(al->thread, &bi[i].to, bs->entries[i].to);
		ip__resolve_ams(al->thread, &bi[i].from, bs->entries[i].from);
		bi[i].flags = bs->entries[i].flags;
	}
	return bi;
}

static void save_iterations(struct iterations *iter,
			    struct branch_entry *be, int nr)
{
	int i;

	iter->nr_loop_iter = nr;
	iter->cycles = 0;

	for (i = 0; i < nr; i++)
		iter->cycles += be[i].flags.cycles;
}

#define CHASHSZ 127
#define CHASHBITS 7
#define NO_ENTRY 0xff

#define PERF_MAX_BRANCH_DEPTH 127

/* Remove loops. */
static int remove_loops(struct branch_entry *l, int nr,
			struct iterations *iter)
{
	int i, j, off;
	unsigned char chash[CHASHSZ];

	memset(chash, NO_ENTRY, sizeof(chash));

	BUG_ON(PERF_MAX_BRANCH_DEPTH > 255);

	for (i = 0; i < nr; i++) {
		int h = hash_64(l[i].from, CHASHBITS) % CHASHSZ;

		/* no collision handling for now */
		if (chash[h] == NO_ENTRY) {
			chash[h] = i;
		} else if (l[chash[h]].from == l[i].from) {
			bool is_loop = true;
			/* check if it is a real loop */
			off = 0;
			for (j = chash[h]; j < i && i + off < nr; j++, off++)
				if (l[j].from != l[i + off].from) {
					is_loop = false;
					break;
				}
			if (is_loop) {
				j = nr - (i + off);
				if (j > 0) {
					save_iterations(iter + i + off,
						l + i, off);

					memmove(iter + i, iter + i + off,
						j * sizeof(*iter));

					memmove(l + i, l + i + off,
						j * sizeof(*l));
				}

				nr -= off;
			}
		}
	}
	return nr;
}

/*
 * Recolve LBR callstack chain sample
 * Return:
 * 1 on success get LBR callchain information
 * 0 no available LBR callchain information, should try fp
 * negative error code on other errors.
 */
static int resolve_lbr_callchain_sample(struct thread *thread,
					struct callchain_cursor *cursor,
					struct perf_sample *sample,
					struct symbol **parent,
					struct addr_location *root_al,
					int max_stack)
{
	struct ip_callchain *chain = sample->callchain;
	int chain_nr = min(max_stack, (int)chain->nr), i;
	u8 cpumode = PERF_RECORD_MISC_USER;
	u64 ip, branch_from = 0;

	for (i = 0; i < chain_nr; i++) {
		if (chain->ips[i] == PERF_CONTEXT_USER)
			break;
	}

	/* LBR only affects the user callchain */
	if (i != chain_nr) {
		struct branch_stack *lbr_stack = sample->branch_stack;
		int lbr_nr = lbr_stack->nr, j, k;
		bool branch;
		struct branch_flags *flags;
		/*
		 * LBR callstack can only get user call chain.
		 * The mix_chain_nr is kernel call chain
		 * number plus LBR user call chain number.
		 * i is kernel call chain number,
		 * 1 is PERF_CONTEXT_USER,
		 * lbr_nr + 1 is the user call chain number.
		 * For details, please refer to the comments
		 * in callchain__printf
		 */
		int mix_chain_nr = i + 1 + lbr_nr + 1;

		for (j = 0; j < mix_chain_nr; j++) {
			int err;
			branch = false;
			flags = NULL;

			if (callchain_param.order == ORDER_CALLEE) {
				if (j < i + 1)
					ip = chain->ips[j];
				else if (j > i + 1) {
					k = j - i - 2;
					ip = lbr_stack->entries[k].from;
					branch = true;
					flags = &lbr_stack->entries[k].flags;
				} else {
					ip = lbr_stack->entries[0].to;
					branch = true;
					flags = &lbr_stack->entries[0].flags;
					branch_from =
						lbr_stack->entries[0].from;
				}
			} else {
				if (j < lbr_nr) {
					k = lbr_nr - j - 1;
					ip = lbr_stack->entries[k].from;
					branch = true;
					flags = &lbr_stack->entries[k].flags;
				}
				else if (j > lbr_nr)
					ip = chain->ips[i + 1 - (j - lbr_nr)];
				else {
					ip = lbr_stack->entries[0].to;
					branch = true;
					flags = &lbr_stack->entries[0].flags;
					branch_from =
						lbr_stack->entries[0].from;
				}
			}

			err = add_callchain_ip(thread, cursor, parent,
					       root_al, &cpumode, ip,
					       branch, flags, NULL,
					       branch_from);
			if (err)
				return (err < 0) ? err : 0;
		}
		return 1;
	}

	return 0;
}

static int thread__resolve_callchain_sample(struct thread *thread,
					    struct callchain_cursor *cursor,
					    struct perf_evsel *evsel,
					    struct perf_sample *sample,
					    struct symbol **parent,
					    struct addr_location *root_al,
					    int max_stack)
{
	struct branch_stack *branch = sample->branch_stack;
	struct ip_callchain *chain = sample->callchain;
	int chain_nr = 0;
	u8 cpumode = PERF_RECORD_MISC_USER;
	int i, j, err, nr_entries;
	int skip_idx = -1;
	int first_call = 0;

	if (chain)
		chain_nr = chain->nr;

	if (perf_evsel__has_branch_callstack(evsel)) {
		err = resolve_lbr_callchain_sample(thread, cursor, sample, parent,
						   root_al, max_stack);
		if (err)
			return (err < 0) ? err : 0;
	}

	/*
	 * Based on DWARF debug information, some architectures skip
	 * a callchain entry saved by the kernel.
	 */
	skip_idx = arch_skip_callchain_idx(thread, chain);

	/*
	 * Add branches to call stack for easier browsing. This gives
	 * more context for a sample than just the callers.
	 *
	 * This uses individual histograms of paths compared to the
	 * aggregated histograms the normal LBR mode uses.
	 *
	 * Limitations for now:
	 * - No extra filters
	 * - No annotations (should annotate somehow)
	 */

	if (branch && callchain_param.branch_callstack) {
		int nr = min(max_stack, (int)branch->nr);
		struct branch_entry be[nr];
		struct iterations iter[nr];

		if (branch->nr > PERF_MAX_BRANCH_DEPTH) {
			pr_warning("corrupted branch chain. skipping...\n");
			goto check_calls;
		}

		for (i = 0; i < nr; i++) {
			if (callchain_param.order == ORDER_CALLEE) {
				be[i] = branch->entries[i];

				if (chain == NULL)
					continue;

				/*
				 * Check for overlap into the callchain.
				 * The return address is one off compared to
				 * the branch entry. To adjust for this
				 * assume the calling instruction is not longer
				 * than 8 bytes.
				 */
				if (i == skip_idx ||
				    chain->ips[first_call] >= PERF_CONTEXT_MAX)
					first_call++;
				else if (be[i].from < chain->ips[first_call] &&
				    be[i].from >= chain->ips[first_call] - 8)
					first_call++;
			} else
				be[i] = branch->entries[branch->nr - i - 1];
		}

		memset(iter, 0, sizeof(struct iterations) * nr);
		nr = remove_loops(be, nr, iter);

		for (i = 0; i < nr; i++) {
			err = add_callchain_ip(thread, cursor, parent,
					       root_al,
					       NULL, be[i].to,
					       true, &be[i].flags,
					       NULL, be[i].from);

			if (!err)
				err = add_callchain_ip(thread, cursor, parent, root_al,
						       NULL, be[i].from,
						       true, &be[i].flags,
						       &iter[i], 0);
			if (err == -EINVAL)
				break;
			if (err)
				return err;
		}

		if (chain_nr == 0)
			return 0;

		chain_nr -= nr;
	}

check_calls:
	for (i = first_call, nr_entries = 0;
	     i < chain_nr && nr_entries < max_stack; i++) {
		u64 ip;

		if (callchain_param.order == ORDER_CALLEE)
			j = i;
		else
			j = chain->nr - i - 1;

#ifdef HAVE_SKIP_CALLCHAIN_IDX
		if (j == skip_idx)
			continue;
#endif
		ip = chain->ips[j];

		if (ip < PERF_CONTEXT_MAX)
                       ++nr_entries;

		err = add_callchain_ip(thread, cursor, parent,
				       root_al, &cpumode, ip,
				       false, NULL, NULL, 0);

		if (err)
			return (err < 0) ? err : 0;
	}

	return 0;
}

static int append_inlines(struct callchain_cursor *cursor,
			  struct map *map, struct symbol *sym, u64 ip)
{
	struct inline_node *inline_node;
	struct inline_list *ilist;
	u64 addr;
	int ret = 1;

	if (!symbol_conf.inline_name || !map || !sym)
		return ret;

	addr = map__rip_2objdump(map, ip);

	inline_node = inlines__tree_find(&map->dso->inlined_nodes, addr);
	if (!inline_node) {
		inline_node = dso__parse_addr_inlines(map->dso, addr, sym);
		if (!inline_node)
			return ret;
		inlines__tree_insert(&map->dso->inlined_nodes, inline_node);
	}

	list_for_each_entry(ilist, &inline_node->val, list) {
		ret = callchain_cursor_append(cursor, ip, map,
					      ilist->symbol, false,
					      NULL, 0, 0, 0, ilist->srcline);

		if (ret != 0)
			return ret;
	}

	return ret;
}

static int unwind_entry(struct unwind_entry *entry, void *arg)
{
	struct callchain_cursor *cursor = arg;
	const char *srcline = NULL;

	if (symbol_conf.hide_unresolved && entry->sym == NULL)
		return 0;

	if (append_inlines(cursor, entry->map, entry->sym, entry->ip) == 0)
		return 0;

	srcline = callchain_srcline(entry->map, entry->sym, entry->ip);
	return callchain_cursor_append(cursor, entry->ip,
				       entry->map, entry->sym,
				       false, NULL, 0, 0, 0, srcline);
}

static int thread__resolve_callchain_unwind(struct thread *thread,
					    struct callchain_cursor *cursor,
					    struct perf_evsel *evsel,
					    struct perf_sample *sample,
					    int max_stack)
{
	/* Can we do dwarf post unwind? */
	if (!((evsel->attr.sample_type & PERF_SAMPLE_REGS_USER) &&
	      (evsel->attr.sample_type & PERF_SAMPLE_STACK_USER)))
		return 0;

	/* Bail out if nothing was captured. */
	if ((!sample->user_regs.regs) ||
	    (!sample->user_stack.size))
		return 0;

	return unwind__get_entries(unwind_entry, cursor,
				   thread, sample, max_stack);
}

int thread__resolve_callchain(struct thread *thread,
			      struct callchain_cursor *cursor,
			      struct perf_evsel *evsel,
			      struct perf_sample *sample,
			      struct symbol **parent,
			      struct addr_location *root_al,
			      int max_stack)
{
	int ret = 0;

	callchain_cursor_reset(&callchain_cursor);

	if (callchain_param.order == ORDER_CALLEE) {
		ret = thread__resolve_callchain_sample(thread, cursor,
						       evsel, sample,
						       parent, root_al,
						       max_stack);
		if (ret)
			return ret;
		ret = thread__resolve_callchain_unwind(thread, cursor,
						       evsel, sample,
						       max_stack);
	} else {
		ret = thread__resolve_callchain_unwind(thread, cursor,
						       evsel, sample,
						       max_stack);
		if (ret)
			return ret;
		ret = thread__resolve_callchain_sample(thread, cursor,
						       evsel, sample,
						       parent, root_al,
						       max_stack);
	}

	return ret;
}

int machine__for_each_thread(struct machine *machine,
			     int (*fn)(struct thread *thread, void *p),
			     void *priv)
{
	struct threads *threads;
	struct rb_node *nd;
	struct thread *thread;
	int rc = 0;
	int i;

	for (i = 0; i < THREADS__TABLE_SIZE; i++) {
		threads = &machine->threads[i];
		for (nd = rb_first(&threads->entries); nd; nd = rb_next(nd)) {
			thread = rb_entry(nd, struct thread, rb_node);
			rc = fn(thread, priv);
			if (rc != 0)
				return rc;
		}

		list_for_each_entry(thread, &threads->dead, node) {
			rc = fn(thread, priv);
			if (rc != 0)
				return rc;
		}
	}
	return rc;
}

int machines__for_each_thread(struct machines *machines,
			      int (*fn)(struct thread *thread, void *p),
			      void *priv)
{
	struct rb_node *nd;
	int rc = 0;

	rc = machine__for_each_thread(&machines->host, fn, priv);
	if (rc != 0)
		return rc;

	for (nd = rb_first(&machines->guests); nd; nd = rb_next(nd)) {
		struct machine *machine = rb_entry(nd, struct machine, rb_node);

		rc = machine__for_each_thread(machine, fn, priv);
		if (rc != 0)
			return rc;
	}
	return rc;
}

int __machine__synthesize_threads(struct machine *machine, struct perf_tool *tool,
				  struct target *target, struct thread_map *threads,
				  perf_event__handler_t process, bool data_mmap,
				  unsigned int proc_map_timeout,
				  unsigned int nr_threads_synthesize)
{
	if (target__has_task(target))
		return perf_event__synthesize_thread_map(tool, threads, process, machine, data_mmap, proc_map_timeout);
	else if (target__has_cpu(target))
		return perf_event__synthesize_threads(tool, process,
						      machine, data_mmap,
						      proc_map_timeout,
						      nr_threads_synthesize);
	/* command specified */
	return 0;
}

pid_t machine__get_current_tid(struct machine *machine, int cpu)
{
	if (cpu < 0 || cpu >= MAX_NR_CPUS || !machine->current_tid)
		return -1;

	return machine->current_tid[cpu];
}

int machine__set_current_tid(struct machine *machine, int cpu, pid_t pid,
			     pid_t tid)
{
	struct thread *thread;

	if (cpu < 0)
		return -EINVAL;

	if (!machine->current_tid) {
		int i;

		machine->current_tid = calloc(MAX_NR_CPUS, sizeof(pid_t));
		if (!machine->current_tid)
			return -ENOMEM;
		for (i = 0; i < MAX_NR_CPUS; i++)
			machine->current_tid[i] = -1;
	}

	if (cpu >= MAX_NR_CPUS) {
		pr_err("Requested CPU %d too large. ", cpu);
		pr_err("Consider raising MAX_NR_CPUS\n");
		return -EINVAL;
	}

	machine->current_tid[cpu] = tid;

	thread = machine__findnew_thread(machine, pid, tid);
	if (!thread)
		return -ENOMEM;

	thread->cpu = cpu;
	thread__put(thread);

	return 0;
}

int machine__get_kernel_start(struct machine *machine)
{
	struct map *map = machine__kernel_map(machine);
	int err = 0;

	/*
	 * The only addresses above 2^63 are kernel addresses of a 64-bit
	 * kernel.  Note that addresses are unsigned so that on a 32-bit system
	 * all addresses including kernel addresses are less than 2^32.  In
	 * that case (32-bit system), if the kernel mapping is unknown, all
	 * addresses will be assumed to be in user space - see
	 * machine__kernel_ip().
	 */
	machine->kernel_start = 1ULL << 63;
	if (map) {
		err = map__load(map);
		if (!err)
			machine->kernel_start = map->start;
	}
	return err;
}

struct dso *machine__findnew_dso(struct machine *machine, const char *filename)
{
	return dsos__findnew(&machine->dsos, filename);
}

char *machine__resolve_kernel_addr(void *vmachine, unsigned long long *addrp, char **modp)
{
	struct machine *machine = vmachine;
	struct map *map;
	struct symbol *sym = map_groups__find_symbol(&machine->kmaps, MAP__FUNCTION, *addrp, &map);

	if (sym == NULL)
		return NULL;

	*modp = __map__is_kmodule(map) ? (char *)map->dso->short_name : NULL;
	*addrp = map->unmap_ip(map, sym->start);
	return sym->name;
}<|MERGE_RESOLUTION|>--- conflicted
+++ resolved
@@ -1710,8 +1710,6 @@
 	return mi;
 }
 
-<<<<<<< HEAD
-=======
 static char *callchain_srcline(struct map *map, struct symbol *sym, u64 ip)
 {
 	char *srcline = NULL;
@@ -1732,7 +1730,6 @@
 	return srcline;
 }
 
->>>>>>> 9abd04af
 struct iterations {
 	int nr_loop_iter;
 	u64 cycles;
@@ -1752,10 +1749,7 @@
 	struct addr_location al;
 	int nr_loop_iter = 0;
 	u64 iter_cycles = 0;
-<<<<<<< HEAD
-=======
 	const char *srcline = NULL;
->>>>>>> 9abd04af
 
 	al.filtered = 0;
 	al.sym = NULL;
@@ -1811,16 +1805,10 @@
 		iter_cycles = iter->cycles;
 	}
 
-<<<<<<< HEAD
-	return callchain_cursor_append(cursor, al.addr, al.map, al.sym,
-				       branch, flags, nr_loop_iter,
-				       iter_cycles, branch_from);
-=======
 	srcline = callchain_srcline(al.map, al.sym, al.addr);
 	return callchain_cursor_append(cursor, al.addr, al.map, al.sym,
 				       branch, flags, nr_loop_iter,
 				       iter_cycles, branch_from, srcline);
->>>>>>> 9abd04af
 }
 
 struct branch_info *sample__resolve_bstack(struct perf_sample *sample,
