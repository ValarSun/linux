/*
 * USB Networking Link Interface
 *
 * Copyright (C) 2000-2005 by David Brownell <dbrownell@users.sourceforge.net>
 * Copyright (C) 2003-2005 David Hollis <dhollis@davehollis.com>
 *
 * This program is free software; you can redistribute it and/or modify
 * it under the terms of the GNU General Public License as published by
 * the Free Software Foundation; either version 2 of the License, or
 * (at your option) any later version.
 *
 * This program is distributed in the hope that it will be useful,
 * but WITHOUT ANY WARRANTY; without even the implied warranty of
 * MERCHANTABILITY or FITNESS FOR A PARTICULAR PURPOSE.  See the
 * GNU General Public License for more details.
 *
 * You should have received a copy of the GNU General Public License
 * along with this program; if not, write to the Free Software
 * Foundation, Inc., 59 Temple Place, Suite 330, Boston, MA  02111-1307  USA
 */

#ifndef	__LINUX_USB_USBNET_H
#define	__LINUX_USB_USBNET_H

/* interface from usbnet core to each USB networking link we handle */
struct usbnet {
	/* housekeeping */
	struct usb_device	*udev;
	struct usb_interface	*intf;
	struct driver_info	*driver_info;
	const char		*driver_name;
	void			*driver_priv;
	wait_queue_head_t	*wait;
	struct mutex		phy_mutex;
	unsigned char		suspend_count;
	unsigned char		pkt_cnt, pkt_err;
<<<<<<< HEAD
	unsigned		can_dma_sg:1;
=======
	unsigned short		rx_qlen, tx_qlen;
>>>>>>> 0d40f75b

	/* i/o info: pipes etc */
	unsigned		in, out;
	struct usb_host_endpoint *status;
	unsigned		maxpacket;
	struct timer_list	delay;

	/* protocol/interface state */
	struct net_device	*net;
	int			msg_enable;
	unsigned long		data[5];
	u32			xid;
	u32			hard_mtu;	/* count any extra framing */
	size_t			rx_urb_size;	/* size for rx urbs */
	struct mii_if_info	mii;

	/* various kinds of pending driver work */
	struct sk_buff_head	rxq;
	struct sk_buff_head	txq;
	struct sk_buff_head	done;
	struct sk_buff_head	rxq_pause;
	struct urb		*interrupt;
	unsigned		interrupt_count;
	struct mutex		interrupt_mutex;
	struct usb_anchor	deferred;
	struct tasklet_struct	bh;

	struct work_struct	kevent;
	unsigned long		flags;
#		define EVENT_TX_HALT	0
#		define EVENT_RX_HALT	1
#		define EVENT_RX_MEMORY	2
#		define EVENT_STS_SPLIT	3
#		define EVENT_LINK_RESET	4
#		define EVENT_RX_PAUSED	5
#		define EVENT_DEV_ASLEEP 6
#		define EVENT_DEV_OPEN	7
#		define EVENT_DEVICE_REPORT_IDLE	8
#		define EVENT_NO_RUNTIME_PM	9
#		define EVENT_RX_KILL	10
#		define EVENT_LINK_CHANGE	11
};

static inline struct usb_driver *driver_of(struct usb_interface *intf)
{
	return to_usb_driver(intf->dev.driver);
}

/* interface from the device/framing level "minidriver" to core */
struct driver_info {
	char		*description;

	int		flags;
/* framing is CDC Ethernet, not writing ZLPs (hw issues), or optionally: */
#define FLAG_FRAMING_NC	0x0001		/* guard against device dropouts */
#define FLAG_FRAMING_GL	0x0002		/* genelink batches packets */
#define FLAG_FRAMING_Z	0x0004		/* zaurus adds a trailer */
#define FLAG_FRAMING_RN	0x0008		/* RNDIS batches, plus huge header */

#define FLAG_NO_SETINT	0x0010		/* device can't set_interface() */
#define FLAG_ETHER	0x0020		/* maybe use "eth%d" names */

#define FLAG_FRAMING_AX 0x0040		/* AX88772/178 packets */
#define FLAG_WLAN	0x0080		/* use "wlan%d" names */
#define FLAG_AVOID_UNLINK_URBS 0x0100	/* don't unlink urbs at usbnet_stop() */
#define FLAG_SEND_ZLP	0x0200		/* hw requires ZLPs are sent */
#define FLAG_WWAN	0x0400		/* use "wwan%d" names */

#define FLAG_LINK_INTR	0x0800		/* updates link (carrier) status */

#define FLAG_POINTTOPOINT 0x1000	/* possibly use "usb%d" names */

/*
 * Indicates to usbnet, that USB driver accumulates multiple IP packets.
 * Affects statistic (counters) and short packet handling.
 */
#define FLAG_MULTI_PACKET	0x2000
#define FLAG_RX_ASSEMBLE	0x4000	/* rx packets may span >1 frames */
#define FLAG_NOARP		0x8000	/* device can't do ARP */

	/* init device ... can sleep, or cause probe() failure */
	int	(*bind)(struct usbnet *, struct usb_interface *);

	/* cleanup device ... can sleep, but can't fail */
	void	(*unbind)(struct usbnet *, struct usb_interface *);

	/* reset device ... can sleep */
	int	(*reset)(struct usbnet *);

	/* stop device ... can sleep */
	int	(*stop)(struct usbnet *);

	/* see if peer is connected ... can sleep */
	int	(*check_connect)(struct usbnet *);

	/* (dis)activate runtime power management */
	int	(*manage_power)(struct usbnet *, int);

	/* for status polling */
	void	(*status)(struct usbnet *, struct urb *);

	/* link reset handling, called from defer_kevent */
	int	(*link_reset)(struct usbnet *);

	/* fixup rx packet (strip framing) */
	int	(*rx_fixup)(struct usbnet *dev, struct sk_buff *skb);

	/* fixup tx packet (add framing) */
	struct sk_buff	*(*tx_fixup)(struct usbnet *dev,
				struct sk_buff *skb, gfp_t flags);

	/* early initialization code, can sleep. This is for minidrivers
	 * having 'subminidrivers' that need to do extra initialization
	 * right after minidriver have initialized hardware. */
	int	(*early_init)(struct usbnet *dev);

	/* called by minidriver when receiving indication */
	void	(*indication)(struct usbnet *dev, void *ind, int indlen);

	/* for new devices, use the descriptor-reading code instead */
	int		in;		/* rx endpoint */
	int		out;		/* tx endpoint */

	unsigned long	data;		/* Misc driver specific data */
};

/* Minidrivers are just drivers using the "usbnet" core as a powerful
 * network-specific subroutine library ... that happens to do pretty
 * much everything except custom framing and chip-specific stuff.
 */
extern int usbnet_probe(struct usb_interface *, const struct usb_device_id *);
extern int usbnet_suspend(struct usb_interface *, pm_message_t);
extern int usbnet_resume(struct usb_interface *);
extern void usbnet_disconnect(struct usb_interface *);
extern void usbnet_device_suggests_idle(struct usbnet *dev);

extern int usbnet_read_cmd(struct usbnet *dev, u8 cmd, u8 reqtype,
		    u16 value, u16 index, void *data, u16 size);
extern int usbnet_write_cmd(struct usbnet *dev, u8 cmd, u8 reqtype,
		    u16 value, u16 index, const void *data, u16 size);
extern int usbnet_read_cmd_nopm(struct usbnet *dev, u8 cmd, u8 reqtype,
		    u16 value, u16 index, void *data, u16 size);
extern int usbnet_write_cmd_nopm(struct usbnet *dev, u8 cmd, u8 reqtype,
		    u16 value, u16 index, const void *data, u16 size);
extern int usbnet_write_cmd_async(struct usbnet *dev, u8 cmd, u8 reqtype,
		    u16 value, u16 index, const void *data, u16 size);

/* Drivers that reuse some of the standard USB CDC infrastructure
 * (notably, using multiple interfaces according to the CDC
 * union descriptor) get some helper code.
 */
struct cdc_state {
	struct usb_cdc_header_desc	*header;
	struct usb_cdc_union_desc	*u;
	struct usb_cdc_ether_desc	*ether;
	struct usb_interface		*control;
	struct usb_interface		*data;
};

extern int usbnet_generic_cdc_bind(struct usbnet *, struct usb_interface *);
extern int usbnet_cdc_bind(struct usbnet *, struct usb_interface *);
extern void usbnet_cdc_unbind(struct usbnet *, struct usb_interface *);
extern void usbnet_cdc_status(struct usbnet *, struct urb *);

/* CDC and RNDIS support the same host-chosen packet filters for IN transfers */
#define	DEFAULT_FILTER	(USB_CDC_PACKET_TYPE_BROADCAST \
			|USB_CDC_PACKET_TYPE_ALL_MULTICAST \
			|USB_CDC_PACKET_TYPE_PROMISCUOUS \
			|USB_CDC_PACKET_TYPE_DIRECTED)


/* we record the state for each of our queued skbs */
enum skb_state {
	illegal = 0,
	tx_start, tx_done,
	rx_start, rx_done, rx_cleanup,
	unlink_start
};

struct skb_data {	/* skb->cb is one of these */
	struct urb		*urb;
	struct usbnet		*dev;
	enum skb_state		state;
	size_t			length;
};

extern int usbnet_open(struct net_device *net);
extern int usbnet_stop(struct net_device *net);
extern netdev_tx_t usbnet_start_xmit(struct sk_buff *skb,
				     struct net_device *net);
extern void usbnet_tx_timeout(struct net_device *net);
extern int usbnet_change_mtu(struct net_device *net, int new_mtu);

extern int usbnet_get_endpoints(struct usbnet *, struct usb_interface *);
extern int usbnet_get_ethernet_addr(struct usbnet *, int);
extern void usbnet_defer_kevent(struct usbnet *, int);
extern void usbnet_skb_return(struct usbnet *, struct sk_buff *);
extern void usbnet_unlink_rx_urbs(struct usbnet *);

extern void usbnet_pause_rx(struct usbnet *);
extern void usbnet_resume_rx(struct usbnet *);
extern void usbnet_purge_paused_rxq(struct usbnet *);

extern int usbnet_get_settings(struct net_device *net,
			       struct ethtool_cmd *cmd);
extern int usbnet_set_settings(struct net_device *net,
			       struct ethtool_cmd *cmd);
extern u32 usbnet_get_link(struct net_device *net);
extern u32 usbnet_get_msglevel(struct net_device *);
extern void usbnet_set_msglevel(struct net_device *, u32);
extern void usbnet_get_drvinfo(struct net_device *, struct ethtool_drvinfo *);
extern int usbnet_nway_reset(struct net_device *net);

extern int usbnet_manage_power(struct usbnet *, int);
extern void usbnet_link_change(struct usbnet *, bool, bool);

extern int usbnet_status_start(struct usbnet *dev, gfp_t mem_flags);
extern void usbnet_status_stop(struct usbnet *dev);

extern void usbnet_update_max_qlen(struct usbnet *dev);

#endif /* __LINUX_USB_USBNET_H */<|MERGE_RESOLUTION|>--- conflicted
+++ resolved
@@ -34,11 +34,8 @@
 	struct mutex		phy_mutex;
 	unsigned char		suspend_count;
 	unsigned char		pkt_cnt, pkt_err;
-<<<<<<< HEAD
+	unsigned short		rx_qlen, tx_qlen;
 	unsigned		can_dma_sg:1;
-=======
-	unsigned short		rx_qlen, tx_qlen;
->>>>>>> 0d40f75b
 
 	/* i/o info: pipes etc */
 	unsigned		in, out;
