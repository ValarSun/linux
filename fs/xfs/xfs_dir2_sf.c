--- conflicted
+++ resolved
@@ -29,10 +29,6 @@
 #include "xfs_trans.h"
 #include "xfs_inode_item.h"
 #include "xfs_error.h"
-<<<<<<< HEAD
-#include "xfs_dir2_format.h"
-=======
->>>>>>> d8ec26d7
 #include "xfs_dir2.h"
 #include "xfs_dir2_priv.h"
 #include "xfs_trace.h"
@@ -61,92 +57,6 @@
 #endif /* XFS_BIG_INUMS */
 
 /*
-<<<<<<< HEAD
- * Inode numbers in short-form directories can come in two versions,
- * either 4 bytes or 8 bytes wide.  These helpers deal with the
- * two forms transparently by looking at the headers i8count field.
- *
- * For 64-bit inode number the most significant byte must be zero.
- */
-static xfs_ino_t
-xfs_dir2_sf_get_ino(
-	struct xfs_dir2_sf_hdr	*hdr,
-	xfs_dir2_inou_t		*from)
-{
-	if (hdr->i8count)
-		return get_unaligned_be64(&from->i8.i) & 0x00ffffffffffffffULL;
-	else
-		return get_unaligned_be32(&from->i4.i);
-}
-
-static void
-xfs_dir2_sf_put_ino(
-	struct xfs_dir2_sf_hdr	*hdr,
-	xfs_dir2_inou_t		*to,
-	xfs_ino_t		ino)
-{
-	ASSERT((ino & 0xff00000000000000ULL) == 0);
-
-	if (hdr->i8count)
-		put_unaligned_be64(ino, &to->i8.i);
-	else
-		put_unaligned_be32(ino, &to->i4.i);
-}
-
-xfs_ino_t
-xfs_dir2_sf_get_parent_ino(
-	struct xfs_dir2_sf_hdr	*hdr)
-{
-	return xfs_dir2_sf_get_ino(hdr, &hdr->parent);
-}
-
-void
-xfs_dir2_sf_put_parent_ino(
-	struct xfs_dir2_sf_hdr	*hdr,
-	xfs_ino_t		ino)
-{
-	xfs_dir2_sf_put_ino(hdr, &hdr->parent, ino);
-}
-
-/*
- * In short-form directory entries the inode numbers are stored at variable
- * offset behind the entry name. If the entry stores a filetype value, then it
- * sits between the name and the inode number. Hence the inode numbers may only
- * be accessed through the helpers below.
- */
-static xfs_dir2_inou_t *
-xfs_dir3_sfe_inop(
-	struct xfs_mount	*mp,
-	struct xfs_dir2_sf_entry *sfep)
-{
-	__uint8_t	*ptr = &sfep->name[sfep->namelen];
-	if (xfs_sb_version_hasftype(&mp->m_sb))
-		ptr++;
-	return (xfs_dir2_inou_t *)ptr;
-}
-
-xfs_ino_t
-xfs_dir3_sfe_get_ino(
-	struct xfs_mount	*mp,
-	struct xfs_dir2_sf_hdr	*hdr,
-	struct xfs_dir2_sf_entry *sfep)
-{
-	return xfs_dir2_sf_get_ino(hdr, xfs_dir3_sfe_inop(mp, sfep));
-}
-
-void
-xfs_dir3_sfe_put_ino(
-	struct xfs_mount	*mp,
-	struct xfs_dir2_sf_hdr	*hdr,
-	struct xfs_dir2_sf_entry *sfep,
-	xfs_ino_t		ino)
-{
-	xfs_dir2_sf_put_ino(hdr, xfs_dir3_sfe_inop(mp, sfep), ino);
-}
-
-/*
-=======
->>>>>>> d8ec26d7
  * Given a block directory (dp/block), calculate its size as a shortform (sf)
  * directory and a header for the sf directory, if it will fit it the
  * space currently present in the inode.  If it won't fit, the output
@@ -338,16 +248,6 @@
 				(xfs_dir2_data_aoff_t)
 				((char *)dep - (char *)hdr));
 			memcpy(sfep->name, dep->name, dep->namelen);
-<<<<<<< HEAD
-			xfs_dir3_sfe_put_ino(mp, sfp, sfep,
-					     be64_to_cpu(dep->inumber));
-			xfs_dir3_sfe_put_ftype(mp, sfp, sfep,
-					xfs_dir3_dirent_get_ftype(mp, dep));
-
-			sfep = xfs_dir3_sf_nextentry(mp, sfp, sfep);
-		}
-		ptr += xfs_dir3_data_entsize(mp, dep->namelen);
-=======
 			dp->d_ops->sf_put_ino(sfp, sfep,
 					      be64_to_cpu(dep->inumber));
 			dp->d_ops->sf_put_ftype(sfep,
@@ -356,7 +256,6 @@
 			sfep = dp->d_ops->sf_nextentry(sfp, sfep);
 		}
 		ptr += dp->d_ops->data_entsize(dep->namelen);
->>>>>>> d8ec26d7
 	}
 	ASSERT((char *)sfep - (char *)sfp == size);
 	xfs_dir2_sf_check(args);
@@ -407,11 +306,7 @@
 	/*
 	 * Compute entry (and change in) size.
 	 */
-<<<<<<< HEAD
-	add_entsize = xfs_dir3_sf_entsize(dp->i_mount, sfp, args->namelen);
-=======
 	add_entsize = dp->d_ops->sf_entsize(sfp, args->namelen);
->>>>>>> d8ec26d7
 	incr_isize = add_entsize;
 	objchange = 0;
 #if XFS_BIG_INUMS
@@ -505,12 +400,7 @@
 	/*
 	 * Grow the in-inode space.
 	 */
-<<<<<<< HEAD
-	xfs_idata_realloc(dp,
-			  xfs_dir3_sf_entsize(dp->i_mount, sfp, args->namelen),
-=======
 	xfs_idata_realloc(dp, dp->d_ops->sf_entsize(sfp, args->namelen),
->>>>>>> d8ec26d7
 			  XFS_DATA_FORK);
 	/*
 	 * Need to set up again due to realloc of the inode data.
@@ -523,13 +413,8 @@
 	sfep->namelen = args->namelen;
 	xfs_dir2_sf_put_offset(sfep, offset);
 	memcpy(sfep->name, args->name, sfep->namelen);
-<<<<<<< HEAD
-	xfs_dir3_sfe_put_ino(dp->i_mount, sfp, sfep, args->inumber);
-	xfs_dir3_sfe_put_ftype(dp->i_mount, sfp, sfep, args->filetype);
-=======
 	dp->d_ops->sf_put_ino(sfp, sfep, args->inumber);
 	dp->d_ops->sf_put_ftype(sfep, args->filetype);
->>>>>>> d8ec26d7
 
 	/*
 	 * Update the header and inode.
@@ -588,15 +473,6 @@
 	 * to insert the new entry.
 	 * If it's going to end up at the end then oldsfep will point there.
 	 */
-<<<<<<< HEAD
-	for (offset = xfs_dir3_data_first_offset(mp),
-	      oldsfep = xfs_dir2_sf_firstentry(oldsfp),
-	      add_datasize = xfs_dir3_data_entsize(mp, args->namelen),
-	      eof = (char *)oldsfep == &buf[old_isize];
-	     !eof;
-	     offset = new_offset + xfs_dir3_data_entsize(mp, oldsfep->namelen),
-	      oldsfep = xfs_dir3_sf_nextentry(mp, oldsfp, oldsfep),
-=======
 	for (offset = dp->d_ops->data_first_offset,
 	      oldsfep = xfs_dir2_sf_firstentry(oldsfp),
 	      add_datasize = dp->d_ops->data_entsize(args->namelen),
@@ -604,7 +480,6 @@
 	     !eof;
 	     offset = new_offset + dp->d_ops->data_entsize(oldsfep->namelen),
 	      oldsfep = dp->d_ops->sf_nextentry(oldsfp, oldsfep),
->>>>>>> d8ec26d7
 	      eof = (char *)oldsfep == &buf[old_isize]) {
 		new_offset = xfs_dir2_sf_get_offset(oldsfep);
 		if (offset + add_datasize <= new_offset)
@@ -633,13 +508,8 @@
 	sfep->namelen = args->namelen;
 	xfs_dir2_sf_put_offset(sfep, offset);
 	memcpy(sfep->name, args->name, sfep->namelen);
-<<<<<<< HEAD
-	xfs_dir3_sfe_put_ino(mp, sfp, sfep, args->inumber);
-	xfs_dir3_sfe_put_ftype(mp, sfp, sfep, args->filetype);
-=======
 	dp->d_ops->sf_put_ino(sfp, sfep, args->inumber);
 	dp->d_ops->sf_put_ftype(sfep, args->filetype);
->>>>>>> d8ec26d7
 	sfp->count++;
 #if XFS_BIG_INUMS
 	if (args->inumber > XFS_DIR2_MAX_SHORT_INUM && !objchange)
@@ -649,11 +519,7 @@
 	 * If there's more left to copy, do that.
 	 */
 	if (!eof) {
-<<<<<<< HEAD
-		sfep = xfs_dir3_sf_nextentry(mp, sfp, sfep);
-=======
 		sfep = dp->d_ops->sf_nextentry(sfp, sfep);
->>>>>>> d8ec26d7
 		memcpy(sfep, oldsfep, old_isize - nbytes);
 	}
 	kmem_free(buf);
@@ -689,13 +555,8 @@
 	mp = dp->i_mount;
 
 	sfp = (xfs_dir2_sf_hdr_t *)dp->i_df.if_u1.if_data;
-<<<<<<< HEAD
-	size = xfs_dir3_data_entsize(mp, args->namelen);
-	offset = xfs_dir3_data_first_offset(mp);
-=======
 	size = dp->d_ops->data_entsize(args->namelen);
 	offset = dp->d_ops->data_first_offset;
->>>>>>> d8ec26d7
 	sfep = xfs_dir2_sf_firstentry(sfp);
 	holefit = 0;
 	/*
@@ -707,13 +568,8 @@
 		if (!holefit)
 			holefit = offset + size <= xfs_dir2_sf_get_offset(sfep);
 		offset = xfs_dir2_sf_get_offset(sfep) +
-<<<<<<< HEAD
-			 xfs_dir3_data_entsize(mp, sfep->namelen);
-		sfep = xfs_dir3_sf_nextentry(mp, sfp, sfep);
-=======
 			 dp->d_ops->data_entsize(sfep->namelen);
 		sfep = dp->d_ops->sf_nextentry(sfp, sfep);
->>>>>>> d8ec26d7
 	}
 	/*
 	 * Calculate data bytes used excluding the new entry, if this
@@ -773,28 +629,12 @@
 	mp = dp->i_mount;
 
 	sfp = (xfs_dir2_sf_hdr_t *)dp->i_df.if_u1.if_data;
-<<<<<<< HEAD
-	offset = xfs_dir3_data_first_offset(mp);
-	ino = xfs_dir2_sf_get_parent_ino(sfp);
-=======
 	offset = dp->d_ops->data_first_offset;
 	ino = dp->d_ops->sf_get_parent_ino(sfp);
->>>>>>> d8ec26d7
 	i8count = ino > XFS_DIR2_MAX_SHORT_INUM;
 
 	for (i = 0, sfep = xfs_dir2_sf_firstentry(sfp);
 	     i < sfp->count;
-<<<<<<< HEAD
-	     i++, sfep = xfs_dir3_sf_nextentry(mp, sfp, sfep)) {
-		ASSERT(xfs_dir2_sf_get_offset(sfep) >= offset);
-		ino = xfs_dir3_sfe_get_ino(mp, sfp, sfep);
-		i8count += ino > XFS_DIR2_MAX_SHORT_INUM;
-		offset =
-			xfs_dir2_sf_get_offset(sfep) +
-			xfs_dir3_data_entsize(mp, sfep->namelen);
-		ASSERT(xfs_dir3_sfe_get_ftype(mp, sfp, sfep) <
-							XFS_DIR3_FT_MAX);
-=======
 	     i++, sfep = dp->d_ops->sf_nextentry(sfp, sfep)) {
 		ASSERT(xfs_dir2_sf_get_offset(sfep) >= offset);
 		ino = dp->d_ops->sf_get_ino(sfp, sfep);
@@ -803,7 +643,6 @@
 			xfs_dir2_sf_get_offset(sfep) +
 			dp->d_ops->data_entsize(sfep->namelen);
 		ASSERT(dp->d_ops->sf_get_ftype(sfep) < XFS_DIR3_FT_MAX);
->>>>>>> d8ec26d7
 	}
 	ASSERT(i8count == sfp->i8count);
 	ASSERT(XFS_BIG_INUMS || i8count == 0);
@@ -924,11 +763,7 @@
 	 */
 	ci_sfep = NULL;
 	for (i = 0, sfep = xfs_dir2_sf_firstentry(sfp); i < sfp->count;
-<<<<<<< HEAD
-	     i++, sfep = xfs_dir3_sf_nextentry(dp->i_mount, sfp, sfep)) {
-=======
 	     i++, sfep = dp->d_ops->sf_nextentry(sfp, sfep)) {
->>>>>>> d8ec26d7
 		/*
 		 * Compare name and if it's an exact match, return the inode
 		 * number. If it's the first case-insensitive match, store the
@@ -938,15 +773,8 @@
 								sfep->namelen);
 		if (cmp != XFS_CMP_DIFFERENT && cmp != args->cmpresult) {
 			args->cmpresult = cmp;
-<<<<<<< HEAD
-			args->inumber = xfs_dir3_sfe_get_ino(dp->i_mount,
-							     sfp, sfep);
-			args->filetype = xfs_dir3_sfe_get_ftype(dp->i_mount,
-								sfp, sfep);
-=======
 			args->inumber = dp->d_ops->sf_get_ino(sfp, sfep);
 			args->filetype = dp->d_ops->sf_get_ftype(sfep);
->>>>>>> d8ec26d7
 			if (cmp == XFS_CMP_EXACT)
 				return XFS_ERROR(EEXIST);
 			ci_sfep = sfep;
@@ -1002,17 +830,10 @@
 	 * Find the one we're deleting.
 	 */
 	for (i = 0, sfep = xfs_dir2_sf_firstentry(sfp); i < sfp->count;
-<<<<<<< HEAD
-	     i++, sfep = xfs_dir3_sf_nextentry(dp->i_mount, sfp, sfep)) {
-		if (xfs_da_compname(args, sfep->name, sfep->namelen) ==
-								XFS_CMP_EXACT) {
-			ASSERT(xfs_dir3_sfe_get_ino(dp->i_mount, sfp, sfep) ==
-=======
 	     i++, sfep = dp->d_ops->sf_nextentry(sfp, sfep)) {
 		if (xfs_da_compname(args, sfep->name, sfep->namelen) ==
 								XFS_CMP_EXACT) {
 			ASSERT(dp->d_ops->sf_get_ino(sfp, sfep) ==
->>>>>>> d8ec26d7
 			       args->inumber);
 			break;
 		}
@@ -1026,11 +847,7 @@
 	 * Calculate sizes.
 	 */
 	byteoff = (int)((char *)sfep - (char *)sfp);
-<<<<<<< HEAD
-	entsize = xfs_dir3_sf_entsize(dp->i_mount, sfp, args->namelen);
-=======
 	entsize = dp->d_ops->sf_entsize(sfp, args->namelen);
->>>>>>> d8ec26d7
 	newsize = oldsize - entsize;
 	/*
 	 * Copy the part if any after the removed entry, sliding it down.
@@ -1147,20 +964,6 @@
 	 */
 	else {
 		for (i = 0, sfep = xfs_dir2_sf_firstentry(sfp); i < sfp->count;
-<<<<<<< HEAD
-		     i++, sfep = xfs_dir3_sf_nextentry(dp->i_mount, sfp, sfep)) {
-			if (xfs_da_compname(args, sfep->name, sfep->namelen) ==
-								XFS_CMP_EXACT) {
-#if XFS_BIG_INUMS || defined(DEBUG)
-				ino = xfs_dir3_sfe_get_ino(dp->i_mount,
-							   sfp, sfep);
-				ASSERT(args->inumber != ino);
-#endif
-				xfs_dir3_sfe_put_ino(dp->i_mount, sfp, sfep,
-						     args->inumber);
-				xfs_dir3_sfe_put_ftype(dp->i_mount, sfp, sfep,
-						       args->filetype);
-=======
 		     i++, sfep = dp->d_ops->sf_nextentry(sfp, sfep)) {
 			if (xfs_da_compname(args, sfep->name, sfep->namelen) ==
 								XFS_CMP_EXACT) {
@@ -1170,7 +973,6 @@
 #endif
 				dp->d_ops->sf_put_ino(sfp, sfep, args->inumber);
 				dp->d_ops->sf_put_ftype(sfep, args->filetype);
->>>>>>> d8ec26d7
 				break;
 			}
 		}
@@ -1280,17 +1082,6 @@
 	for (i = 0, sfep = xfs_dir2_sf_firstentry(sfp),
 		    oldsfep = xfs_dir2_sf_firstentry(oldsfp);
 	     i < sfp->count;
-<<<<<<< HEAD
-	     i++, sfep = xfs_dir3_sf_nextentry(mp, sfp, sfep),
-		  oldsfep = xfs_dir3_sf_nextentry(mp, oldsfp, oldsfep)) {
-		sfep->namelen = oldsfep->namelen;
-		sfep->offset = oldsfep->offset;
-		memcpy(sfep->name, oldsfep->name, sfep->namelen);
-		xfs_dir3_sfe_put_ino(mp, sfp, sfep,
-			xfs_dir3_sfe_get_ino(mp, oldsfp, oldsfep));
-		xfs_dir3_sfe_put_ftype(mp, sfp, sfep,
-			xfs_dir3_sfe_get_ftype(mp, oldsfp, oldsfep));
-=======
 	     i++, sfep = dp->d_ops->sf_nextentry(sfp, sfep),
 		  oldsfep = dp->d_ops->sf_nextentry(oldsfp, oldsfep)) {
 		sfep->namelen = oldsfep->namelen;
@@ -1299,7 +1090,6 @@
 		dp->d_ops->sf_put_ino(sfp, sfep,
 				      dp->d_ops->sf_get_ino(oldsfp, oldsfep));
 		dp->d_ops->sf_put_ftype(sfep, dp->d_ops->sf_get_ftype(oldsfep));
->>>>>>> d8ec26d7
 	}
 	/*
 	 * Clean up the inode.
@@ -1370,17 +1160,6 @@
 	for (i = 0, sfep = xfs_dir2_sf_firstentry(sfp),
 		    oldsfep = xfs_dir2_sf_firstentry(oldsfp);
 	     i < sfp->count;
-<<<<<<< HEAD
-	     i++, sfep = xfs_dir3_sf_nextentry(mp, sfp, sfep),
-		  oldsfep = xfs_dir3_sf_nextentry(mp, oldsfp, oldsfep)) {
-		sfep->namelen = oldsfep->namelen;
-		sfep->offset = oldsfep->offset;
-		memcpy(sfep->name, oldsfep->name, sfep->namelen);
-		xfs_dir3_sfe_put_ino(mp, sfp, sfep,
-			xfs_dir3_sfe_get_ino(mp, oldsfp, oldsfep));
-		xfs_dir3_sfe_put_ftype(mp, sfp, sfep,
-			xfs_dir3_sfe_get_ftype(mp, oldsfp, oldsfep));
-=======
 	     i++, sfep = dp->d_ops->sf_nextentry(sfp, sfep),
 		  oldsfep = dp->d_ops->sf_nextentry(oldsfp, oldsfep)) {
 		sfep->namelen = oldsfep->namelen;
@@ -1389,7 +1168,6 @@
 		dp->d_ops->sf_put_ino(sfp, sfep,
 				      dp->d_ops->sf_get_ino(oldsfp, oldsfep));
 		dp->d_ops->sf_put_ftype(sfep, dp->d_ops->sf_get_ftype(oldsfep));
->>>>>>> d8ec26d7
 	}
 	/*
 	 * Clean up the inode.
