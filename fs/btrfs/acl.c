--- conflicted
+++ resolved
@@ -28,13 +28,7 @@
 #include "btrfs_inode.h"
 #include "xattr.h"
 
-<<<<<<< HEAD
-#ifdef CONFIG_BTRFS_FS_POSIX_ACL
-
 struct posix_acl *btrfs_get_acl(struct inode *inode, int type)
-=======
-static struct posix_acl *btrfs_get_acl(struct inode *inode, int type)
->>>>>>> 0d10ee2e
 {
 	int size;
 	const char *name;
