/*
 *	IPv6 Address [auto]configuration
 *	Linux INET6 implementation
 *
 *	Authors:
 *	Pedro Roque		<roque@di.fc.ul.pt>
 *	Alexey Kuznetsov	<kuznet@ms2.inr.ac.ru>
 *
 *	This program is free software; you can redistribute it and/or
 *      modify it under the terms of the GNU General Public License
 *      as published by the Free Software Foundation; either version
 *      2 of the License, or (at your option) any later version.
 */

/*
 *	Changes:
 *
 *	Janos Farkas			:	delete timer on ifdown
 *	<chexum@bankinf.banki.hu>
 *	Andi Kleen			:	kill double kfree on module
 *						unload.
 *	Maciej W. Rozycki		:	FDDI support
 *	sekiya@USAGI			:	Don't send too many RS
 *						packets.
 *	yoshfuji@USAGI			:       Fixed interval between DAD
 *						packets.
 *	YOSHIFUJI Hideaki @USAGI	:	improved accuracy of
 *						address validation timer.
 *	YOSHIFUJI Hideaki @USAGI	:	Privacy Extensions (RFC3041)
 *						support.
 *	Yuji SEKIYA @USAGI		:	Don't assign a same IPv6
 *						address on a same interface.
 *	YOSHIFUJI Hideaki @USAGI	:	ARCnet support
 *	YOSHIFUJI Hideaki @USAGI	:	convert /proc/net/if_inet6 to
 *						seq_file.
 *	YOSHIFUJI Hideaki @USAGI	:	improved source address
 *						selection; consider scope,
 *						status etc.
 */

#define pr_fmt(fmt) "IPv6: " fmt

#include <linux/errno.h>
#include <linux/types.h>
#include <linux/kernel.h>
#include <linux/sched/signal.h>
#include <linux/socket.h>
#include <linux/sockios.h>
#include <linux/net.h>
#include <linux/inet.h>
#include <linux/in6.h>
#include <linux/netdevice.h>
#include <linux/if_addr.h>
#include <linux/if_arp.h>
#include <linux/if_arcnet.h>
#include <linux/if_infiniband.h>
#include <linux/route.h>
#include <linux/inetdevice.h>
#include <linux/init.h>
#include <linux/slab.h>
#ifdef CONFIG_SYSCTL
#include <linux/sysctl.h>
#endif
#include <linux/capability.h>
#include <linux/delay.h>
#include <linux/notifier.h>
#include <linux/string.h>
#include <linux/hash.h>

#include <net/net_namespace.h>
#include <net/sock.h>
#include <net/snmp.h>

#include <net/6lowpan.h>
#include <net/firewire.h>
#include <net/ipv6.h>
#include <net/protocol.h>
#include <net/ndisc.h>
#include <net/ip6_route.h>
#include <net/addrconf.h>
#include <net/tcp.h>
#include <net/ip.h>
#include <net/netlink.h>
#include <net/pkt_sched.h>
#include <net/l3mdev.h>
#include <linux/if_tunnel.h>
#include <linux/rtnetlink.h>
#include <linux/netconf.h>
#include <linux/random.h>
#include <linux/uaccess.h>
#include <asm/unaligned.h>

#include <linux/proc_fs.h>
#include <linux/seq_file.h>
#include <linux/export.h>

/* Set to 3 to get tracing... */
#define ACONF_DEBUG 2

#if ACONF_DEBUG >= 3
#define ADBG(fmt, ...) printk(fmt, ##__VA_ARGS__)
#else
#define ADBG(fmt, ...) do { if (0) printk(fmt, ##__VA_ARGS__); } while (0)
#endif

#define	INFINITY_LIFE_TIME	0xFFFFFFFF

#define IPV6_MAX_STRLEN \
	sizeof("ffff:ffff:ffff:ffff:ffff:ffff:255.255.255.255")

static inline u32 cstamp_delta(unsigned long cstamp)
{
	return (cstamp - INITIAL_JIFFIES) * 100UL / HZ;
}

static inline s32 rfc3315_s14_backoff_init(s32 irt)
{
	/* multiply 'initial retransmission time' by 0.9 .. 1.1 */
	u64 tmp = (900000 + prandom_u32() % 200001) * (u64)irt;
	do_div(tmp, 1000000);
	return (s32)tmp;
}

static inline s32 rfc3315_s14_backoff_update(s32 rt, s32 mrt)
{
	/* multiply 'retransmission timeout' by 1.9 .. 2.1 */
	u64 tmp = (1900000 + prandom_u32() % 200001) * (u64)rt;
	do_div(tmp, 1000000);
	if ((s32)tmp > mrt) {
		/* multiply 'maximum retransmission time' by 0.9 .. 1.1 */
		tmp = (900000 + prandom_u32() % 200001) * (u64)mrt;
		do_div(tmp, 1000000);
	}
	return (s32)tmp;
}

#ifdef CONFIG_SYSCTL
static int addrconf_sysctl_register(struct inet6_dev *idev);
static void addrconf_sysctl_unregister(struct inet6_dev *idev);
#else
static inline int addrconf_sysctl_register(struct inet6_dev *idev)
{
	return 0;
}

static inline void addrconf_sysctl_unregister(struct inet6_dev *idev)
{
}
#endif

static void ipv6_regen_rndid(struct inet6_dev *idev);
static void ipv6_try_regen_rndid(struct inet6_dev *idev, struct in6_addr *tmpaddr);

static int ipv6_generate_eui64(u8 *eui, struct net_device *dev);
static int ipv6_count_addresses(struct inet6_dev *idev);
static int ipv6_generate_stable_address(struct in6_addr *addr,
					u8 dad_count,
					const struct inet6_dev *idev);

/*
 *	Configured unicast address hash table
 */
static struct hlist_head inet6_addr_lst[IN6_ADDR_HSIZE];
static DEFINE_SPINLOCK(addrconf_hash_lock);

static void addrconf_verify(void);
static void addrconf_verify_rtnl(void);
static void addrconf_verify_work(struct work_struct *);

static struct workqueue_struct *addrconf_wq;
static DECLARE_DELAYED_WORK(addr_chk_work, addrconf_verify_work);

static void addrconf_join_anycast(struct inet6_ifaddr *ifp);
static void addrconf_leave_anycast(struct inet6_ifaddr *ifp);

static void addrconf_type_change(struct net_device *dev,
				 unsigned long event);
static int addrconf_ifdown(struct net_device *dev, int how);

static struct rt6_info *addrconf_get_prefix_route(const struct in6_addr *pfx,
						  int plen,
						  const struct net_device *dev,
						  u32 flags, u32 noflags);

static void addrconf_dad_start(struct inet6_ifaddr *ifp);
static void addrconf_dad_work(struct work_struct *w);
static void addrconf_dad_completed(struct inet6_ifaddr *ifp, bool bump_id);
static void addrconf_dad_run(struct inet6_dev *idev);
static void addrconf_rs_timer(unsigned long data);
static void __ipv6_ifa_notify(int event, struct inet6_ifaddr *ifa);
static void ipv6_ifa_notify(int event, struct inet6_ifaddr *ifa);

static void inet6_prefix_notify(int event, struct inet6_dev *idev,
				struct prefix_info *pinfo);
static bool ipv6_chk_same_addr(struct net *net, const struct in6_addr *addr,
			       struct net_device *dev);

static struct ipv6_devconf ipv6_devconf __read_mostly = {
	.forwarding		= 0,
	.hop_limit		= IPV6_DEFAULT_HOPLIMIT,
	.mtu6			= IPV6_MIN_MTU,
	.accept_ra		= 1,
	.accept_redirects	= 1,
	.autoconf		= 1,
	.force_mld_version	= 0,
	.mldv1_unsolicited_report_interval = 10 * HZ,
	.mldv2_unsolicited_report_interval = HZ,
	.dad_transmits		= 1,
	.rtr_solicits		= MAX_RTR_SOLICITATIONS,
	.rtr_solicit_interval	= RTR_SOLICITATION_INTERVAL,
	.rtr_solicit_max_interval = RTR_SOLICITATION_MAX_INTERVAL,
	.rtr_solicit_delay	= MAX_RTR_SOLICITATION_DELAY,
	.use_tempaddr		= 0,
	.temp_valid_lft		= TEMP_VALID_LIFETIME,
	.temp_prefered_lft	= TEMP_PREFERRED_LIFETIME,
	.regen_max_retry	= REGEN_MAX_RETRY,
	.max_desync_factor	= MAX_DESYNC_FACTOR,
	.max_addresses		= IPV6_MAX_ADDRESSES,
	.accept_ra_defrtr	= 1,
	.accept_ra_from_local	= 0,
	.accept_ra_min_hop_limit= 1,
	.accept_ra_pinfo	= 1,
#ifdef CONFIG_IPV6_ROUTER_PREF
	.accept_ra_rtr_pref	= 1,
	.rtr_probe_interval	= 60 * HZ,
#ifdef CONFIG_IPV6_ROUTE_INFO
	.accept_ra_rt_info_min_plen = 0,
	.accept_ra_rt_info_max_plen = 0,
#endif
#endif
	.proxy_ndp		= 0,
	.accept_source_route	= 0,	/* we do not accept RH0 by default. */
	.disable_ipv6		= 0,
	.accept_dad		= 1,
	.suppress_frag_ndisc	= 1,
	.accept_ra_mtu		= 1,
	.stable_secret		= {
		.initialized = false,
	},
	.use_oif_addrs_only	= 0,
	.ignore_routes_with_linkdown = 0,
	.keep_addr_on_down	= 0,
	.seg6_enabled		= 0,
#ifdef CONFIG_IPV6_SEG6_HMAC
	.seg6_require_hmac	= 0,
#endif
	.enhanced_dad           = 1,
	.addr_gen_mode		= IN6_ADDR_GEN_MODE_EUI64,
	.disable_policy		= 0,
};

static struct ipv6_devconf ipv6_devconf_dflt __read_mostly = {
	.forwarding		= 0,
	.hop_limit		= IPV6_DEFAULT_HOPLIMIT,
	.mtu6			= IPV6_MIN_MTU,
	.accept_ra		= 1,
	.accept_redirects	= 1,
	.autoconf		= 1,
	.force_mld_version	= 0,
	.mldv1_unsolicited_report_interval = 10 * HZ,
	.mldv2_unsolicited_report_interval = HZ,
	.dad_transmits		= 1,
	.rtr_solicits		= MAX_RTR_SOLICITATIONS,
	.rtr_solicit_interval	= RTR_SOLICITATION_INTERVAL,
	.rtr_solicit_max_interval = RTR_SOLICITATION_MAX_INTERVAL,
	.rtr_solicit_delay	= MAX_RTR_SOLICITATION_DELAY,
	.use_tempaddr		= 0,
	.temp_valid_lft		= TEMP_VALID_LIFETIME,
	.temp_prefered_lft	= TEMP_PREFERRED_LIFETIME,
	.regen_max_retry	= REGEN_MAX_RETRY,
	.max_desync_factor	= MAX_DESYNC_FACTOR,
	.max_addresses		= IPV6_MAX_ADDRESSES,
	.accept_ra_defrtr	= 1,
	.accept_ra_from_local	= 0,
	.accept_ra_min_hop_limit= 1,
	.accept_ra_pinfo	= 1,
#ifdef CONFIG_IPV6_ROUTER_PREF
	.accept_ra_rtr_pref	= 1,
	.rtr_probe_interval	= 60 * HZ,
#ifdef CONFIG_IPV6_ROUTE_INFO
	.accept_ra_rt_info_min_plen = 0,
	.accept_ra_rt_info_max_plen = 0,
#endif
#endif
	.proxy_ndp		= 0,
	.accept_source_route	= 0,	/* we do not accept RH0 by default. */
	.disable_ipv6		= 0,
	.accept_dad		= 1,
	.suppress_frag_ndisc	= 1,
	.accept_ra_mtu		= 1,
	.stable_secret		= {
		.initialized = false,
	},
	.use_oif_addrs_only	= 0,
	.ignore_routes_with_linkdown = 0,
	.keep_addr_on_down	= 0,
	.seg6_enabled		= 0,
#ifdef CONFIG_IPV6_SEG6_HMAC
	.seg6_require_hmac	= 0,
#endif
	.enhanced_dad           = 1,
	.addr_gen_mode		= IN6_ADDR_GEN_MODE_EUI64,
	.disable_policy		= 0,
};

/* Check if a valid qdisc is available */
static inline bool addrconf_qdisc_ok(const struct net_device *dev)
{
	return !qdisc_tx_is_noop(dev);
}

static void addrconf_del_rs_timer(struct inet6_dev *idev)
{
	if (del_timer(&idev->rs_timer))
		__in6_dev_put(idev);
}

static void addrconf_del_dad_work(struct inet6_ifaddr *ifp)
{
	if (cancel_delayed_work(&ifp->dad_work))
		__in6_ifa_put(ifp);
}

static void addrconf_mod_rs_timer(struct inet6_dev *idev,
				  unsigned long when)
{
	if (!timer_pending(&idev->rs_timer))
		in6_dev_hold(idev);
	mod_timer(&idev->rs_timer, jiffies + when);
}

static void addrconf_mod_dad_work(struct inet6_ifaddr *ifp,
				   unsigned long delay)
{
	in6_ifa_hold(ifp);
	if (mod_delayed_work(addrconf_wq, &ifp->dad_work, delay))
		in6_ifa_put(ifp);
}

static int snmp6_alloc_dev(struct inet6_dev *idev)
{
	int i;

	idev->stats.ipv6 = alloc_percpu(struct ipstats_mib);
	if (!idev->stats.ipv6)
		goto err_ip;

	for_each_possible_cpu(i) {
		struct ipstats_mib *addrconf_stats;
		addrconf_stats = per_cpu_ptr(idev->stats.ipv6, i);
		u64_stats_init(&addrconf_stats->syncp);
	}


	idev->stats.icmpv6dev = kzalloc(sizeof(struct icmpv6_mib_device),
					GFP_KERNEL);
	if (!idev->stats.icmpv6dev)
		goto err_icmp;
	idev->stats.icmpv6msgdev = kzalloc(sizeof(struct icmpv6msg_mib_device),
					   GFP_KERNEL);
	if (!idev->stats.icmpv6msgdev)
		goto err_icmpmsg;

	return 0;

err_icmpmsg:
	kfree(idev->stats.icmpv6dev);
err_icmp:
	free_percpu(idev->stats.ipv6);
err_ip:
	return -ENOMEM;
}

static struct inet6_dev *ipv6_add_dev(struct net_device *dev)
{
	struct inet6_dev *ndev;
	int err = -ENOMEM;

	ASSERT_RTNL();

	if (dev->mtu < IPV6_MIN_MTU)
		return ERR_PTR(-EINVAL);

	ndev = kzalloc(sizeof(struct inet6_dev), GFP_KERNEL);
	if (!ndev)
		return ERR_PTR(err);

	rwlock_init(&ndev->lock);
	ndev->dev = dev;
	INIT_LIST_HEAD(&ndev->addr_list);
	setup_timer(&ndev->rs_timer, addrconf_rs_timer,
		    (unsigned long)ndev);
	memcpy(&ndev->cnf, dev_net(dev)->ipv6.devconf_dflt, sizeof(ndev->cnf));

	if (ndev->cnf.stable_secret.initialized)
		ndev->cnf.addr_gen_mode = IN6_ADDR_GEN_MODE_STABLE_PRIVACY;
	else
		ndev->cnf.addr_gen_mode = ipv6_devconf_dflt.addr_gen_mode;

	ndev->cnf.mtu6 = dev->mtu;
	ndev->nd_parms = neigh_parms_alloc(dev, &nd_tbl);
	if (!ndev->nd_parms) {
		kfree(ndev);
		return ERR_PTR(err);
	}
	if (ndev->cnf.forwarding)
		dev_disable_lro(dev);
	/* We refer to the device */
	dev_hold(dev);

	if (snmp6_alloc_dev(ndev) < 0) {
		ADBG(KERN_WARNING
			"%s: cannot allocate memory for statistics; dev=%s.\n",
			__func__, dev->name);
		neigh_parms_release(&nd_tbl, ndev->nd_parms);
		dev_put(dev);
		kfree(ndev);
		return ERR_PTR(err);
	}

	if (snmp6_register_dev(ndev) < 0) {
		ADBG(KERN_WARNING
			"%s: cannot create /proc/net/dev_snmp6/%s\n",
			__func__, dev->name);
		goto err_release;
	}

	/* One reference from device. */
	refcount_set(&ndev->refcnt, 1);

	if (dev->flags & (IFF_NOARP | IFF_LOOPBACK))
		ndev->cnf.accept_dad = -1;

#if IS_ENABLED(CONFIG_IPV6_SIT)
	if (dev->type == ARPHRD_SIT && (dev->priv_flags & IFF_ISATAP)) {
		pr_info("%s: Disabled Multicast RS\n", dev->name);
		ndev->cnf.rtr_solicits = 0;
	}
#endif

	INIT_LIST_HEAD(&ndev->tempaddr_list);
	ndev->desync_factor = U32_MAX;
	if ((dev->flags&IFF_LOOPBACK) ||
	    dev->type == ARPHRD_TUNNEL ||
	    dev->type == ARPHRD_TUNNEL6 ||
	    dev->type == ARPHRD_SIT ||
	    dev->type == ARPHRD_NONE) {
		ndev->cnf.use_tempaddr = -1;
	} else
		ipv6_regen_rndid(ndev);

	ndev->token = in6addr_any;

	if (netif_running(dev) && addrconf_qdisc_ok(dev))
		ndev->if_flags |= IF_READY;

	ipv6_mc_init_dev(ndev);
	ndev->tstamp = jiffies;
	err = addrconf_sysctl_register(ndev);
	if (err) {
		ipv6_mc_destroy_dev(ndev);
		snmp6_unregister_dev(ndev);
		goto err_release;
	}
	/* protected by rtnl_lock */
	rcu_assign_pointer(dev->ip6_ptr, ndev);

	/* Join interface-local all-node multicast group */
	ipv6_dev_mc_inc(dev, &in6addr_interfacelocal_allnodes);

	/* Join all-node multicast group */
	ipv6_dev_mc_inc(dev, &in6addr_linklocal_allnodes);

	/* Join all-router multicast group if forwarding is set */
	if (ndev->cnf.forwarding && (dev->flags & IFF_MULTICAST))
		ipv6_dev_mc_inc(dev, &in6addr_linklocal_allrouters);

	return ndev;

err_release:
	neigh_parms_release(&nd_tbl, ndev->nd_parms);
	ndev->dead = 1;
	in6_dev_finish_destroy(ndev);
	return ERR_PTR(err);
}

static struct inet6_dev *ipv6_find_idev(struct net_device *dev)
{
	struct inet6_dev *idev;

	ASSERT_RTNL();

	idev = __in6_dev_get(dev);
	if (!idev) {
		idev = ipv6_add_dev(dev);
		if (IS_ERR(idev))
			return NULL;
	}

	if (dev->flags&IFF_UP)
		ipv6_mc_up(idev);
	return idev;
}

static int inet6_netconf_msgsize_devconf(int type)
{
	int size =  NLMSG_ALIGN(sizeof(struct netconfmsg))
		    + nla_total_size(4);	/* NETCONFA_IFINDEX */
	bool all = false;

	if (type == NETCONFA_ALL)
		all = true;

	if (all || type == NETCONFA_FORWARDING)
		size += nla_total_size(4);
#ifdef CONFIG_IPV6_MROUTE
	if (all || type == NETCONFA_MC_FORWARDING)
		size += nla_total_size(4);
#endif
	if (all || type == NETCONFA_PROXY_NEIGH)
		size += nla_total_size(4);

	if (all || type == NETCONFA_IGNORE_ROUTES_WITH_LINKDOWN)
		size += nla_total_size(4);

	return size;
}

static int inet6_netconf_fill_devconf(struct sk_buff *skb, int ifindex,
				      struct ipv6_devconf *devconf, u32 portid,
				      u32 seq, int event, unsigned int flags,
				      int type)
{
	struct nlmsghdr  *nlh;
	struct netconfmsg *ncm;
	bool all = false;

	nlh = nlmsg_put(skb, portid, seq, event, sizeof(struct netconfmsg),
			flags);
	if (!nlh)
		return -EMSGSIZE;

	if (type == NETCONFA_ALL)
		all = true;

	ncm = nlmsg_data(nlh);
	ncm->ncm_family = AF_INET6;

	if (nla_put_s32(skb, NETCONFA_IFINDEX, ifindex) < 0)
		goto nla_put_failure;

	if (!devconf)
		goto out;

	if ((all || type == NETCONFA_FORWARDING) &&
	    nla_put_s32(skb, NETCONFA_FORWARDING, devconf->forwarding) < 0)
		goto nla_put_failure;
#ifdef CONFIG_IPV6_MROUTE
	if ((all || type == NETCONFA_MC_FORWARDING) &&
	    nla_put_s32(skb, NETCONFA_MC_FORWARDING,
			devconf->mc_forwarding) < 0)
		goto nla_put_failure;
#endif
	if ((all || type == NETCONFA_PROXY_NEIGH) &&
	    nla_put_s32(skb, NETCONFA_PROXY_NEIGH, devconf->proxy_ndp) < 0)
		goto nla_put_failure;

	if ((all || type == NETCONFA_IGNORE_ROUTES_WITH_LINKDOWN) &&
	    nla_put_s32(skb, NETCONFA_IGNORE_ROUTES_WITH_LINKDOWN,
			devconf->ignore_routes_with_linkdown) < 0)
		goto nla_put_failure;

out:
	nlmsg_end(skb, nlh);
	return 0;

nla_put_failure:
	nlmsg_cancel(skb, nlh);
	return -EMSGSIZE;
}

void inet6_netconf_notify_devconf(struct net *net, int event, int type,
				  int ifindex, struct ipv6_devconf *devconf)
{
	struct sk_buff *skb;
	int err = -ENOBUFS;

	skb = nlmsg_new(inet6_netconf_msgsize_devconf(type), GFP_KERNEL);
	if (!skb)
		goto errout;

	err = inet6_netconf_fill_devconf(skb, ifindex, devconf, 0, 0,
					 event, 0, type);
	if (err < 0) {
		/* -EMSGSIZE implies BUG in inet6_netconf_msgsize_devconf() */
		WARN_ON(err == -EMSGSIZE);
		kfree_skb(skb);
		goto errout;
	}
	rtnl_notify(skb, net, 0, RTNLGRP_IPV6_NETCONF, NULL, GFP_KERNEL);
	return;
errout:
	rtnl_set_sk_err(net, RTNLGRP_IPV6_NETCONF, err);
}

static const struct nla_policy devconf_ipv6_policy[NETCONFA_MAX+1] = {
	[NETCONFA_IFINDEX]	= { .len = sizeof(int) },
	[NETCONFA_FORWARDING]	= { .len = sizeof(int) },
	[NETCONFA_PROXY_NEIGH]	= { .len = sizeof(int) },
	[NETCONFA_IGNORE_ROUTES_WITH_LINKDOWN]	= { .len = sizeof(int) },
};

static int inet6_netconf_get_devconf(struct sk_buff *in_skb,
				     struct nlmsghdr *nlh,
				     struct netlink_ext_ack *extack)
{
	struct net *net = sock_net(in_skb->sk);
	struct nlattr *tb[NETCONFA_MAX+1];
	struct netconfmsg *ncm;
	struct sk_buff *skb;
	struct ipv6_devconf *devconf;
	struct inet6_dev *in6_dev;
	struct net_device *dev;
	int ifindex;
	int err;

	err = nlmsg_parse(nlh, sizeof(*ncm), tb, NETCONFA_MAX,
			  devconf_ipv6_policy, extack);
	if (err < 0)
		goto errout;

	err = -EINVAL;
	if (!tb[NETCONFA_IFINDEX])
		goto errout;

	ifindex = nla_get_s32(tb[NETCONFA_IFINDEX]);
	switch (ifindex) {
	case NETCONFA_IFINDEX_ALL:
		devconf = net->ipv6.devconf_all;
		break;
	case NETCONFA_IFINDEX_DEFAULT:
		devconf = net->ipv6.devconf_dflt;
		break;
	default:
		dev = __dev_get_by_index(net, ifindex);
		if (!dev)
			goto errout;
		in6_dev = __in6_dev_get(dev);
		if (!in6_dev)
			goto errout;
		devconf = &in6_dev->cnf;
		break;
	}

	err = -ENOBUFS;
	skb = nlmsg_new(inet6_netconf_msgsize_devconf(NETCONFA_ALL), GFP_ATOMIC);
	if (!skb)
		goto errout;

	err = inet6_netconf_fill_devconf(skb, ifindex, devconf,
					 NETLINK_CB(in_skb).portid,
					 nlh->nlmsg_seq, RTM_NEWNETCONF, 0,
					 NETCONFA_ALL);
	if (err < 0) {
		/* -EMSGSIZE implies BUG in inet6_netconf_msgsize_devconf() */
		WARN_ON(err == -EMSGSIZE);
		kfree_skb(skb);
		goto errout;
	}
	err = rtnl_unicast(skb, net, NETLINK_CB(in_skb).portid);
errout:
	return err;
}

static int inet6_netconf_dump_devconf(struct sk_buff *skb,
				      struct netlink_callback *cb)
{
	struct net *net = sock_net(skb->sk);
	int h, s_h;
	int idx, s_idx;
	struct net_device *dev;
	struct inet6_dev *idev;
	struct hlist_head *head;

	s_h = cb->args[0];
	s_idx = idx = cb->args[1];

	for (h = s_h; h < NETDEV_HASHENTRIES; h++, s_idx = 0) {
		idx = 0;
		head = &net->dev_index_head[h];
		rcu_read_lock();
		cb->seq = atomic_read(&net->ipv6.dev_addr_genid) ^
			  net->dev_base_seq;
		hlist_for_each_entry_rcu(dev, head, index_hlist) {
			if (idx < s_idx)
				goto cont;
			idev = __in6_dev_get(dev);
			if (!idev)
				goto cont;

			if (inet6_netconf_fill_devconf(skb, dev->ifindex,
						       &idev->cnf,
						       NETLINK_CB(cb->skb).portid,
						       cb->nlh->nlmsg_seq,
						       RTM_NEWNETCONF,
						       NLM_F_MULTI,
						       NETCONFA_ALL) < 0) {
				rcu_read_unlock();
				goto done;
			}
			nl_dump_check_consistent(cb, nlmsg_hdr(skb));
cont:
			idx++;
		}
		rcu_read_unlock();
	}
	if (h == NETDEV_HASHENTRIES) {
		if (inet6_netconf_fill_devconf(skb, NETCONFA_IFINDEX_ALL,
					       net->ipv6.devconf_all,
					       NETLINK_CB(cb->skb).portid,
					       cb->nlh->nlmsg_seq,
					       RTM_NEWNETCONF, NLM_F_MULTI,
					       NETCONFA_ALL) < 0)
			goto done;
		else
			h++;
	}
	if (h == NETDEV_HASHENTRIES + 1) {
		if (inet6_netconf_fill_devconf(skb, NETCONFA_IFINDEX_DEFAULT,
					       net->ipv6.devconf_dflt,
					       NETLINK_CB(cb->skb).portid,
					       cb->nlh->nlmsg_seq,
					       RTM_NEWNETCONF, NLM_F_MULTI,
					       NETCONFA_ALL) < 0)
			goto done;
		else
			h++;
	}
done:
	cb->args[0] = h;
	cb->args[1] = idx;

	return skb->len;
}

#ifdef CONFIG_SYSCTL
static void dev_forward_change(struct inet6_dev *idev)
{
	struct net_device *dev;
	struct inet6_ifaddr *ifa;

	if (!idev)
		return;
	dev = idev->dev;
	if (idev->cnf.forwarding)
		dev_disable_lro(dev);
	if (dev->flags & IFF_MULTICAST) {
		if (idev->cnf.forwarding) {
			ipv6_dev_mc_inc(dev, &in6addr_linklocal_allrouters);
			ipv6_dev_mc_inc(dev, &in6addr_interfacelocal_allrouters);
			ipv6_dev_mc_inc(dev, &in6addr_sitelocal_allrouters);
		} else {
			ipv6_dev_mc_dec(dev, &in6addr_linklocal_allrouters);
			ipv6_dev_mc_dec(dev, &in6addr_interfacelocal_allrouters);
			ipv6_dev_mc_dec(dev, &in6addr_sitelocal_allrouters);
		}
	}

	list_for_each_entry(ifa, &idev->addr_list, if_list) {
		if (ifa->flags&IFA_F_TENTATIVE)
			continue;
		if (idev->cnf.forwarding)
			addrconf_join_anycast(ifa);
		else
			addrconf_leave_anycast(ifa);
	}
	inet6_netconf_notify_devconf(dev_net(dev), RTM_NEWNETCONF,
				     NETCONFA_FORWARDING,
				     dev->ifindex, &idev->cnf);
}


static void addrconf_forward_change(struct net *net, __s32 newf)
{
	struct net_device *dev;
	struct inet6_dev *idev;

	for_each_netdev(net, dev) {
		idev = __in6_dev_get(dev);
		if (idev) {
			int changed = (!idev->cnf.forwarding) ^ (!newf);
			idev->cnf.forwarding = newf;
			if (changed)
				dev_forward_change(idev);
		}
	}
}

static int addrconf_fixup_forwarding(struct ctl_table *table, int *p, int newf)
{
	struct net *net;
	int old;

	if (!rtnl_trylock())
		return restart_syscall();

	net = (struct net *)table->extra2;
	old = *p;
	*p = newf;

	if (p == &net->ipv6.devconf_dflt->forwarding) {
		if ((!newf) ^ (!old))
			inet6_netconf_notify_devconf(net, RTM_NEWNETCONF,
						     NETCONFA_FORWARDING,
						     NETCONFA_IFINDEX_DEFAULT,
						     net->ipv6.devconf_dflt);
		rtnl_unlock();
		return 0;
	}

	if (p == &net->ipv6.devconf_all->forwarding) {
		int old_dflt = net->ipv6.devconf_dflt->forwarding;

		net->ipv6.devconf_dflt->forwarding = newf;
		if ((!newf) ^ (!old_dflt))
			inet6_netconf_notify_devconf(net, RTM_NEWNETCONF,
						     NETCONFA_FORWARDING,
						     NETCONFA_IFINDEX_DEFAULT,
						     net->ipv6.devconf_dflt);

		addrconf_forward_change(net, newf);
		if ((!newf) ^ (!old))
			inet6_netconf_notify_devconf(net, RTM_NEWNETCONF,
						     NETCONFA_FORWARDING,
						     NETCONFA_IFINDEX_ALL,
						     net->ipv6.devconf_all);
	} else if ((!newf) ^ (!old))
		dev_forward_change((struct inet6_dev *)table->extra1);
	rtnl_unlock();

	if (newf)
		rt6_purge_dflt_routers(net);
	return 1;
}

static void addrconf_linkdown_change(struct net *net, __s32 newf)
{
	struct net_device *dev;
	struct inet6_dev *idev;

	for_each_netdev(net, dev) {
		idev = __in6_dev_get(dev);
		if (idev) {
			int changed = (!idev->cnf.ignore_routes_with_linkdown) ^ (!newf);

			idev->cnf.ignore_routes_with_linkdown = newf;
			if (changed)
				inet6_netconf_notify_devconf(dev_net(dev),
							     RTM_NEWNETCONF,
							     NETCONFA_IGNORE_ROUTES_WITH_LINKDOWN,
							     dev->ifindex,
							     &idev->cnf);
		}
	}
}

static int addrconf_fixup_linkdown(struct ctl_table *table, int *p, int newf)
{
	struct net *net;
	int old;

	if (!rtnl_trylock())
		return restart_syscall();

	net = (struct net *)table->extra2;
	old = *p;
	*p = newf;

	if (p == &net->ipv6.devconf_dflt->ignore_routes_with_linkdown) {
		if ((!newf) ^ (!old))
			inet6_netconf_notify_devconf(net,
						     RTM_NEWNETCONF,
						     NETCONFA_IGNORE_ROUTES_WITH_LINKDOWN,
						     NETCONFA_IFINDEX_DEFAULT,
						     net->ipv6.devconf_dflt);
		rtnl_unlock();
		return 0;
	}

	if (p == &net->ipv6.devconf_all->ignore_routes_with_linkdown) {
		net->ipv6.devconf_dflt->ignore_routes_with_linkdown = newf;
		addrconf_linkdown_change(net, newf);
		if ((!newf) ^ (!old))
			inet6_netconf_notify_devconf(net,
						     RTM_NEWNETCONF,
						     NETCONFA_IGNORE_ROUTES_WITH_LINKDOWN,
						     NETCONFA_IFINDEX_ALL,
						     net->ipv6.devconf_all);
	}
	rtnl_unlock();

	return 1;
}

#endif

/* Nobody refers to this ifaddr, destroy it */
void inet6_ifa_finish_destroy(struct inet6_ifaddr *ifp)
{
	WARN_ON(!hlist_unhashed(&ifp->addr_lst));

#ifdef NET_REFCNT_DEBUG
	pr_debug("%s\n", __func__);
#endif

	in6_dev_put(ifp->idev);

	if (cancel_delayed_work(&ifp->dad_work))
		pr_notice("delayed DAD work was pending while freeing ifa=%p\n",
			  ifp);

	if (ifp->state != INET6_IFADDR_STATE_DEAD) {
		pr_warn("Freeing alive inet6 address %p\n", ifp);
		return;
	}
	ip6_rt_put(ifp->rt);

	kfree_rcu(ifp, rcu);
}

static void
ipv6_link_dev_addr(struct inet6_dev *idev, struct inet6_ifaddr *ifp)
{
	struct list_head *p;
	int ifp_scope = ipv6_addr_src_scope(&ifp->addr);

	/*
	 * Each device address list is sorted in order of scope -
	 * global before linklocal.
	 */
	list_for_each(p, &idev->addr_list) {
		struct inet6_ifaddr *ifa
			= list_entry(p, struct inet6_ifaddr, if_list);
		if (ifp_scope >= ipv6_addr_src_scope(&ifa->addr))
			break;
	}

	list_add_tail(&ifp->if_list, p);
}

static u32 inet6_addr_hash(const struct in6_addr *addr)
{
	return hash_32(ipv6_addr_hash(addr), IN6_ADDR_HSIZE_SHIFT);
}

/* On success it returns ifp with increased reference count */

static struct inet6_ifaddr *
ipv6_add_addr(struct inet6_dev *idev, const struct in6_addr *addr,
	      const struct in6_addr *peer_addr, int pfxlen,
	      int scope, u32 flags, u32 valid_lft, u32 prefered_lft)
{
	struct net *net = dev_net(idev->dev);
	struct inet6_ifaddr *ifa = NULL;
	struct rt6_info *rt;
	struct in6_validator_info i6vi;
	unsigned int hash;
	int err = 0;
	int addr_type = ipv6_addr_type(addr);

	if (addr_type == IPV6_ADDR_ANY ||
	    addr_type & IPV6_ADDR_MULTICAST ||
	    (!(idev->dev->flags & IFF_LOOPBACK) &&
	     addr_type & IPV6_ADDR_LOOPBACK))
		return ERR_PTR(-EADDRNOTAVAIL);

	rcu_read_lock_bh();

	in6_dev_hold(idev);

	if (idev->dead) {
		err = -ENODEV;			/*XXX*/
		goto out2;
	}

	if (idev->cnf.disable_ipv6) {
		err = -EACCES;
		goto out2;
	}

	i6vi.i6vi_addr = *addr;
	i6vi.i6vi_dev = idev;
	rcu_read_unlock_bh();

	err = inet6addr_validator_notifier_call_chain(NETDEV_UP, &i6vi);

	rcu_read_lock_bh();
	err = notifier_to_errno(err);
	if (err)
		goto out2;

	spin_lock(&addrconf_hash_lock);

	/* Ignore adding duplicate addresses on an interface */
	if (ipv6_chk_same_addr(dev_net(idev->dev), addr, idev->dev)) {
		ADBG("ipv6_add_addr: already assigned\n");
		err = -EEXIST;
		goto out;
	}

	ifa = kzalloc(sizeof(struct inet6_ifaddr), GFP_ATOMIC);

	if (!ifa) {
		ADBG("ipv6_add_addr: malloc failed\n");
		err = -ENOBUFS;
		goto out;
	}

	rt = addrconf_dst_alloc(idev, addr, false);
	if (IS_ERR(rt)) {
		err = PTR_ERR(rt);
		goto out;
	}

	if (net->ipv6.devconf_all->disable_policy ||
	    idev->cnf.disable_policy)
		rt->dst.flags |= DST_NOPOLICY;

	neigh_parms_data_state_setall(idev->nd_parms);

	ifa->addr = *addr;
	if (peer_addr)
		ifa->peer_addr = *peer_addr;

	spin_lock_init(&ifa->lock);
	INIT_DELAYED_WORK(&ifa->dad_work, addrconf_dad_work);
	INIT_HLIST_NODE(&ifa->addr_lst);
	ifa->scope = scope;
	ifa->prefix_len = pfxlen;
	ifa->flags = flags;
	/* No need to add the TENTATIVE flag for addresses with NODAD */
	if (!(flags & IFA_F_NODAD))
		ifa->flags |= IFA_F_TENTATIVE;
	ifa->valid_lft = valid_lft;
	ifa->prefered_lft = prefered_lft;
	ifa->cstamp = ifa->tstamp = jiffies;
	ifa->tokenized = false;

	ifa->rt = rt;

	ifa->idev = idev;
	/* For caller */
	refcount_set(&ifa->refcnt, 1);

	/* Add to big hash table */
	hash = inet6_addr_hash(addr);

	hlist_add_head_rcu(&ifa->addr_lst, &inet6_addr_lst[hash]);
	spin_unlock(&addrconf_hash_lock);

	write_lock(&idev->lock);
	/* Add to inet6_dev unicast addr list. */
	ipv6_link_dev_addr(idev, ifa);

	if (ifa->flags&IFA_F_TEMPORARY) {
		list_add(&ifa->tmp_list, &idev->tempaddr_list);
		in6_ifa_hold(ifa);
	}

	in6_ifa_hold(ifa);
	write_unlock(&idev->lock);
out2:
	rcu_read_unlock_bh();

	if (likely(err == 0))
		inet6addr_notifier_call_chain(NETDEV_UP, ifa);
	else {
		kfree(ifa);
		in6_dev_put(idev);
		ifa = ERR_PTR(err);
	}

	return ifa;
out:
	spin_unlock(&addrconf_hash_lock);
	goto out2;
}

enum cleanup_prefix_rt_t {
	CLEANUP_PREFIX_RT_NOP,    /* no cleanup action for prefix route */
	CLEANUP_PREFIX_RT_DEL,    /* delete the prefix route */
	CLEANUP_PREFIX_RT_EXPIRE, /* update the lifetime of the prefix route */
};

/*
 * Check, whether the prefix for ifp would still need a prefix route
 * after deleting ifp. The function returns one of the CLEANUP_PREFIX_RT_*
 * constants.
 *
 * 1) we don't purge prefix if address was not permanent.
 *    prefix is managed by its own lifetime.
 * 2) we also don't purge, if the address was IFA_F_NOPREFIXROUTE.
 * 3) if there are no addresses, delete prefix.
 * 4) if there are still other permanent address(es),
 *    corresponding prefix is still permanent.
 * 5) if there are still other addresses with IFA_F_NOPREFIXROUTE,
 *    don't purge the prefix, assume user space is managing it.
 * 6) otherwise, update prefix lifetime to the
 *    longest valid lifetime among the corresponding
 *    addresses on the device.
 *    Note: subsequent RA will update lifetime.
 **/
static enum cleanup_prefix_rt_t
check_cleanup_prefix_route(struct inet6_ifaddr *ifp, unsigned long *expires)
{
	struct inet6_ifaddr *ifa;
	struct inet6_dev *idev = ifp->idev;
	unsigned long lifetime;
	enum cleanup_prefix_rt_t action = CLEANUP_PREFIX_RT_DEL;

	*expires = jiffies;

	list_for_each_entry(ifa, &idev->addr_list, if_list) {
		if (ifa == ifp)
			continue;
		if (!ipv6_prefix_equal(&ifa->addr, &ifp->addr,
				       ifp->prefix_len))
			continue;
		if (ifa->flags & (IFA_F_PERMANENT | IFA_F_NOPREFIXROUTE))
			return CLEANUP_PREFIX_RT_NOP;

		action = CLEANUP_PREFIX_RT_EXPIRE;

		spin_lock(&ifa->lock);

		lifetime = addrconf_timeout_fixup(ifa->valid_lft, HZ);
		/*
		 * Note: Because this address is
		 * not permanent, lifetime <
		 * LONG_MAX / HZ here.
		 */
		if (time_before(*expires, ifa->tstamp + lifetime * HZ))
			*expires = ifa->tstamp + lifetime * HZ;
		spin_unlock(&ifa->lock);
	}

	return action;
}

static void
cleanup_prefix_route(struct inet6_ifaddr *ifp, unsigned long expires, bool del_rt)
{
	struct rt6_info *rt;

	rt = addrconf_get_prefix_route(&ifp->addr,
				       ifp->prefix_len,
				       ifp->idev->dev,
				       0, RTF_GATEWAY | RTF_DEFAULT);
	if (rt) {
		if (del_rt)
			ip6_del_rt(rt);
		else {
			if (!(rt->rt6i_flags & RTF_EXPIRES))
				rt6_set_expires(rt, expires);
			ip6_rt_put(rt);
		}
	}
}


/* This function wants to get referenced ifp and releases it before return */

static void ipv6_del_addr(struct inet6_ifaddr *ifp)
{
	int state;
	enum cleanup_prefix_rt_t action = CLEANUP_PREFIX_RT_NOP;
	unsigned long expires;

	ASSERT_RTNL();

	spin_lock_bh(&ifp->lock);
	state = ifp->state;
	ifp->state = INET6_IFADDR_STATE_DEAD;
	spin_unlock_bh(&ifp->lock);

	if (state == INET6_IFADDR_STATE_DEAD)
		goto out;

	spin_lock_bh(&addrconf_hash_lock);
	hlist_del_init_rcu(&ifp->addr_lst);
	spin_unlock_bh(&addrconf_hash_lock);

	write_lock_bh(&ifp->idev->lock);

	if (ifp->flags&IFA_F_TEMPORARY) {
		list_del(&ifp->tmp_list);
		if (ifp->ifpub) {
			in6_ifa_put(ifp->ifpub);
			ifp->ifpub = NULL;
		}
		__in6_ifa_put(ifp);
	}

	if (ifp->flags & IFA_F_PERMANENT && !(ifp->flags & IFA_F_NOPREFIXROUTE))
		action = check_cleanup_prefix_route(ifp, &expires);

	list_del_init(&ifp->if_list);
	__in6_ifa_put(ifp);

	write_unlock_bh(&ifp->idev->lock);

	addrconf_del_dad_work(ifp);

	ipv6_ifa_notify(RTM_DELADDR, ifp);

	inet6addr_notifier_call_chain(NETDEV_DOWN, ifp);

	if (action != CLEANUP_PREFIX_RT_NOP) {
		cleanup_prefix_route(ifp, expires,
			action == CLEANUP_PREFIX_RT_DEL);
	}

	/* clean up prefsrc entries */
	rt6_remove_prefsrc(ifp);
out:
	in6_ifa_put(ifp);
}

static int ipv6_create_tempaddr(struct inet6_ifaddr *ifp, struct inet6_ifaddr *ift)
{
	struct inet6_dev *idev = ifp->idev;
	struct in6_addr addr, *tmpaddr;
	unsigned long tmp_prefered_lft, tmp_valid_lft, tmp_tstamp, age;
	unsigned long regen_advance;
	int tmp_plen;
	int ret = 0;
	u32 addr_flags;
	unsigned long now = jiffies;
	long max_desync_factor;
	s32 cnf_temp_preferred_lft;

	write_lock_bh(&idev->lock);
	if (ift) {
		spin_lock_bh(&ift->lock);
		memcpy(&addr.s6_addr[8], &ift->addr.s6_addr[8], 8);
		spin_unlock_bh(&ift->lock);
		tmpaddr = &addr;
	} else {
		tmpaddr = NULL;
	}
retry:
	in6_dev_hold(idev);
	if (idev->cnf.use_tempaddr <= 0) {
		write_unlock_bh(&idev->lock);
		pr_info("%s: use_tempaddr is disabled\n", __func__);
		in6_dev_put(idev);
		ret = -1;
		goto out;
	}
	spin_lock_bh(&ifp->lock);
	if (ifp->regen_count++ >= idev->cnf.regen_max_retry) {
		idev->cnf.use_tempaddr = -1;	/*XXX*/
		spin_unlock_bh(&ifp->lock);
		write_unlock_bh(&idev->lock);
		pr_warn("%s: regeneration time exceeded - disabled temporary address support\n",
			__func__);
		in6_dev_put(idev);
		ret = -1;
		goto out;
	}
	in6_ifa_hold(ifp);
	memcpy(addr.s6_addr, ifp->addr.s6_addr, 8);
	ipv6_try_regen_rndid(idev, tmpaddr);
	memcpy(&addr.s6_addr[8], idev->rndid, 8);
	age = (now - ifp->tstamp) / HZ;

	regen_advance = idev->cnf.regen_max_retry *
			idev->cnf.dad_transmits *
			NEIGH_VAR(idev->nd_parms, RETRANS_TIME) / HZ;

	/* recalculate max_desync_factor each time and update
	 * idev->desync_factor if it's larger
	 */
	cnf_temp_preferred_lft = READ_ONCE(idev->cnf.temp_prefered_lft);
	max_desync_factor = min_t(__u32,
				  idev->cnf.max_desync_factor,
				  cnf_temp_preferred_lft - regen_advance);

	if (unlikely(idev->desync_factor > max_desync_factor)) {
		if (max_desync_factor > 0) {
			get_random_bytes(&idev->desync_factor,
					 sizeof(idev->desync_factor));
			idev->desync_factor %= max_desync_factor;
		} else {
			idev->desync_factor = 0;
		}
	}

	tmp_valid_lft = min_t(__u32,
			      ifp->valid_lft,
			      idev->cnf.temp_valid_lft + age);
	tmp_prefered_lft = cnf_temp_preferred_lft + age -
			    idev->desync_factor;
	tmp_prefered_lft = min_t(__u32, ifp->prefered_lft, tmp_prefered_lft);
	tmp_plen = ifp->prefix_len;
	tmp_tstamp = ifp->tstamp;
	spin_unlock_bh(&ifp->lock);

	write_unlock_bh(&idev->lock);

	/* A temporary address is created only if this calculated Preferred
	 * Lifetime is greater than REGEN_ADVANCE time units.  In particular,
	 * an implementation must not create a temporary address with a zero
	 * Preferred Lifetime.
	 * Use age calculation as in addrconf_verify to avoid unnecessary
	 * temporary addresses being generated.
	 */
	age = (now - tmp_tstamp + ADDRCONF_TIMER_FUZZ_MINUS) / HZ;
	if (tmp_prefered_lft <= regen_advance + age) {
		in6_ifa_put(ifp);
		in6_dev_put(idev);
		ret = -1;
		goto out;
	}

	addr_flags = IFA_F_TEMPORARY;
	/* set in addrconf_prefix_rcv() */
	if (ifp->flags & IFA_F_OPTIMISTIC)
		addr_flags |= IFA_F_OPTIMISTIC;

	ift = ipv6_add_addr(idev, &addr, NULL, tmp_plen,
			    ipv6_addr_scope(&addr), addr_flags,
			    tmp_valid_lft, tmp_prefered_lft);
	if (IS_ERR(ift)) {
		in6_ifa_put(ifp);
		in6_dev_put(idev);
		pr_info("%s: retry temporary address regeneration\n", __func__);
		tmpaddr = &addr;
		write_lock_bh(&idev->lock);
		goto retry;
	}

	spin_lock_bh(&ift->lock);
	ift->ifpub = ifp;
	ift->cstamp = now;
	ift->tstamp = tmp_tstamp;
	spin_unlock_bh(&ift->lock);

	addrconf_dad_start(ift);
	in6_ifa_put(ift);
	in6_dev_put(idev);
out:
	return ret;
}

/*
 *	Choose an appropriate source address (RFC3484)
 */
enum {
	IPV6_SADDR_RULE_INIT = 0,
	IPV6_SADDR_RULE_LOCAL,
	IPV6_SADDR_RULE_SCOPE,
	IPV6_SADDR_RULE_PREFERRED,
#ifdef CONFIG_IPV6_MIP6
	IPV6_SADDR_RULE_HOA,
#endif
	IPV6_SADDR_RULE_OIF,
	IPV6_SADDR_RULE_LABEL,
	IPV6_SADDR_RULE_PRIVACY,
	IPV6_SADDR_RULE_ORCHID,
	IPV6_SADDR_RULE_PREFIX,
#ifdef CONFIG_IPV6_OPTIMISTIC_DAD
	IPV6_SADDR_RULE_NOT_OPTIMISTIC,
#endif
	IPV6_SADDR_RULE_MAX
};

struct ipv6_saddr_score {
	int			rule;
	int			addr_type;
	struct inet6_ifaddr	*ifa;
	DECLARE_BITMAP(scorebits, IPV6_SADDR_RULE_MAX);
	int			scopedist;
	int			matchlen;
};

struct ipv6_saddr_dst {
	const struct in6_addr *addr;
	int ifindex;
	int scope;
	int label;
	unsigned int prefs;
};

static inline int ipv6_saddr_preferred(int type)
{
	if (type & (IPV6_ADDR_MAPPED|IPV6_ADDR_COMPATv4|IPV6_ADDR_LOOPBACK))
		return 1;
	return 0;
}

static bool ipv6_use_optimistic_addr(struct net *net,
				     struct inet6_dev *idev)
{
#ifdef CONFIG_IPV6_OPTIMISTIC_DAD
	if (!idev)
		return false;
	if (!net->ipv6.devconf_all->optimistic_dad && !idev->cnf.optimistic_dad)
		return false;
	if (!net->ipv6.devconf_all->use_optimistic && !idev->cnf.use_optimistic)
		return false;

	return true;
#else
	return false;
#endif
}

static int ipv6_get_saddr_eval(struct net *net,
			       struct ipv6_saddr_score *score,
			       struct ipv6_saddr_dst *dst,
			       int i)
{
	int ret;

	if (i <= score->rule) {
		switch (i) {
		case IPV6_SADDR_RULE_SCOPE:
			ret = score->scopedist;
			break;
		case IPV6_SADDR_RULE_PREFIX:
			ret = score->matchlen;
			break;
		default:
			ret = !!test_bit(i, score->scorebits);
		}
		goto out;
	}

	switch (i) {
	case IPV6_SADDR_RULE_INIT:
		/* Rule 0: remember if hiscore is not ready yet */
		ret = !!score->ifa;
		break;
	case IPV6_SADDR_RULE_LOCAL:
		/* Rule 1: Prefer same address */
		ret = ipv6_addr_equal(&score->ifa->addr, dst->addr);
		break;
	case IPV6_SADDR_RULE_SCOPE:
		/* Rule 2: Prefer appropriate scope
		 *
		 *      ret
		 *       ^
		 *    -1 |  d 15
		 *    ---+--+-+---> scope
		 *       |
		 *       |             d is scope of the destination.
		 *  B-d  |  \
		 *       |   \      <- smaller scope is better if
		 *  B-15 |    \        if scope is enough for destination.
		 *       |             ret = B - scope (-1 <= scope >= d <= 15).
		 * d-C-1 | /
		 *       |/         <- greater is better
		 *   -C  /             if scope is not enough for destination.
		 *      /|             ret = scope - C (-1 <= d < scope <= 15).
		 *
		 * d - C - 1 < B -15 (for all -1 <= d <= 15).
		 * C > d + 14 - B >= 15 + 14 - B = 29 - B.
		 * Assume B = 0 and we get C > 29.
		 */
		ret = __ipv6_addr_src_scope(score->addr_type);
		if (ret >= dst->scope)
			ret = -ret;
		else
			ret -= 128;	/* 30 is enough */
		score->scopedist = ret;
		break;
	case IPV6_SADDR_RULE_PREFERRED:
	    {
		/* Rule 3: Avoid deprecated and optimistic addresses */
		u8 avoid = IFA_F_DEPRECATED;

		if (!ipv6_use_optimistic_addr(net, score->ifa->idev))
			avoid |= IFA_F_OPTIMISTIC;
		ret = ipv6_saddr_preferred(score->addr_type) ||
		      !(score->ifa->flags & avoid);
		break;
	    }
#ifdef CONFIG_IPV6_MIP6
	case IPV6_SADDR_RULE_HOA:
	    {
		/* Rule 4: Prefer home address */
		int prefhome = !(dst->prefs & IPV6_PREFER_SRC_COA);
		ret = !(score->ifa->flags & IFA_F_HOMEADDRESS) ^ prefhome;
		break;
	    }
#endif
	case IPV6_SADDR_RULE_OIF:
		/* Rule 5: Prefer outgoing interface */
		ret = (!dst->ifindex ||
		       dst->ifindex == score->ifa->idev->dev->ifindex);
		break;
	case IPV6_SADDR_RULE_LABEL:
		/* Rule 6: Prefer matching label */
		ret = ipv6_addr_label(net,
				      &score->ifa->addr, score->addr_type,
				      score->ifa->idev->dev->ifindex) == dst->label;
		break;
	case IPV6_SADDR_RULE_PRIVACY:
	    {
		/* Rule 7: Prefer public address
		 * Note: prefer temporary address if use_tempaddr >= 2
		 */
		int preftmp = dst->prefs & (IPV6_PREFER_SRC_PUBLIC|IPV6_PREFER_SRC_TMP) ?
				!!(dst->prefs & IPV6_PREFER_SRC_TMP) :
				score->ifa->idev->cnf.use_tempaddr >= 2;
		ret = (!(score->ifa->flags & IFA_F_TEMPORARY)) ^ preftmp;
		break;
	    }
	case IPV6_SADDR_RULE_ORCHID:
		/* Rule 8-: Prefer ORCHID vs ORCHID or
		 *	    non-ORCHID vs non-ORCHID
		 */
		ret = !(ipv6_addr_orchid(&score->ifa->addr) ^
			ipv6_addr_orchid(dst->addr));
		break;
	case IPV6_SADDR_RULE_PREFIX:
		/* Rule 8: Use longest matching prefix */
		ret = ipv6_addr_diff(&score->ifa->addr, dst->addr);
		if (ret > score->ifa->prefix_len)
			ret = score->ifa->prefix_len;
		score->matchlen = ret;
		break;
#ifdef CONFIG_IPV6_OPTIMISTIC_DAD
	case IPV6_SADDR_RULE_NOT_OPTIMISTIC:
		/* Optimistic addresses still have lower precedence than other
		 * preferred addresses.
		 */
		ret = !(score->ifa->flags & IFA_F_OPTIMISTIC);
		break;
#endif
	default:
		ret = 0;
	}

	if (ret)
		__set_bit(i, score->scorebits);
	score->rule = i;
out:
	return ret;
}

static int __ipv6_dev_get_saddr(struct net *net,
				struct ipv6_saddr_dst *dst,
				struct inet6_dev *idev,
				struct ipv6_saddr_score *scores,
				int hiscore_idx)
{
	struct ipv6_saddr_score *score = &scores[1 - hiscore_idx], *hiscore = &scores[hiscore_idx];

	read_lock_bh(&idev->lock);
	list_for_each_entry(score->ifa, &idev->addr_list, if_list) {
		int i;

		/*
		 * - Tentative Address (RFC2462 section 5.4)
		 *  - A tentative address is not considered
		 *    "assigned to an interface" in the traditional
		 *    sense, unless it is also flagged as optimistic.
		 * - Candidate Source Address (section 4)
		 *  - In any case, anycast addresses, multicast
		 *    addresses, and the unspecified address MUST
		 *    NOT be included in a candidate set.
		 */
		if ((score->ifa->flags & IFA_F_TENTATIVE) &&
		    (!(score->ifa->flags & IFA_F_OPTIMISTIC)))
			continue;

		score->addr_type = __ipv6_addr_type(&score->ifa->addr);

		if (unlikely(score->addr_type == IPV6_ADDR_ANY ||
			     score->addr_type & IPV6_ADDR_MULTICAST)) {
			net_dbg_ratelimited("ADDRCONF: unspecified / multicast address assigned as unicast address on %s",
					    idev->dev->name);
			continue;
		}

		score->rule = -1;
		bitmap_zero(score->scorebits, IPV6_SADDR_RULE_MAX);

		for (i = 0; i < IPV6_SADDR_RULE_MAX; i++) {
			int minihiscore, miniscore;

			minihiscore = ipv6_get_saddr_eval(net, hiscore, dst, i);
			miniscore = ipv6_get_saddr_eval(net, score, dst, i);

			if (minihiscore > miniscore) {
				if (i == IPV6_SADDR_RULE_SCOPE &&
				    score->scopedist > 0) {
					/*
					 * special case:
					 * each remaining entry
					 * has too small (not enough)
					 * scope, because ifa entries
					 * are sorted by their scope
					 * values.
					 */
					goto out;
				}
				break;
			} else if (minihiscore < miniscore) {
				if (hiscore->ifa)
					in6_ifa_put(hiscore->ifa);

				in6_ifa_hold(score->ifa);

				swap(hiscore, score);
				hiscore_idx = 1 - hiscore_idx;

				/* restore our iterator */
				score->ifa = hiscore->ifa;

				break;
			}
		}
	}
out:
	read_unlock_bh(&idev->lock);
	return hiscore_idx;
}

static int ipv6_get_saddr_master(struct net *net,
				 const struct net_device *dst_dev,
				 const struct net_device *master,
				 struct ipv6_saddr_dst *dst,
				 struct ipv6_saddr_score *scores,
				 int hiscore_idx)
{
	struct inet6_dev *idev;

	idev = __in6_dev_get(dst_dev);
	if (idev)
		hiscore_idx = __ipv6_dev_get_saddr(net, dst, idev,
						   scores, hiscore_idx);

	idev = __in6_dev_get(master);
	if (idev)
		hiscore_idx = __ipv6_dev_get_saddr(net, dst, idev,
						   scores, hiscore_idx);

	return hiscore_idx;
}

int ipv6_dev_get_saddr(struct net *net, const struct net_device *dst_dev,
		       const struct in6_addr *daddr, unsigned int prefs,
		       struct in6_addr *saddr)
{
	struct ipv6_saddr_score scores[2], *hiscore;
	struct ipv6_saddr_dst dst;
	struct inet6_dev *idev;
	struct net_device *dev;
	int dst_type;
	bool use_oif_addr = false;
	int hiscore_idx = 0;

	dst_type = __ipv6_addr_type(daddr);
	dst.addr = daddr;
	dst.ifindex = dst_dev ? dst_dev->ifindex : 0;
	dst.scope = __ipv6_addr_src_scope(dst_type);
	dst.label = ipv6_addr_label(net, daddr, dst_type, dst.ifindex);
	dst.prefs = prefs;

	scores[hiscore_idx].rule = -1;
	scores[hiscore_idx].ifa = NULL;

	rcu_read_lock();

	/* Candidate Source Address (section 4)
	 *  - multicast and link-local destination address,
	 *    the set of candidate source address MUST only
	 *    include addresses assigned to interfaces
	 *    belonging to the same link as the outgoing
	 *    interface.
	 * (- For site-local destination addresses, the
	 *    set of candidate source addresses MUST only
	 *    include addresses assigned to interfaces
	 *    belonging to the same site as the outgoing
	 *    interface.)
	 *  - "It is RECOMMENDED that the candidate source addresses
	 *    be the set of unicast addresses assigned to the
	 *    interface that will be used to send to the destination
	 *    (the 'outgoing' interface)." (RFC 6724)
	 */
	if (dst_dev) {
		idev = __in6_dev_get(dst_dev);
		if ((dst_type & IPV6_ADDR_MULTICAST) ||
		    dst.scope <= IPV6_ADDR_SCOPE_LINKLOCAL ||
		    (idev && idev->cnf.use_oif_addrs_only)) {
			use_oif_addr = true;
		}
	}

	if (use_oif_addr) {
		if (idev)
			hiscore_idx = __ipv6_dev_get_saddr(net, &dst, idev, scores, hiscore_idx);
	} else {
		const struct net_device *master;
		int master_idx = 0;

		/* if dst_dev exists and is enslaved to an L3 device, then
		 * prefer addresses from dst_dev and then the master over
		 * any other enslaved devices in the L3 domain.
		 */
		master = l3mdev_master_dev_rcu(dst_dev);
		if (master) {
			master_idx = master->ifindex;

			hiscore_idx = ipv6_get_saddr_master(net, dst_dev,
							    master, &dst,
							    scores, hiscore_idx);

			if (scores[hiscore_idx].ifa)
				goto out;
		}

		for_each_netdev_rcu(net, dev) {
			/* only consider addresses on devices in the
			 * same L3 domain
			 */
			if (l3mdev_master_ifindex_rcu(dev) != master_idx)
				continue;
			idev = __in6_dev_get(dev);
			if (!idev)
				continue;
			hiscore_idx = __ipv6_dev_get_saddr(net, &dst, idev, scores, hiscore_idx);
		}
	}

out:
	rcu_read_unlock();

	hiscore = &scores[hiscore_idx];
	if (!hiscore->ifa)
		return -EADDRNOTAVAIL;

	*saddr = hiscore->ifa->addr;
	in6_ifa_put(hiscore->ifa);
	return 0;
}
EXPORT_SYMBOL(ipv6_dev_get_saddr);

int __ipv6_get_lladdr(struct inet6_dev *idev, struct in6_addr *addr,
		      u32 banned_flags)
{
	struct inet6_ifaddr *ifp;
	int err = -EADDRNOTAVAIL;

	list_for_each_entry_reverse(ifp, &idev->addr_list, if_list) {
		if (ifp->scope > IFA_LINK)
			break;
		if (ifp->scope == IFA_LINK &&
		    !(ifp->flags & banned_flags)) {
			*addr = ifp->addr;
			err = 0;
			break;
		}
	}
	return err;
}

int ipv6_get_lladdr(struct net_device *dev, struct in6_addr *addr,
		    u32 banned_flags)
{
	struct inet6_dev *idev;
	int err = -EADDRNOTAVAIL;

	rcu_read_lock();
	idev = __in6_dev_get(dev);
	if (idev) {
		read_lock_bh(&idev->lock);
		err = __ipv6_get_lladdr(idev, addr, banned_flags);
		read_unlock_bh(&idev->lock);
	}
	rcu_read_unlock();
	return err;
}

static int ipv6_count_addresses(struct inet6_dev *idev)
{
	int cnt = 0;
	struct inet6_ifaddr *ifp;

	read_lock_bh(&idev->lock);
	list_for_each_entry(ifp, &idev->addr_list, if_list)
		cnt++;
	read_unlock_bh(&idev->lock);
	return cnt;
}

int ipv6_chk_addr(struct net *net, const struct in6_addr *addr,
		  const struct net_device *dev, int strict)
{
	return ipv6_chk_addr_and_flags(net, addr, dev, strict, IFA_F_TENTATIVE);
}
EXPORT_SYMBOL(ipv6_chk_addr);

int ipv6_chk_addr_and_flags(struct net *net, const struct in6_addr *addr,
			    const struct net_device *dev, int strict,
			    u32 banned_flags)
{
	struct inet6_ifaddr *ifp;
	unsigned int hash = inet6_addr_hash(addr);
	u32 ifp_flags;

	rcu_read_lock_bh();
	hlist_for_each_entry_rcu(ifp, &inet6_addr_lst[hash], addr_lst) {
		if (!net_eq(dev_net(ifp->idev->dev), net))
			continue;
		/* Decouple optimistic from tentative for evaluation here.
		 * Ban optimistic addresses explicitly, when required.
		 */
		ifp_flags = (ifp->flags&IFA_F_OPTIMISTIC)
			    ? (ifp->flags&~IFA_F_TENTATIVE)
			    : ifp->flags;
		if (ipv6_addr_equal(&ifp->addr, addr) &&
		    !(ifp_flags&banned_flags) &&
		    (!dev || ifp->idev->dev == dev ||
		     !(ifp->scope&(IFA_LINK|IFA_HOST) || strict))) {
			rcu_read_unlock_bh();
			return 1;
		}
	}

	rcu_read_unlock_bh();
	return 0;
}
EXPORT_SYMBOL(ipv6_chk_addr_and_flags);

static bool ipv6_chk_same_addr(struct net *net, const struct in6_addr *addr,
			       struct net_device *dev)
{
	unsigned int hash = inet6_addr_hash(addr);
	struct inet6_ifaddr *ifp;

	hlist_for_each_entry(ifp, &inet6_addr_lst[hash], addr_lst) {
		if (!net_eq(dev_net(ifp->idev->dev), net))
			continue;
		if (ipv6_addr_equal(&ifp->addr, addr)) {
			if (!dev || ifp->idev->dev == dev)
				return true;
		}
	}
	return false;
}

/* Compares an address/prefix_len with addresses on device @dev.
 * If one is found it returns true.
 */
bool ipv6_chk_custom_prefix(const struct in6_addr *addr,
	const unsigned int prefix_len, struct net_device *dev)
{
	struct inet6_dev *idev;
	struct inet6_ifaddr *ifa;
	bool ret = false;

	rcu_read_lock();
	idev = __in6_dev_get(dev);
	if (idev) {
		read_lock_bh(&idev->lock);
		list_for_each_entry(ifa, &idev->addr_list, if_list) {
			ret = ipv6_prefix_equal(addr, &ifa->addr, prefix_len);
			if (ret)
				break;
		}
		read_unlock_bh(&idev->lock);
	}
	rcu_read_unlock();

	return ret;
}
EXPORT_SYMBOL(ipv6_chk_custom_prefix);

int ipv6_chk_prefix(const struct in6_addr *addr, struct net_device *dev)
{
	struct inet6_dev *idev;
	struct inet6_ifaddr *ifa;
	int	onlink;

	onlink = 0;
	rcu_read_lock();
	idev = __in6_dev_get(dev);
	if (idev) {
		read_lock_bh(&idev->lock);
		list_for_each_entry(ifa, &idev->addr_list, if_list) {
			onlink = ipv6_prefix_equal(addr, &ifa->addr,
						   ifa->prefix_len);
			if (onlink)
				break;
		}
		read_unlock_bh(&idev->lock);
	}
	rcu_read_unlock();
	return onlink;
}
EXPORT_SYMBOL(ipv6_chk_prefix);

struct inet6_ifaddr *ipv6_get_ifaddr(struct net *net, const struct in6_addr *addr,
				     struct net_device *dev, int strict)
{
	struct inet6_ifaddr *ifp, *result = NULL;
	unsigned int hash = inet6_addr_hash(addr);

	rcu_read_lock_bh();
	hlist_for_each_entry_rcu_bh(ifp, &inet6_addr_lst[hash], addr_lst) {
		if (!net_eq(dev_net(ifp->idev->dev), net))
			continue;
		if (ipv6_addr_equal(&ifp->addr, addr)) {
			if (!dev || ifp->idev->dev == dev ||
			    !(ifp->scope&(IFA_LINK|IFA_HOST) || strict)) {
				result = ifp;
				in6_ifa_hold(ifp);
				break;
			}
		}
	}
	rcu_read_unlock_bh();

	return result;
}

/* Gets referenced address, destroys ifaddr */

static void addrconf_dad_stop(struct inet6_ifaddr *ifp, int dad_failed)
{
	if (dad_failed)
		ifp->flags |= IFA_F_DADFAILED;

	if (ifp->flags&IFA_F_TEMPORARY) {
		struct inet6_ifaddr *ifpub;
		spin_lock_bh(&ifp->lock);
		ifpub = ifp->ifpub;
		if (ifpub) {
			in6_ifa_hold(ifpub);
			spin_unlock_bh(&ifp->lock);
			ipv6_create_tempaddr(ifpub, ifp);
			in6_ifa_put(ifpub);
		} else {
			spin_unlock_bh(&ifp->lock);
		}
		ipv6_del_addr(ifp);
	} else if (ifp->flags&IFA_F_PERMANENT || !dad_failed) {
		spin_lock_bh(&ifp->lock);
		addrconf_del_dad_work(ifp);
		ifp->flags |= IFA_F_TENTATIVE;
		spin_unlock_bh(&ifp->lock);
		if (dad_failed)
			ipv6_ifa_notify(0, ifp);
		in6_ifa_put(ifp);
	} else {
		ipv6_del_addr(ifp);
	}
}

static int addrconf_dad_end(struct inet6_ifaddr *ifp)
{
	int err = -ENOENT;

	spin_lock_bh(&ifp->lock);
	if (ifp->state == INET6_IFADDR_STATE_DAD) {
		ifp->state = INET6_IFADDR_STATE_POSTDAD;
		err = 0;
	}
	spin_unlock_bh(&ifp->lock);

	return err;
}

void addrconf_dad_failure(struct inet6_ifaddr *ifp)
{
	struct inet6_dev *idev = ifp->idev;
	struct net *net = dev_net(ifp->idev->dev);

	if (addrconf_dad_end(ifp)) {
		in6_ifa_put(ifp);
		return;
	}

	net_info_ratelimited("%s: IPv6 duplicate address %pI6c detected!\n",
			     ifp->idev->dev->name, &ifp->addr);

	spin_lock_bh(&ifp->lock);

	if (ifp->flags & IFA_F_STABLE_PRIVACY) {
		int scope = ifp->scope;
		u32 flags = ifp->flags;
		struct in6_addr new_addr;
		struct inet6_ifaddr *ifp2;
		u32 valid_lft, preferred_lft;
		int pfxlen = ifp->prefix_len;
		int retries = ifp->stable_privacy_retry + 1;

		if (retries > net->ipv6.sysctl.idgen_retries) {
			net_info_ratelimited("%s: privacy stable address generation failed because of DAD conflicts!\n",
					     ifp->idev->dev->name);
			goto errdad;
		}

		new_addr = ifp->addr;
		if (ipv6_generate_stable_address(&new_addr, retries,
						 idev))
			goto errdad;

		valid_lft = ifp->valid_lft;
		preferred_lft = ifp->prefered_lft;

		spin_unlock_bh(&ifp->lock);

		if (idev->cnf.max_addresses &&
		    ipv6_count_addresses(idev) >=
		    idev->cnf.max_addresses)
			goto lock_errdad;

		net_info_ratelimited("%s: generating new stable privacy address because of DAD conflict\n",
				     ifp->idev->dev->name);

		ifp2 = ipv6_add_addr(idev, &new_addr, NULL, pfxlen,
				     scope, flags, valid_lft,
				     preferred_lft);
		if (IS_ERR(ifp2))
			goto lock_errdad;

		spin_lock_bh(&ifp2->lock);
		ifp2->stable_privacy_retry = retries;
		ifp2->state = INET6_IFADDR_STATE_PREDAD;
		spin_unlock_bh(&ifp2->lock);

		addrconf_mod_dad_work(ifp2, net->ipv6.sysctl.idgen_delay);
		in6_ifa_put(ifp2);
lock_errdad:
		spin_lock_bh(&ifp->lock);
	}

errdad:
	/* transition from _POSTDAD to _ERRDAD */
	ifp->state = INET6_IFADDR_STATE_ERRDAD;
	spin_unlock_bh(&ifp->lock);

	addrconf_mod_dad_work(ifp, 0);
	in6_ifa_put(ifp);
}

/* Join to solicited addr multicast group.
 * caller must hold RTNL */
void addrconf_join_solict(struct net_device *dev, const struct in6_addr *addr)
{
	struct in6_addr maddr;

	if (dev->flags&(IFF_LOOPBACK|IFF_NOARP))
		return;

	addrconf_addr_solict_mult(addr, &maddr);
	ipv6_dev_mc_inc(dev, &maddr);
}

/* caller must hold RTNL */
void addrconf_leave_solict(struct inet6_dev *idev, const struct in6_addr *addr)
{
	struct in6_addr maddr;

	if (idev->dev->flags&(IFF_LOOPBACK|IFF_NOARP))
		return;

	addrconf_addr_solict_mult(addr, &maddr);
	__ipv6_dev_mc_dec(idev, &maddr);
}

/* caller must hold RTNL */
static void addrconf_join_anycast(struct inet6_ifaddr *ifp)
{
	struct in6_addr addr;

	if (ifp->prefix_len >= 127) /* RFC 6164 */
		return;
	ipv6_addr_prefix(&addr, &ifp->addr, ifp->prefix_len);
	if (ipv6_addr_any(&addr))
		return;
	__ipv6_dev_ac_inc(ifp->idev, &addr);
}

/* caller must hold RTNL */
static void addrconf_leave_anycast(struct inet6_ifaddr *ifp)
{
	struct in6_addr addr;

	if (ifp->prefix_len >= 127) /* RFC 6164 */
		return;
	ipv6_addr_prefix(&addr, &ifp->addr, ifp->prefix_len);
	if (ipv6_addr_any(&addr))
		return;
	__ipv6_dev_ac_dec(ifp->idev, &addr);
}

static int addrconf_ifid_6lowpan(u8 *eui, struct net_device *dev)
{
	switch (dev->addr_len) {
	case ETH_ALEN:
		memcpy(eui, dev->dev_addr, 3);
		eui[3] = 0xFF;
		eui[4] = 0xFE;
		memcpy(eui + 5, dev->dev_addr + 3, 3);
		break;
	case EUI64_ADDR_LEN:
		memcpy(eui, dev->dev_addr, EUI64_ADDR_LEN);
		eui[0] ^= 2;
		break;
	default:
		return -1;
	}

	return 0;
}

static int addrconf_ifid_ieee1394(u8 *eui, struct net_device *dev)
{
	union fwnet_hwaddr *ha;

	if (dev->addr_len != FWNET_ALEN)
		return -1;

	ha = (union fwnet_hwaddr *)dev->dev_addr;

	memcpy(eui, &ha->uc.uniq_id, sizeof(ha->uc.uniq_id));
	eui[0] ^= 2;
	return 0;
}

static int addrconf_ifid_arcnet(u8 *eui, struct net_device *dev)
{
	/* XXX: inherit EUI-64 from other interface -- yoshfuji */
	if (dev->addr_len != ARCNET_ALEN)
		return -1;
	memset(eui, 0, 7);
	eui[7] = *(u8 *)dev->dev_addr;
	return 0;
}

static int addrconf_ifid_infiniband(u8 *eui, struct net_device *dev)
{
	if (dev->addr_len != INFINIBAND_ALEN)
		return -1;
	memcpy(eui, dev->dev_addr + 12, 8);
	eui[0] |= 2;
	return 0;
}

static int __ipv6_isatap_ifid(u8 *eui, __be32 addr)
{
	if (addr == 0)
		return -1;
	eui[0] = (ipv4_is_zeronet(addr) || ipv4_is_private_10(addr) ||
		  ipv4_is_loopback(addr) || ipv4_is_linklocal_169(addr) ||
		  ipv4_is_private_172(addr) || ipv4_is_test_192(addr) ||
		  ipv4_is_anycast_6to4(addr) || ipv4_is_private_192(addr) ||
		  ipv4_is_test_198(addr) || ipv4_is_multicast(addr) ||
		  ipv4_is_lbcast(addr)) ? 0x00 : 0x02;
	eui[1] = 0;
	eui[2] = 0x5E;
	eui[3] = 0xFE;
	memcpy(eui + 4, &addr, 4);
	return 0;
}

static int addrconf_ifid_sit(u8 *eui, struct net_device *dev)
{
	if (dev->priv_flags & IFF_ISATAP)
		return __ipv6_isatap_ifid(eui, *(__be32 *)dev->dev_addr);
	return -1;
}

static int addrconf_ifid_gre(u8 *eui, struct net_device *dev)
{
	return __ipv6_isatap_ifid(eui, *(__be32 *)dev->dev_addr);
}

static int addrconf_ifid_ip6tnl(u8 *eui, struct net_device *dev)
{
	memcpy(eui, dev->perm_addr, 3);
	memcpy(eui + 5, dev->perm_addr + 3, 3);
	eui[3] = 0xFF;
	eui[4] = 0xFE;
	eui[0] ^= 2;
	return 0;
}

static int ipv6_generate_eui64(u8 *eui, struct net_device *dev)
{
	switch (dev->type) {
	case ARPHRD_ETHER:
	case ARPHRD_FDDI:
		return addrconf_ifid_eui48(eui, dev);
	case ARPHRD_ARCNET:
		return addrconf_ifid_arcnet(eui, dev);
	case ARPHRD_INFINIBAND:
		return addrconf_ifid_infiniband(eui, dev);
	case ARPHRD_SIT:
		return addrconf_ifid_sit(eui, dev);
	case ARPHRD_IPGRE:
	case ARPHRD_TUNNEL:
		return addrconf_ifid_gre(eui, dev);
	case ARPHRD_6LOWPAN:
		return addrconf_ifid_6lowpan(eui, dev);
	case ARPHRD_IEEE1394:
		return addrconf_ifid_ieee1394(eui, dev);
	case ARPHRD_TUNNEL6:
	case ARPHRD_IP6GRE:
		return addrconf_ifid_ip6tnl(eui, dev);
	}
	return -1;
}

static int ipv6_inherit_eui64(u8 *eui, struct inet6_dev *idev)
{
	int err = -1;
	struct inet6_ifaddr *ifp;

	read_lock_bh(&idev->lock);
	list_for_each_entry_reverse(ifp, &idev->addr_list, if_list) {
		if (ifp->scope > IFA_LINK)
			break;
		if (ifp->scope == IFA_LINK && !(ifp->flags&IFA_F_TENTATIVE)) {
			memcpy(eui, ifp->addr.s6_addr+8, 8);
			err = 0;
			break;
		}
	}
	read_unlock_bh(&idev->lock);
	return err;
}

/* (re)generation of randomized interface identifier (RFC 3041 3.2, 3.5) */
static void ipv6_regen_rndid(struct inet6_dev *idev)
{
regen:
	get_random_bytes(idev->rndid, sizeof(idev->rndid));
	idev->rndid[0] &= ~0x02;

	/*
	 * <draft-ietf-ipngwg-temp-addresses-v2-00.txt>:
	 * check if generated address is not inappropriate
	 *
	 *  - Reserved subnet anycast (RFC 2526)
	 *	11111101 11....11 1xxxxxxx
	 *  - ISATAP (RFC4214) 6.1
	 *	00-00-5E-FE-xx-xx-xx-xx
	 *  - value 0
	 *  - XXX: already assigned to an address on the device
	 */
	if (idev->rndid[0] == 0xfd &&
	    (idev->rndid[1]&idev->rndid[2]&idev->rndid[3]&idev->rndid[4]&idev->rndid[5]&idev->rndid[6]) == 0xff &&
	    (idev->rndid[7]&0x80))
		goto regen;
	if ((idev->rndid[0]|idev->rndid[1]) == 0) {
		if (idev->rndid[2] == 0x5e && idev->rndid[3] == 0xfe)
			goto regen;
		if ((idev->rndid[2]|idev->rndid[3]|idev->rndid[4]|idev->rndid[5]|idev->rndid[6]|idev->rndid[7]) == 0x00)
			goto regen;
	}
}

static void  ipv6_try_regen_rndid(struct inet6_dev *idev, struct in6_addr *tmpaddr)
{
	if (tmpaddr && memcmp(idev->rndid, &tmpaddr->s6_addr[8], 8) == 0)
		ipv6_regen_rndid(idev);
}

/*
 *	Add prefix route.
 */

static void
addrconf_prefix_route(struct in6_addr *pfx, int plen, struct net_device *dev,
		      unsigned long expires, u32 flags)
{
	struct fib6_config cfg = {
		.fc_table = l3mdev_fib_table(dev) ? : RT6_TABLE_PREFIX,
		.fc_metric = IP6_RT_PRIO_ADDRCONF,
		.fc_ifindex = dev->ifindex,
		.fc_expires = expires,
		.fc_dst_len = plen,
		.fc_flags = RTF_UP | flags,
		.fc_nlinfo.nl_net = dev_net(dev),
		.fc_protocol = RTPROT_KERNEL,
	};

	cfg.fc_dst = *pfx;

	/* Prevent useless cloning on PtP SIT.
	   This thing is done here expecting that the whole
	   class of non-broadcast devices need not cloning.
	 */
#if IS_ENABLED(CONFIG_IPV6_SIT)
	if (dev->type == ARPHRD_SIT && (dev->flags & IFF_POINTOPOINT))
		cfg.fc_flags |= RTF_NONEXTHOP;
#endif

	ip6_route_add(&cfg, NULL);
}


static struct rt6_info *addrconf_get_prefix_route(const struct in6_addr *pfx,
						  int plen,
						  const struct net_device *dev,
						  u32 flags, u32 noflags)
{
	struct fib6_node *fn;
	struct rt6_info *rt = NULL;
	struct fib6_table *table;
	u32 tb_id = l3mdev_fib_table(dev) ? : RT6_TABLE_PREFIX;

	table = fib6_get_table(dev_net(dev), tb_id);
	if (!table)
		return NULL;

	read_lock_bh(&table->tb6_lock);
	fn = fib6_locate(&table->tb6_root, pfx, plen, NULL, 0);
	if (!fn)
		goto out;

	noflags |= RTF_CACHE;
	for (rt = fn->leaf; rt; rt = rt->dst.rt6_next) {
		if (rt->dst.dev->ifindex != dev->ifindex)
			continue;
		if ((rt->rt6i_flags & flags) != flags)
			continue;
		if ((rt->rt6i_flags & noflags) != 0)
			continue;
		dst_hold(&rt->dst);
		break;
	}
out:
	read_unlock_bh(&table->tb6_lock);
	return rt;
}


/* Create "default" multicast route to the interface */

static void addrconf_add_mroute(struct net_device *dev)
{
	struct fib6_config cfg = {
		.fc_table = l3mdev_fib_table(dev) ? : RT6_TABLE_LOCAL,
		.fc_metric = IP6_RT_PRIO_ADDRCONF,
		.fc_ifindex = dev->ifindex,
		.fc_dst_len = 8,
		.fc_flags = RTF_UP,
		.fc_nlinfo.nl_net = dev_net(dev),
	};

	ipv6_addr_set(&cfg.fc_dst, htonl(0xFF000000), 0, 0, 0);

	ip6_route_add(&cfg, NULL);
}

static struct inet6_dev *addrconf_add_dev(struct net_device *dev)
{
	struct inet6_dev *idev;

	ASSERT_RTNL();

	idev = ipv6_find_idev(dev);
	if (!idev)
		return ERR_PTR(-ENOBUFS);

	if (idev->cnf.disable_ipv6)
		return ERR_PTR(-EACCES);

	/* Add default multicast route */
	if (!(dev->flags & IFF_LOOPBACK) && !netif_is_l3_master(dev))
		addrconf_add_mroute(dev);

	return idev;
}

static void manage_tempaddrs(struct inet6_dev *idev,
			     struct inet6_ifaddr *ifp,
			     __u32 valid_lft, __u32 prefered_lft,
			     bool create, unsigned long now)
{
	u32 flags;
	struct inet6_ifaddr *ift;

	read_lock_bh(&idev->lock);
	/* update all temporary addresses in the list */
	list_for_each_entry(ift, &idev->tempaddr_list, tmp_list) {
		int age, max_valid, max_prefered;

		if (ifp != ift->ifpub)
			continue;

		/* RFC 4941 section 3.3:
		 * If a received option will extend the lifetime of a public
		 * address, the lifetimes of temporary addresses should
		 * be extended, subject to the overall constraint that no
		 * temporary addresses should ever remain "valid" or "preferred"
		 * for a time longer than (TEMP_VALID_LIFETIME) or
		 * (TEMP_PREFERRED_LIFETIME - DESYNC_FACTOR), respectively.
		 */
		age = (now - ift->cstamp) / HZ;
		max_valid = idev->cnf.temp_valid_lft - age;
		if (max_valid < 0)
			max_valid = 0;

		max_prefered = idev->cnf.temp_prefered_lft -
			       idev->desync_factor - age;
		if (max_prefered < 0)
			max_prefered = 0;

		if (valid_lft > max_valid)
			valid_lft = max_valid;

		if (prefered_lft > max_prefered)
			prefered_lft = max_prefered;

		spin_lock(&ift->lock);
		flags = ift->flags;
		ift->valid_lft = valid_lft;
		ift->prefered_lft = prefered_lft;
		ift->tstamp = now;
		if (prefered_lft > 0)
			ift->flags &= ~IFA_F_DEPRECATED;

		spin_unlock(&ift->lock);
		if (!(flags&IFA_F_TENTATIVE))
			ipv6_ifa_notify(0, ift);
	}

	if ((create || list_empty(&idev->tempaddr_list)) &&
	    idev->cnf.use_tempaddr > 0) {
		/* When a new public address is created as described
		 * in [ADDRCONF], also create a new temporary address.
		 * Also create a temporary address if it's enabled but
		 * no temporary address currently exists.
		 */
		read_unlock_bh(&idev->lock);
		ipv6_create_tempaddr(ifp, NULL);
	} else {
		read_unlock_bh(&idev->lock);
	}
}

static bool is_addr_mode_generate_stable(struct inet6_dev *idev)
{
	return idev->cnf.addr_gen_mode == IN6_ADDR_GEN_MODE_STABLE_PRIVACY ||
	       idev->cnf.addr_gen_mode == IN6_ADDR_GEN_MODE_RANDOM;
}

int addrconf_prefix_rcv_add_addr(struct net *net, struct net_device *dev,
				 const struct prefix_info *pinfo,
				 struct inet6_dev *in6_dev,
				 const struct in6_addr *addr, int addr_type,
				 u32 addr_flags, bool sllao, bool tokenized,
				 __u32 valid_lft, u32 prefered_lft)
{
	struct inet6_ifaddr *ifp = ipv6_get_ifaddr(net, addr, dev, 1);
	int create = 0, update_lft = 0;

	if (!ifp && valid_lft) {
		int max_addresses = in6_dev->cnf.max_addresses;

#ifdef CONFIG_IPV6_OPTIMISTIC_DAD
		if ((net->ipv6.devconf_all->optimistic_dad ||
		     in6_dev->cnf.optimistic_dad) &&
		    !net->ipv6.devconf_all->forwarding && sllao)
			addr_flags |= IFA_F_OPTIMISTIC;
#endif

		/* Do not allow to create too much of autoconfigured
		 * addresses; this would be too easy way to crash kernel.
		 */
		if (!max_addresses ||
		    ipv6_count_addresses(in6_dev) < max_addresses)
			ifp = ipv6_add_addr(in6_dev, addr, NULL,
					    pinfo->prefix_len,
					    addr_type&IPV6_ADDR_SCOPE_MASK,
					    addr_flags, valid_lft,
					    prefered_lft);

		if (IS_ERR_OR_NULL(ifp))
			return -1;

		update_lft = 0;
		create = 1;
		spin_lock_bh(&ifp->lock);
		ifp->flags |= IFA_F_MANAGETEMPADDR;
		ifp->cstamp = jiffies;
		ifp->tokenized = tokenized;
		spin_unlock_bh(&ifp->lock);
		addrconf_dad_start(ifp);
	}

	if (ifp) {
		u32 flags;
		unsigned long now;
		u32 stored_lft;

		/* update lifetime (RFC2462 5.5.3 e) */
		spin_lock_bh(&ifp->lock);
		now = jiffies;
		if (ifp->valid_lft > (now - ifp->tstamp) / HZ)
			stored_lft = ifp->valid_lft - (now - ifp->tstamp) / HZ;
		else
			stored_lft = 0;
		if (!update_lft && !create && stored_lft) {
			const u32 minimum_lft = min_t(u32,
				stored_lft, MIN_VALID_LIFETIME);
			valid_lft = max(valid_lft, minimum_lft);

			/* RFC4862 Section 5.5.3e:
			 * "Note that the preferred lifetime of the
			 *  corresponding address is always reset to
			 *  the Preferred Lifetime in the received
			 *  Prefix Information option, regardless of
			 *  whether the valid lifetime is also reset or
			 *  ignored."
			 *
			 * So we should always update prefered_lft here.
			 */
			update_lft = 1;
		}

		if (update_lft) {
			ifp->valid_lft = valid_lft;
			ifp->prefered_lft = prefered_lft;
			ifp->tstamp = now;
			flags = ifp->flags;
			ifp->flags &= ~IFA_F_DEPRECATED;
			spin_unlock_bh(&ifp->lock);

			if (!(flags&IFA_F_TENTATIVE))
				ipv6_ifa_notify(0, ifp);
		} else
			spin_unlock_bh(&ifp->lock);

		manage_tempaddrs(in6_dev, ifp, valid_lft, prefered_lft,
				 create, now);

		in6_ifa_put(ifp);
		addrconf_verify();
	}

	return 0;
}
EXPORT_SYMBOL_GPL(addrconf_prefix_rcv_add_addr);

void addrconf_prefix_rcv(struct net_device *dev, u8 *opt, int len, bool sllao)
{
	struct prefix_info *pinfo;
	__u32 valid_lft;
	__u32 prefered_lft;
	int addr_type, err;
	u32 addr_flags = 0;
	struct inet6_dev *in6_dev;
	struct net *net = dev_net(dev);

	pinfo = (struct prefix_info *) opt;

	if (len < sizeof(struct prefix_info)) {
		ADBG("addrconf: prefix option too short\n");
		return;
	}

	/*
	 *	Validation checks ([ADDRCONF], page 19)
	 */

	addr_type = ipv6_addr_type(&pinfo->prefix);

	if (addr_type & (IPV6_ADDR_MULTICAST|IPV6_ADDR_LINKLOCAL))
		return;

	valid_lft = ntohl(pinfo->valid);
	prefered_lft = ntohl(pinfo->prefered);

	if (prefered_lft > valid_lft) {
		net_warn_ratelimited("addrconf: prefix option has invalid lifetime\n");
		return;
	}

	in6_dev = in6_dev_get(dev);

	if (!in6_dev) {
		net_dbg_ratelimited("addrconf: device %s not configured\n",
				    dev->name);
		return;
	}

	/*
	 *	Two things going on here:
	 *	1) Add routes for on-link prefixes
	 *	2) Configure prefixes with the auto flag set
	 */

	if (pinfo->onlink) {
		struct rt6_info *rt;
		unsigned long rt_expires;

		/* Avoid arithmetic overflow. Really, we could
		 * save rt_expires in seconds, likely valid_lft,
		 * but it would require division in fib gc, that it
		 * not good.
		 */
		if (HZ > USER_HZ)
			rt_expires = addrconf_timeout_fixup(valid_lft, HZ);
		else
			rt_expires = addrconf_timeout_fixup(valid_lft, USER_HZ);

		if (addrconf_finite_timeout(rt_expires))
			rt_expires *= HZ;

		rt = addrconf_get_prefix_route(&pinfo->prefix,
					       pinfo->prefix_len,
					       dev,
					       RTF_ADDRCONF | RTF_PREFIX_RT,
					       RTF_GATEWAY | RTF_DEFAULT);

		if (rt) {
			/* Autoconf prefix route */
			if (valid_lft == 0) {
				ip6_del_rt(rt);
				rt = NULL;
			} else if (addrconf_finite_timeout(rt_expires)) {
				/* not infinity */
				rt6_set_expires(rt, jiffies + rt_expires);
			} else {
				rt6_clean_expires(rt);
			}
		} else if (valid_lft) {
			clock_t expires = 0;
			int flags = RTF_ADDRCONF | RTF_PREFIX_RT;
			if (addrconf_finite_timeout(rt_expires)) {
				/* not infinity */
				flags |= RTF_EXPIRES;
				expires = jiffies_to_clock_t(rt_expires);
			}
			addrconf_prefix_route(&pinfo->prefix, pinfo->prefix_len,
					      dev, expires, flags);
		}
		ip6_rt_put(rt);
	}

	/* Try to figure out our local address for this prefix */

	if (pinfo->autoconf && in6_dev->cnf.autoconf) {
		struct in6_addr addr;
		bool tokenized = false, dev_addr_generated = false;

		if (pinfo->prefix_len == 64) {
			memcpy(&addr, &pinfo->prefix, 8);

			if (!ipv6_addr_any(&in6_dev->token)) {
				read_lock_bh(&in6_dev->lock);
				memcpy(addr.s6_addr + 8,
				       in6_dev->token.s6_addr + 8, 8);
				read_unlock_bh(&in6_dev->lock);
				tokenized = true;
			} else if (is_addr_mode_generate_stable(in6_dev) &&
				   !ipv6_generate_stable_address(&addr, 0,
								 in6_dev)) {
				addr_flags |= IFA_F_STABLE_PRIVACY;
				goto ok;
			} else if (ipv6_generate_eui64(addr.s6_addr + 8, dev) &&
				   ipv6_inherit_eui64(addr.s6_addr + 8, in6_dev)) {
				goto put;
			} else {
				dev_addr_generated = true;
			}
			goto ok;
		}
		net_dbg_ratelimited("IPv6 addrconf: prefix with wrong length %d\n",
				    pinfo->prefix_len);
		goto put;

ok:
		err = addrconf_prefix_rcv_add_addr(net, dev, pinfo, in6_dev,
						   &addr, addr_type,
						   addr_flags, sllao,
						   tokenized, valid_lft,
						   prefered_lft);
		if (err)
			goto put;

		/* Ignore error case here because previous prefix add addr was
		 * successful which will be notified.
		 */
		ndisc_ops_prefix_rcv_add_addr(net, dev, pinfo, in6_dev, &addr,
					      addr_type, addr_flags, sllao,
					      tokenized, valid_lft,
					      prefered_lft,
					      dev_addr_generated);
	}
	inet6_prefix_notify(RTM_NEWPREFIX, in6_dev, pinfo);
put:
	in6_dev_put(in6_dev);
}

/*
 *	Set destination address.
 *	Special case for SIT interfaces where we create a new "virtual"
 *	device.
 */
int addrconf_set_dstaddr(struct net *net, void __user *arg)
{
	struct in6_ifreq ireq;
	struct net_device *dev;
	int err = -EINVAL;

	rtnl_lock();

	err = -EFAULT;
	if (copy_from_user(&ireq, arg, sizeof(struct in6_ifreq)))
		goto err_exit;

	dev = __dev_get_by_index(net, ireq.ifr6_ifindex);

	err = -ENODEV;
	if (!dev)
		goto err_exit;

#if IS_ENABLED(CONFIG_IPV6_SIT)
	if (dev->type == ARPHRD_SIT) {
		const struct net_device_ops *ops = dev->netdev_ops;
		struct ifreq ifr;
		struct ip_tunnel_parm p;

		err = -EADDRNOTAVAIL;
		if (!(ipv6_addr_type(&ireq.ifr6_addr) & IPV6_ADDR_COMPATv4))
			goto err_exit;

		memset(&p, 0, sizeof(p));
		p.iph.daddr = ireq.ifr6_addr.s6_addr32[3];
		p.iph.saddr = 0;
		p.iph.version = 4;
		p.iph.ihl = 5;
		p.iph.protocol = IPPROTO_IPV6;
		p.iph.ttl = 64;
		ifr.ifr_ifru.ifru_data = (__force void __user *)&p;

		if (ops->ndo_do_ioctl) {
			mm_segment_t oldfs = get_fs();

			set_fs(KERNEL_DS);
			err = ops->ndo_do_ioctl(dev, &ifr, SIOCADDTUNNEL);
			set_fs(oldfs);
		} else
			err = -EOPNOTSUPP;

		if (err == 0) {
			err = -ENOBUFS;
			dev = __dev_get_by_name(net, p.name);
			if (!dev)
				goto err_exit;
			err = dev_open(dev);
		}
	}
#endif

err_exit:
	rtnl_unlock();
	return err;
}

static int ipv6_mc_config(struct sock *sk, bool join,
			  const struct in6_addr *addr, int ifindex)
{
	int ret;

	ASSERT_RTNL();

	lock_sock(sk);
	if (join)
		ret = ipv6_sock_mc_join(sk, ifindex, addr);
	else
		ret = ipv6_sock_mc_drop(sk, ifindex, addr);
	release_sock(sk);

	return ret;
}

/*
 *	Manual configuration of address on an interface
 */
static int inet6_addr_add(struct net *net, int ifindex,
			  const struct in6_addr *pfx,
			  const struct in6_addr *peer_pfx,
			  unsigned int plen, __u32 ifa_flags,
			  __u32 prefered_lft, __u32 valid_lft)
{
	struct inet6_ifaddr *ifp;
	struct inet6_dev *idev;
	struct net_device *dev;
	unsigned long timeout;
	clock_t expires;
	int scope;
	u32 flags;

	ASSERT_RTNL();

	if (plen > 128)
		return -EINVAL;

	/* check the lifetime */
	if (!valid_lft || prefered_lft > valid_lft)
		return -EINVAL;

	if (ifa_flags & IFA_F_MANAGETEMPADDR && plen != 64)
		return -EINVAL;

	dev = __dev_get_by_index(net, ifindex);
	if (!dev)
		return -ENODEV;

	idev = addrconf_add_dev(dev);
	if (IS_ERR(idev))
		return PTR_ERR(idev);

	if (ifa_flags & IFA_F_MCAUTOJOIN) {
		int ret = ipv6_mc_config(net->ipv6.mc_autojoin_sk,
					 true, pfx, ifindex);

		if (ret < 0)
			return ret;
	}

	scope = ipv6_addr_scope(pfx);

	timeout = addrconf_timeout_fixup(valid_lft, HZ);
	if (addrconf_finite_timeout(timeout)) {
		expires = jiffies_to_clock_t(timeout * HZ);
		valid_lft = timeout;
		flags = RTF_EXPIRES;
	} else {
		expires = 0;
		flags = 0;
		ifa_flags |= IFA_F_PERMANENT;
	}

	timeout = addrconf_timeout_fixup(prefered_lft, HZ);
	if (addrconf_finite_timeout(timeout)) {
		if (timeout == 0)
			ifa_flags |= IFA_F_DEPRECATED;
		prefered_lft = timeout;
	}

	ifp = ipv6_add_addr(idev, pfx, peer_pfx, plen, scope, ifa_flags,
			    valid_lft, prefered_lft);

	if (!IS_ERR(ifp)) {
		if (!(ifa_flags & IFA_F_NOPREFIXROUTE)) {
			addrconf_prefix_route(&ifp->addr, ifp->prefix_len, dev,
					      expires, flags);
		}

		/*
		 * Note that section 3.1 of RFC 4429 indicates
		 * that the Optimistic flag should not be set for
		 * manually configured addresses
		 */
		addrconf_dad_start(ifp);
		if (ifa_flags & IFA_F_MANAGETEMPADDR)
			manage_tempaddrs(idev, ifp, valid_lft, prefered_lft,
					 true, jiffies);
		in6_ifa_put(ifp);
		addrconf_verify_rtnl();
		return 0;
	} else if (ifa_flags & IFA_F_MCAUTOJOIN) {
		ipv6_mc_config(net->ipv6.mc_autojoin_sk,
			       false, pfx, ifindex);
	}

	return PTR_ERR(ifp);
}

static int inet6_addr_del(struct net *net, int ifindex, u32 ifa_flags,
			  const struct in6_addr *pfx, unsigned int plen)
{
	struct inet6_ifaddr *ifp;
	struct inet6_dev *idev;
	struct net_device *dev;

	if (plen > 128)
		return -EINVAL;

	dev = __dev_get_by_index(net, ifindex);
	if (!dev)
		return -ENODEV;

	idev = __in6_dev_get(dev);
	if (!idev)
		return -ENXIO;

	read_lock_bh(&idev->lock);
	list_for_each_entry(ifp, &idev->addr_list, if_list) {
		if (ifp->prefix_len == plen &&
		    ipv6_addr_equal(pfx, &ifp->addr)) {
			in6_ifa_hold(ifp);
			read_unlock_bh(&idev->lock);

			if (!(ifp->flags & IFA_F_TEMPORARY) &&
			    (ifa_flags & IFA_F_MANAGETEMPADDR))
				manage_tempaddrs(idev, ifp, 0, 0, false,
						 jiffies);
			ipv6_del_addr(ifp);
			addrconf_verify_rtnl();
			if (ipv6_addr_is_multicast(pfx)) {
				ipv6_mc_config(net->ipv6.mc_autojoin_sk,
					       false, pfx, dev->ifindex);
			}
			return 0;
		}
	}
	read_unlock_bh(&idev->lock);
	return -EADDRNOTAVAIL;
}


int addrconf_add_ifaddr(struct net *net, void __user *arg)
{
	struct in6_ifreq ireq;
	int err;

	if (!ns_capable(net->user_ns, CAP_NET_ADMIN))
		return -EPERM;

	if (copy_from_user(&ireq, arg, sizeof(struct in6_ifreq)))
		return -EFAULT;

	rtnl_lock();
	err = inet6_addr_add(net, ireq.ifr6_ifindex, &ireq.ifr6_addr, NULL,
			     ireq.ifr6_prefixlen, IFA_F_PERMANENT,
			     INFINITY_LIFE_TIME, INFINITY_LIFE_TIME);
	rtnl_unlock();
	return err;
}

int addrconf_del_ifaddr(struct net *net, void __user *arg)
{
	struct in6_ifreq ireq;
	int err;

	if (!ns_capable(net->user_ns, CAP_NET_ADMIN))
		return -EPERM;

	if (copy_from_user(&ireq, arg, sizeof(struct in6_ifreq)))
		return -EFAULT;

	rtnl_lock();
	err = inet6_addr_del(net, ireq.ifr6_ifindex, 0, &ireq.ifr6_addr,
			     ireq.ifr6_prefixlen);
	rtnl_unlock();
	return err;
}

static void add_addr(struct inet6_dev *idev, const struct in6_addr *addr,
		     int plen, int scope)
{
	struct inet6_ifaddr *ifp;

	ifp = ipv6_add_addr(idev, addr, NULL, plen,
			    scope, IFA_F_PERMANENT,
			    INFINITY_LIFE_TIME, INFINITY_LIFE_TIME);
	if (!IS_ERR(ifp)) {
		spin_lock_bh(&ifp->lock);
		ifp->flags &= ~IFA_F_TENTATIVE;
		spin_unlock_bh(&ifp->lock);
		rt_genid_bump_ipv6(dev_net(idev->dev));
		ipv6_ifa_notify(RTM_NEWADDR, ifp);
		in6_ifa_put(ifp);
	}
}

#if IS_ENABLED(CONFIG_IPV6_SIT)
static void sit_add_v4_addrs(struct inet6_dev *idev)
{
	struct in6_addr addr;
	struct net_device *dev;
	struct net *net = dev_net(idev->dev);
	int scope, plen;
	u32 pflags = 0;

	ASSERT_RTNL();

	memset(&addr, 0, sizeof(struct in6_addr));
	memcpy(&addr.s6_addr32[3], idev->dev->dev_addr, 4);

	if (idev->dev->flags&IFF_POINTOPOINT) {
		addr.s6_addr32[0] = htonl(0xfe800000);
		scope = IFA_LINK;
		plen = 64;
	} else {
		scope = IPV6_ADDR_COMPATv4;
		plen = 96;
		pflags |= RTF_NONEXTHOP;
	}

	if (addr.s6_addr32[3]) {
		add_addr(idev, &addr, plen, scope);
		addrconf_prefix_route(&addr, plen, idev->dev, 0, pflags);
		return;
	}

	for_each_netdev(net, dev) {
		struct in_device *in_dev = __in_dev_get_rtnl(dev);
		if (in_dev && (dev->flags & IFF_UP)) {
			struct in_ifaddr *ifa;

			int flag = scope;

			for (ifa = in_dev->ifa_list; ifa; ifa = ifa->ifa_next) {

				addr.s6_addr32[3] = ifa->ifa_local;

				if (ifa->ifa_scope == RT_SCOPE_LINK)
					continue;
				if (ifa->ifa_scope >= RT_SCOPE_HOST) {
					if (idev->dev->flags&IFF_POINTOPOINT)
						continue;
					flag |= IFA_HOST;
				}

				add_addr(idev, &addr, plen, flag);
				addrconf_prefix_route(&addr, plen, idev->dev, 0,
						      pflags);
			}
		}
	}
}
#endif

static void init_loopback(struct net_device *dev)
{
	struct inet6_dev  *idev;

	/* ::1 */

	ASSERT_RTNL();

	idev = ipv6_find_idev(dev);
	if (!idev) {
		pr_debug("%s: add_dev failed\n", __func__);
		return;
	}

	add_addr(idev, &in6addr_loopback, 128, IFA_HOST);
}

void addrconf_add_linklocal(struct inet6_dev *idev,
			    const struct in6_addr *addr, u32 flags)
{
	struct inet6_ifaddr *ifp;
	u32 addr_flags = flags | IFA_F_PERMANENT;

#ifdef CONFIG_IPV6_OPTIMISTIC_DAD
	if ((dev_net(idev->dev)->ipv6.devconf_all->optimistic_dad ||
	     idev->cnf.optimistic_dad) &&
	    !dev_net(idev->dev)->ipv6.devconf_all->forwarding)
		addr_flags |= IFA_F_OPTIMISTIC;
#endif

	ifp = ipv6_add_addr(idev, addr, NULL, 64, IFA_LINK, addr_flags,
			    INFINITY_LIFE_TIME, INFINITY_LIFE_TIME);
	if (!IS_ERR(ifp)) {
		addrconf_prefix_route(&ifp->addr, ifp->prefix_len, idev->dev, 0, 0);
		addrconf_dad_start(ifp);
		in6_ifa_put(ifp);
	}
}
EXPORT_SYMBOL_GPL(addrconf_add_linklocal);

static bool ipv6_reserved_interfaceid(struct in6_addr address)
{
	if ((address.s6_addr32[2] | address.s6_addr32[3]) == 0)
		return true;

	if (address.s6_addr32[2] == htonl(0x02005eff) &&
	    ((address.s6_addr32[3] & htonl(0xfe000000)) == htonl(0xfe000000)))
		return true;

	if (address.s6_addr32[2] == htonl(0xfdffffff) &&
	    ((address.s6_addr32[3] & htonl(0xffffff80)) == htonl(0xffffff80)))
		return true;

	return false;
}

static int ipv6_generate_stable_address(struct in6_addr *address,
					u8 dad_count,
					const struct inet6_dev *idev)
{
	static DEFINE_SPINLOCK(lock);
	static __u32 digest[SHA_DIGEST_WORDS];
	static __u32 workspace[SHA_WORKSPACE_WORDS];

	static union {
		char __data[SHA_MESSAGE_BYTES];
		struct {
			struct in6_addr secret;
			__be32 prefix[2];
			unsigned char hwaddr[MAX_ADDR_LEN];
			u8 dad_count;
		} __packed;
	} data;

	struct in6_addr secret;
	struct in6_addr temp;
	struct net *net = dev_net(idev->dev);

	BUILD_BUG_ON(sizeof(data.__data) != sizeof(data));

	if (idev->cnf.stable_secret.initialized)
		secret = idev->cnf.stable_secret.secret;
	else if (net->ipv6.devconf_dflt->stable_secret.initialized)
		secret = net->ipv6.devconf_dflt->stable_secret.secret;
	else
		return -1;

retry:
	spin_lock_bh(&lock);

	sha_init(digest);
	memset(&data, 0, sizeof(data));
	memset(workspace, 0, sizeof(workspace));
	memcpy(data.hwaddr, idev->dev->perm_addr, idev->dev->addr_len);
	data.prefix[0] = address->s6_addr32[0];
	data.prefix[1] = address->s6_addr32[1];
	data.secret = secret;
	data.dad_count = dad_count;

	sha_transform(digest, data.__data, workspace);

	temp = *address;
	temp.s6_addr32[2] = (__force __be32)digest[0];
	temp.s6_addr32[3] = (__force __be32)digest[1];

	spin_unlock_bh(&lock);

	if (ipv6_reserved_interfaceid(temp)) {
		dad_count++;
		if (dad_count > dev_net(idev->dev)->ipv6.sysctl.idgen_retries)
			return -1;
		goto retry;
	}

	*address = temp;
	return 0;
}

static void ipv6_gen_mode_random_init(struct inet6_dev *idev)
{
	struct ipv6_stable_secret *s = &idev->cnf.stable_secret;

	if (s->initialized)
		return;
	s = &idev->cnf.stable_secret;
	get_random_bytes(&s->secret, sizeof(s->secret));
	s->initialized = true;
}

static void addrconf_addr_gen(struct inet6_dev *idev, bool prefix_route)
{
	struct in6_addr addr;

	/* no link local addresses on L3 master devices */
	if (netif_is_l3_master(idev->dev))
		return;

	ipv6_addr_set(&addr, htonl(0xFE800000), 0, 0, 0);

	switch (idev->cnf.addr_gen_mode) {
	case IN6_ADDR_GEN_MODE_RANDOM:
		ipv6_gen_mode_random_init(idev);
		/* fallthrough */
	case IN6_ADDR_GEN_MODE_STABLE_PRIVACY:
		if (!ipv6_generate_stable_address(&addr, 0, idev))
			addrconf_add_linklocal(idev, &addr,
					       IFA_F_STABLE_PRIVACY);
		else if (prefix_route)
			addrconf_prefix_route(&addr, 64, idev->dev, 0, 0);
		break;
	case IN6_ADDR_GEN_MODE_EUI64:
		/* addrconf_add_linklocal also adds a prefix_route and we
		 * only need to care about prefix routes if ipv6_generate_eui64
		 * couldn't generate one.
		 */
		if (ipv6_generate_eui64(addr.s6_addr + 8, idev->dev) == 0)
			addrconf_add_linklocal(idev, &addr, 0);
		else if (prefix_route)
			addrconf_prefix_route(&addr, 64, idev->dev, 0, 0);
		break;
	case IN6_ADDR_GEN_MODE_NONE:
	default:
		/* will not add any link local address */
		break;
	}
}

static void addrconf_dev_config(struct net_device *dev)
{
	struct inet6_dev *idev;

	ASSERT_RTNL();

	if ((dev->type != ARPHRD_ETHER) &&
	    (dev->type != ARPHRD_FDDI) &&
	    (dev->type != ARPHRD_ARCNET) &&
	    (dev->type != ARPHRD_INFINIBAND) &&
	    (dev->type != ARPHRD_IEEE1394) &&
	    (dev->type != ARPHRD_TUNNEL6) &&
	    (dev->type != ARPHRD_6LOWPAN) &&
	    (dev->type != ARPHRD_IP6GRE) &&
	    (dev->type != ARPHRD_IPGRE) &&
	    (dev->type != ARPHRD_TUNNEL) &&
	    (dev->type != ARPHRD_NONE)) {
		/* Alas, we support only Ethernet autoconfiguration. */
		return;
	}

	idev = addrconf_add_dev(dev);
	if (IS_ERR(idev))
		return;

	/* this device type has no EUI support */
	if (dev->type == ARPHRD_NONE &&
	    idev->cnf.addr_gen_mode == IN6_ADDR_GEN_MODE_EUI64)
		idev->cnf.addr_gen_mode = IN6_ADDR_GEN_MODE_RANDOM;

	addrconf_addr_gen(idev, false);
}

#if IS_ENABLED(CONFIG_IPV6_SIT)
static void addrconf_sit_config(struct net_device *dev)
{
	struct inet6_dev *idev;

	ASSERT_RTNL();

	/*
	 * Configure the tunnel with one of our IPv4
	 * addresses... we should configure all of
	 * our v4 addrs in the tunnel
	 */

	idev = ipv6_find_idev(dev);
	if (!idev) {
		pr_debug("%s: add_dev failed\n", __func__);
		return;
	}

	if (dev->priv_flags & IFF_ISATAP) {
		addrconf_addr_gen(idev, false);
		return;
	}

	sit_add_v4_addrs(idev);

	if (dev->flags&IFF_POINTOPOINT)
		addrconf_add_mroute(dev);
}
#endif

#if IS_ENABLED(CONFIG_NET_IPGRE)
static void addrconf_gre_config(struct net_device *dev)
{
	struct inet6_dev *idev;

	ASSERT_RTNL();

	idev = ipv6_find_idev(dev);
	if (!idev) {
		pr_debug("%s: add_dev failed\n", __func__);
		return;
	}

	addrconf_addr_gen(idev, true);
	if (dev->flags & IFF_POINTOPOINT)
		addrconf_add_mroute(dev);
}
#endif

static int fixup_permanent_addr(struct inet6_dev *idev,
				struct inet6_ifaddr *ifp)
{
	/* !rt6i_node means the host route was removed from the
	 * FIB, for example, if 'lo' device is taken down. In that
	 * case regenerate the host route.
	 */
	if (!ifp->rt || !ifp->rt->rt6i_node) {
		struct rt6_info *rt, *prev;

		rt = addrconf_dst_alloc(idev, &ifp->addr, false);
		if (unlikely(IS_ERR(rt)))
			return PTR_ERR(rt);

		/* ifp->rt can be accessed outside of rtnl */
		spin_lock(&ifp->lock);
		prev = ifp->rt;
		ifp->rt = rt;
		spin_unlock(&ifp->lock);

		ip6_rt_put(prev);
	}

	if (!(ifp->flags & IFA_F_NOPREFIXROUTE)) {
		addrconf_prefix_route(&ifp->addr, ifp->prefix_len,
				      idev->dev, 0, 0);
	}

	if (ifp->state == INET6_IFADDR_STATE_PREDAD)
		addrconf_dad_start(ifp);

	return 0;
}

static void addrconf_permanent_addr(struct net_device *dev)
{
	struct inet6_ifaddr *ifp, *tmp;
	struct inet6_dev *idev;

	idev = __in6_dev_get(dev);
	if (!idev)
		return;

	write_lock_bh(&idev->lock);

	list_for_each_entry_safe(ifp, tmp, &idev->addr_list, if_list) {
		if ((ifp->flags & IFA_F_PERMANENT) &&
		    fixup_permanent_addr(idev, ifp) < 0) {
			write_unlock_bh(&idev->lock);
			ipv6_del_addr(ifp);
			write_lock_bh(&idev->lock);

			net_info_ratelimited("%s: Failed to add prefix route for address %pI6c; dropping\n",
					     idev->dev->name, &ifp->addr);
		}
	}

	write_unlock_bh(&idev->lock);
}

static int addrconf_notify(struct notifier_block *this, unsigned long event,
			   void *ptr)
{
	struct net_device *dev = netdev_notifier_info_to_dev(ptr);
	struct netdev_notifier_changeupper_info *info;
	struct inet6_dev *idev = __in6_dev_get(dev);
	struct net *net = dev_net(dev);
	int run_pending = 0;
	int err;

	switch (event) {
	case NETDEV_REGISTER:
		if (!idev && dev->mtu >= IPV6_MIN_MTU) {
			idev = ipv6_add_dev(dev);
			if (IS_ERR(idev))
				return notifier_from_errno(PTR_ERR(idev));
		}
		break;

	case NETDEV_CHANGEMTU:
		/* if MTU under IPV6_MIN_MTU stop IPv6 on this interface. */
		if (dev->mtu < IPV6_MIN_MTU) {
			addrconf_ifdown(dev, dev != net->loopback_dev);
			break;
		}

		if (idev) {
			rt6_mtu_change(dev, dev->mtu);
			idev->cnf.mtu6 = dev->mtu;
			break;
		}

		/* allocate new idev */
		idev = ipv6_add_dev(dev);
		if (IS_ERR(idev))
			break;

		/* device is still not ready */
		if (!(idev->if_flags & IF_READY))
			break;

		run_pending = 1;

		/* fall through */

	case NETDEV_UP:
	case NETDEV_CHANGE:
		if (dev->flags & IFF_SLAVE)
			break;

		if (idev && idev->cnf.disable_ipv6)
			break;

		if (event == NETDEV_UP) {
			/* restore routes for permanent addresses */
			addrconf_permanent_addr(dev);

			if (!addrconf_qdisc_ok(dev)) {
				/* device is not ready yet. */
				pr_info("ADDRCONF(NETDEV_UP): %s: link is not ready\n",
					dev->name);
				break;
			}

			if (!idev && dev->mtu >= IPV6_MIN_MTU)
				idev = ipv6_add_dev(dev);

			if (!IS_ERR_OR_NULL(idev)) {
				idev->if_flags |= IF_READY;
				run_pending = 1;
			}
		} else if (event == NETDEV_CHANGE) {
			if (!addrconf_qdisc_ok(dev)) {
				/* device is still not ready. */
				break;
			}

			if (idev) {
				if (idev->if_flags & IF_READY) {
					/* device is already configured -
					 * but resend MLD reports, we might
					 * have roamed and need to update
					 * multicast snooping switches
					 */
					ipv6_mc_up(idev);
					break;
				}
				idev->if_flags |= IF_READY;
			}

			pr_info("ADDRCONF(NETDEV_CHANGE): %s: link becomes ready\n",
				dev->name);

			run_pending = 1;
		}

		switch (dev->type) {
#if IS_ENABLED(CONFIG_IPV6_SIT)
		case ARPHRD_SIT:
			addrconf_sit_config(dev);
			break;
#endif
#if IS_ENABLED(CONFIG_NET_IPGRE)
		case ARPHRD_IPGRE:
			addrconf_gre_config(dev);
			break;
#endif
		case ARPHRD_LOOPBACK:
			init_loopback(dev);
			break;

		default:
			addrconf_dev_config(dev);
			break;
		}

		if (!IS_ERR_OR_NULL(idev)) {
			if (run_pending)
				addrconf_dad_run(idev);

			/*
			 * If the MTU changed during the interface down,
			 * when the interface up, the changed MTU must be
			 * reflected in the idev as well as routers.
			 */
			if (idev->cnf.mtu6 != dev->mtu &&
			    dev->mtu >= IPV6_MIN_MTU) {
				rt6_mtu_change(dev, dev->mtu);
				idev->cnf.mtu6 = dev->mtu;
			}
			idev->tstamp = jiffies;
			inet6_ifinfo_notify(RTM_NEWLINK, idev);

			/*
			 * If the changed mtu during down is lower than
			 * IPV6_MIN_MTU stop IPv6 on this interface.
			 */
			if (dev->mtu < IPV6_MIN_MTU)
				addrconf_ifdown(dev, dev != net->loopback_dev);
		}
		break;

	case NETDEV_DOWN:
	case NETDEV_UNREGISTER:
		/*
		 *	Remove all addresses from this interface.
		 */
		addrconf_ifdown(dev, event != NETDEV_DOWN);
		break;

	case NETDEV_CHANGENAME:
		if (idev) {
			snmp6_unregister_dev(idev);
			addrconf_sysctl_unregister(idev);
			err = addrconf_sysctl_register(idev);
			if (err)
				return notifier_from_errno(err);
			err = snmp6_register_dev(idev);
			if (err) {
				addrconf_sysctl_unregister(idev);
				return notifier_from_errno(err);
			}
		}
		break;

	case NETDEV_PRE_TYPE_CHANGE:
	case NETDEV_POST_TYPE_CHANGE:
		if (idev)
			addrconf_type_change(dev, event);
		break;

	case NETDEV_CHANGEUPPER:
		info = ptr;

		/* flush all routes if dev is linked to or unlinked from
		 * an L3 master device (e.g., VRF)
		 */
		if (info->upper_dev && netif_is_l3_master(info->upper_dev))
			addrconf_ifdown(dev, 0);
	}

	return NOTIFY_OK;
}

/*
 *	addrconf module should be notified of a device going up
 */
static struct notifier_block ipv6_dev_notf = {
	.notifier_call = addrconf_notify,
	.priority = ADDRCONF_NOTIFY_PRIORITY,
};

static void addrconf_type_change(struct net_device *dev, unsigned long event)
{
	struct inet6_dev *idev;
	ASSERT_RTNL();

	idev = __in6_dev_get(dev);

	if (event == NETDEV_POST_TYPE_CHANGE)
		ipv6_mc_remap(idev);
	else if (event == NETDEV_PRE_TYPE_CHANGE)
		ipv6_mc_unmap(idev);
}

static bool addr_is_local(const struct in6_addr *addr)
{
	return ipv6_addr_type(addr) &
		(IPV6_ADDR_LINKLOCAL | IPV6_ADDR_LOOPBACK);
}

static int addrconf_ifdown(struct net_device *dev, int how)
{
	struct net *net = dev_net(dev);
	struct inet6_dev *idev;
	struct inet6_ifaddr *ifa, *tmp;
	struct list_head del_list;
	int _keep_addr;
	bool keep_addr;
	int state, i;

	ASSERT_RTNL();

	rt6_ifdown(net, dev);
	neigh_ifdown(&nd_tbl, dev);

	idev = __in6_dev_get(dev);
	if (!idev)
		return -ENODEV;

	/*
	 * Step 1: remove reference to ipv6 device from parent device.
	 *	   Do not dev_put!
	 */
	if (how) {
		idev->dead = 1;

		/* protected by rtnl_lock */
		RCU_INIT_POINTER(dev->ip6_ptr, NULL);

		/* Step 1.5: remove snmp6 entry */
		snmp6_unregister_dev(idev);

	}

	/* aggregate the system setting and interface setting */
	_keep_addr = net->ipv6.devconf_all->keep_addr_on_down;
	if (!_keep_addr)
		_keep_addr = idev->cnf.keep_addr_on_down;

	/* combine the user config with event to determine if permanent
	 * addresses are to be removed from address hash table
	 */
	keep_addr = !(how || _keep_addr <= 0 || idev->cnf.disable_ipv6);

	/* Step 2: clear hash table */
	for (i = 0; i < IN6_ADDR_HSIZE; i++) {
		struct hlist_head *h = &inet6_addr_lst[i];

		spin_lock_bh(&addrconf_hash_lock);
restart:
		hlist_for_each_entry_rcu(ifa, h, addr_lst) {
			if (ifa->idev == idev) {
				addrconf_del_dad_work(ifa);
				/* combined flag + permanent flag decide if
				 * address is retained on a down event
				 */
				if (!keep_addr ||
				    !(ifa->flags & IFA_F_PERMANENT) ||
				    addr_is_local(&ifa->addr)) {
					hlist_del_init_rcu(&ifa->addr_lst);
					goto restart;
				}
			}
		}
		spin_unlock_bh(&addrconf_hash_lock);
	}

	write_lock_bh(&idev->lock);

	addrconf_del_rs_timer(idev);

	/* Step 2: clear flags for stateless addrconf */
	if (!how)
		idev->if_flags &= ~(IF_RS_SENT|IF_RA_RCVD|IF_READY);

	/* Step 3: clear tempaddr list */
	while (!list_empty(&idev->tempaddr_list)) {
		ifa = list_first_entry(&idev->tempaddr_list,
				       struct inet6_ifaddr, tmp_list);
		list_del(&ifa->tmp_list);
		write_unlock_bh(&idev->lock);
		spin_lock_bh(&ifa->lock);

		if (ifa->ifpub) {
			in6_ifa_put(ifa->ifpub);
			ifa->ifpub = NULL;
		}
		spin_unlock_bh(&ifa->lock);
		in6_ifa_put(ifa);
		write_lock_bh(&idev->lock);
	}

	/* re-combine the user config with event to determine if permanent
	 * addresses are to be removed from the interface list
	 */
	keep_addr = (!how && _keep_addr > 0 && !idev->cnf.disable_ipv6);

	INIT_LIST_HEAD(&del_list);
	list_for_each_entry_safe(ifa, tmp, &idev->addr_list, if_list) {
		struct rt6_info *rt = NULL;
		bool keep;

		addrconf_del_dad_work(ifa);

		keep = keep_addr && (ifa->flags & IFA_F_PERMANENT) &&
			!addr_is_local(&ifa->addr);
		if (!keep)
			list_move(&ifa->if_list, &del_list);

		write_unlock_bh(&idev->lock);
		spin_lock_bh(&ifa->lock);

		if (keep) {
			/* set state to skip the notifier below */
			state = INET6_IFADDR_STATE_DEAD;
			ifa->state = INET6_IFADDR_STATE_PREDAD;
			if (!(ifa->flags & IFA_F_NODAD))
				ifa->flags |= IFA_F_TENTATIVE;

			rt = ifa->rt;
			ifa->rt = NULL;
		} else {
			state = ifa->state;
			ifa->state = INET6_IFADDR_STATE_DEAD;
		}

		spin_unlock_bh(&ifa->lock);

		if (rt)
			ip6_del_rt(rt);

		if (state != INET6_IFADDR_STATE_DEAD) {
			__ipv6_ifa_notify(RTM_DELADDR, ifa);
			inet6addr_notifier_call_chain(NETDEV_DOWN, ifa);
		} else {
			if (idev->cnf.forwarding)
				addrconf_leave_anycast(ifa);
			addrconf_leave_solict(ifa->idev, &ifa->addr);
		}

		write_lock_bh(&idev->lock);
	}

	write_unlock_bh(&idev->lock);

	/* now clean up addresses to be removed */
	while (!list_empty(&del_list)) {
		ifa = list_first_entry(&del_list,
				       struct inet6_ifaddr, if_list);
		list_del(&ifa->if_list);

		in6_ifa_put(ifa);
	}

	/* Step 5: Discard anycast and multicast list */
	if (how) {
		ipv6_ac_destroy_dev(idev);
		ipv6_mc_destroy_dev(idev);
	} else {
		ipv6_mc_down(idev);
	}

	idev->tstamp = jiffies;

	/* Last: Shot the device (if unregistered) */
	if (how) {
		addrconf_sysctl_unregister(idev);
		neigh_parms_release(&nd_tbl, idev->nd_parms);
		neigh_ifdown(&nd_tbl, dev);
		in6_dev_put(idev);
	}
	return 0;
}

static void addrconf_rs_timer(unsigned long data)
{
	struct inet6_dev *idev = (struct inet6_dev *)data;
	struct net_device *dev = idev->dev;
	struct in6_addr lladdr;

	write_lock(&idev->lock);
	if (idev->dead || !(idev->if_flags & IF_READY))
		goto out;

	if (!ipv6_accept_ra(idev))
		goto out;

	/* Announcement received after solicitation was sent */
	if (idev->if_flags & IF_RA_RCVD)
		goto out;

	if (idev->rs_probes++ < idev->cnf.rtr_solicits || idev->cnf.rtr_solicits < 0) {
		write_unlock(&idev->lock);
		if (!ipv6_get_lladdr(dev, &lladdr, IFA_F_TENTATIVE))
			ndisc_send_rs(dev, &lladdr,
				      &in6addr_linklocal_allrouters);
		else
			goto put;

		write_lock(&idev->lock);
		idev->rs_interval = rfc3315_s14_backoff_update(
			idev->rs_interval, idev->cnf.rtr_solicit_max_interval);
		/* The wait after the last probe can be shorter */
		addrconf_mod_rs_timer(idev, (idev->rs_probes ==
					     idev->cnf.rtr_solicits) ?
				      idev->cnf.rtr_solicit_delay :
				      idev->rs_interval);
	} else {
		/*
		 * Note: we do not support deprecated "all on-link"
		 * assumption any longer.
		 */
		pr_debug("%s: no IPv6 routers present\n", idev->dev->name);
	}

out:
	write_unlock(&idev->lock);
put:
	in6_dev_put(idev);
}

/*
 *	Duplicate Address Detection
 */
static void addrconf_dad_kick(struct inet6_ifaddr *ifp)
{
	unsigned long rand_num;
	struct inet6_dev *idev = ifp->idev;
	u64 nonce;

	if (ifp->flags & IFA_F_OPTIMISTIC)
		rand_num = 0;
	else
		rand_num = prandom_u32() % (idev->cnf.rtr_solicit_delay ? : 1);

	nonce = 0;
	if (idev->cnf.enhanced_dad ||
	    dev_net(idev->dev)->ipv6.devconf_all->enhanced_dad) {
		do
			get_random_bytes(&nonce, 6);
		while (nonce == 0);
	}
	ifp->dad_nonce = nonce;
	ifp->dad_probes = idev->cnf.dad_transmits;
	addrconf_mod_dad_work(ifp, rand_num);
}

static void addrconf_dad_begin(struct inet6_ifaddr *ifp)
{
	struct inet6_dev *idev = ifp->idev;
	struct net_device *dev = idev->dev;
	bool bump_id, notify = false;

	addrconf_join_solict(dev, &ifp->addr);

	prandom_seed((__force u32) ifp->addr.s6_addr32[3]);

	read_lock_bh(&idev->lock);
	spin_lock(&ifp->lock);
	if (ifp->state == INET6_IFADDR_STATE_DEAD)
		goto out;

	if (dev->flags&(IFF_NOARP|IFF_LOOPBACK) ||
<<<<<<< HEAD
	    dev_net(dev)->ipv6.devconf_all->accept_dad < 1 ||
	    idev->cnf.accept_dad < 1 ||
=======
	    (dev_net(dev)->ipv6.devconf_all->accept_dad < 1 &&
	     idev->cnf.accept_dad < 1) ||
>>>>>>> 287b8e11
	    !(ifp->flags&IFA_F_TENTATIVE) ||
	    ifp->flags & IFA_F_NODAD) {
		bump_id = ifp->flags & IFA_F_TENTATIVE;
		ifp->flags &= ~(IFA_F_TENTATIVE|IFA_F_OPTIMISTIC|IFA_F_DADFAILED);
		spin_unlock(&ifp->lock);
		read_unlock_bh(&idev->lock);

		addrconf_dad_completed(ifp, bump_id);
		return;
	}

	if (!(idev->if_flags & IF_READY)) {
		spin_unlock(&ifp->lock);
		read_unlock_bh(&idev->lock);
		/*
		 * If the device is not ready:
		 * - keep it tentative if it is a permanent address.
		 * - otherwise, kill it.
		 */
		in6_ifa_hold(ifp);
		addrconf_dad_stop(ifp, 0);
		return;
	}

	/*
	 * Optimistic nodes can start receiving
	 * Frames right away
	 */
	if (ifp->flags & IFA_F_OPTIMISTIC) {
		ip6_ins_rt(ifp->rt);
		if (ipv6_use_optimistic_addr(dev_net(dev), idev)) {
			/* Because optimistic nodes can use this address,
			 * notify listeners. If DAD fails, RTM_DELADDR is sent.
			 */
			notify = true;
		}
	}

	addrconf_dad_kick(ifp);
out:
	spin_unlock(&ifp->lock);
	read_unlock_bh(&idev->lock);
	if (notify)
		ipv6_ifa_notify(RTM_NEWADDR, ifp);
}

static void addrconf_dad_start(struct inet6_ifaddr *ifp)
{
	bool begin_dad = false;

	spin_lock_bh(&ifp->lock);
	if (ifp->state != INET6_IFADDR_STATE_DEAD) {
		ifp->state = INET6_IFADDR_STATE_PREDAD;
		begin_dad = true;
	}
	spin_unlock_bh(&ifp->lock);

	if (begin_dad)
		addrconf_mod_dad_work(ifp, 0);
}

static void addrconf_dad_work(struct work_struct *w)
{
	struct inet6_ifaddr *ifp = container_of(to_delayed_work(w),
						struct inet6_ifaddr,
						dad_work);
	struct inet6_dev *idev = ifp->idev;
	bool bump_id, disable_ipv6 = false;
	struct in6_addr mcaddr;

	enum {
		DAD_PROCESS,
		DAD_BEGIN,
		DAD_ABORT,
	} action = DAD_PROCESS;

	rtnl_lock();

	spin_lock_bh(&ifp->lock);
	if (ifp->state == INET6_IFADDR_STATE_PREDAD) {
		action = DAD_BEGIN;
		ifp->state = INET6_IFADDR_STATE_DAD;
	} else if (ifp->state == INET6_IFADDR_STATE_ERRDAD) {
		action = DAD_ABORT;
		ifp->state = INET6_IFADDR_STATE_POSTDAD;

		if ((dev_net(idev->dev)->ipv6.devconf_all->accept_dad > 1 ||
		     idev->cnf.accept_dad > 1) &&
		    !idev->cnf.disable_ipv6 &&
		    !(ifp->flags & IFA_F_STABLE_PRIVACY)) {
			struct in6_addr addr;

			addr.s6_addr32[0] = htonl(0xfe800000);
			addr.s6_addr32[1] = 0;

			if (!ipv6_generate_eui64(addr.s6_addr + 8, idev->dev) &&
			    ipv6_addr_equal(&ifp->addr, &addr)) {
				/* DAD failed for link-local based on MAC */
				idev->cnf.disable_ipv6 = 1;

				pr_info("%s: IPv6 being disabled!\n",
					ifp->idev->dev->name);
				disable_ipv6 = true;
			}
		}
	}
	spin_unlock_bh(&ifp->lock);

	if (action == DAD_BEGIN) {
		addrconf_dad_begin(ifp);
		goto out;
	} else if (action == DAD_ABORT) {
		in6_ifa_hold(ifp);
		addrconf_dad_stop(ifp, 1);
		if (disable_ipv6)
			addrconf_ifdown(idev->dev, 0);
		goto out;
	}

	if (!ifp->dad_probes && addrconf_dad_end(ifp))
		goto out;

	write_lock_bh(&idev->lock);
	if (idev->dead || !(idev->if_flags & IF_READY)) {
		write_unlock_bh(&idev->lock);
		goto out;
	}

	spin_lock(&ifp->lock);
	if (ifp->state == INET6_IFADDR_STATE_DEAD) {
		spin_unlock(&ifp->lock);
		write_unlock_bh(&idev->lock);
		goto out;
	}

	if (ifp->dad_probes == 0) {
		/*
		 * DAD was successful
		 */

		bump_id = ifp->flags & IFA_F_TENTATIVE;
		ifp->flags &= ~(IFA_F_TENTATIVE|IFA_F_OPTIMISTIC|IFA_F_DADFAILED);
		spin_unlock(&ifp->lock);
		write_unlock_bh(&idev->lock);

		addrconf_dad_completed(ifp, bump_id);

		goto out;
	}

	ifp->dad_probes--;
	addrconf_mod_dad_work(ifp,
			      NEIGH_VAR(ifp->idev->nd_parms, RETRANS_TIME));
	spin_unlock(&ifp->lock);
	write_unlock_bh(&idev->lock);

	/* send a neighbour solicitation for our addr */
	addrconf_addr_solict_mult(&ifp->addr, &mcaddr);
	ndisc_send_ns(ifp->idev->dev, &ifp->addr, &mcaddr, &in6addr_any,
		      ifp->dad_nonce);
out:
	in6_ifa_put(ifp);
	rtnl_unlock();
}

/* ifp->idev must be at least read locked */
static bool ipv6_lonely_lladdr(struct inet6_ifaddr *ifp)
{
	struct inet6_ifaddr *ifpiter;
	struct inet6_dev *idev = ifp->idev;

	list_for_each_entry_reverse(ifpiter, &idev->addr_list, if_list) {
		if (ifpiter->scope > IFA_LINK)
			break;
		if (ifp != ifpiter && ifpiter->scope == IFA_LINK &&
		    (ifpiter->flags & (IFA_F_PERMANENT|IFA_F_TENTATIVE|
				       IFA_F_OPTIMISTIC|IFA_F_DADFAILED)) ==
		    IFA_F_PERMANENT)
			return false;
	}
	return true;
}

static void addrconf_dad_completed(struct inet6_ifaddr *ifp, bool bump_id)
{
	struct net_device *dev = ifp->idev->dev;
	struct in6_addr lladdr;
	bool send_rs, send_mld;

	addrconf_del_dad_work(ifp);

	/*
	 *	Configure the address for reception. Now it is valid.
	 */

	ipv6_ifa_notify(RTM_NEWADDR, ifp);

	/* If added prefix is link local and we are prepared to process
	   router advertisements, start sending router solicitations.
	 */

	read_lock_bh(&ifp->idev->lock);
	send_mld = ifp->scope == IFA_LINK && ipv6_lonely_lladdr(ifp);
	send_rs = send_mld &&
		  ipv6_accept_ra(ifp->idev) &&
		  ifp->idev->cnf.rtr_solicits != 0 &&
		  (dev->flags&IFF_LOOPBACK) == 0;
	read_unlock_bh(&ifp->idev->lock);

	/* While dad is in progress mld report's source address is in6_addrany.
	 * Resend with proper ll now.
	 */
	if (send_mld)
		ipv6_mc_dad_complete(ifp->idev);

	if (send_rs) {
		/*
		 *	If a host as already performed a random delay
		 *	[...] as part of DAD [...] there is no need
		 *	to delay again before sending the first RS
		 */
		if (ipv6_get_lladdr(dev, &lladdr, IFA_F_TENTATIVE))
			return;
		ndisc_send_rs(dev, &lladdr, &in6addr_linklocal_allrouters);

		write_lock_bh(&ifp->idev->lock);
		spin_lock(&ifp->lock);
		ifp->idev->rs_interval = rfc3315_s14_backoff_init(
			ifp->idev->cnf.rtr_solicit_interval);
		ifp->idev->rs_probes = 1;
		ifp->idev->if_flags |= IF_RS_SENT;
		addrconf_mod_rs_timer(ifp->idev, ifp->idev->rs_interval);
		spin_unlock(&ifp->lock);
		write_unlock_bh(&ifp->idev->lock);
	}

	if (bump_id)
		rt_genid_bump_ipv6(dev_net(dev));

	/* Make sure that a new temporary address will be created
	 * before this temporary address becomes deprecated.
	 */
	if (ifp->flags & IFA_F_TEMPORARY)
		addrconf_verify_rtnl();
}

static void addrconf_dad_run(struct inet6_dev *idev)
{
	struct inet6_ifaddr *ifp;

	read_lock_bh(&idev->lock);
	list_for_each_entry(ifp, &idev->addr_list, if_list) {
		spin_lock(&ifp->lock);
		if (ifp->flags & IFA_F_TENTATIVE &&
		    ifp->state == INET6_IFADDR_STATE_DAD)
			addrconf_dad_kick(ifp);
		spin_unlock(&ifp->lock);
	}
	read_unlock_bh(&idev->lock);
}

#ifdef CONFIG_PROC_FS
struct if6_iter_state {
	struct seq_net_private p;
	int bucket;
	int offset;
};

static struct inet6_ifaddr *if6_get_first(struct seq_file *seq, loff_t pos)
{
	struct inet6_ifaddr *ifa = NULL;
	struct if6_iter_state *state = seq->private;
	struct net *net = seq_file_net(seq);
	int p = 0;

	/* initial bucket if pos is 0 */
	if (pos == 0) {
		state->bucket = 0;
		state->offset = 0;
	}

	for (; state->bucket < IN6_ADDR_HSIZE; ++state->bucket) {
		hlist_for_each_entry_rcu_bh(ifa, &inet6_addr_lst[state->bucket],
					 addr_lst) {
			if (!net_eq(dev_net(ifa->idev->dev), net))
				continue;
			/* sync with offset */
			if (p < state->offset) {
				p++;
				continue;
			}
			state->offset++;
			return ifa;
		}

		/* prepare for next bucket */
		state->offset = 0;
		p = 0;
	}
	return NULL;
}

static struct inet6_ifaddr *if6_get_next(struct seq_file *seq,
					 struct inet6_ifaddr *ifa)
{
	struct if6_iter_state *state = seq->private;
	struct net *net = seq_file_net(seq);

	hlist_for_each_entry_continue_rcu_bh(ifa, addr_lst) {
		if (!net_eq(dev_net(ifa->idev->dev), net))
			continue;
		state->offset++;
		return ifa;
	}

	while (++state->bucket < IN6_ADDR_HSIZE) {
		state->offset = 0;
		hlist_for_each_entry_rcu_bh(ifa,
				     &inet6_addr_lst[state->bucket], addr_lst) {
			if (!net_eq(dev_net(ifa->idev->dev), net))
				continue;
			state->offset++;
			return ifa;
		}
	}

	return NULL;
}

static void *if6_seq_start(struct seq_file *seq, loff_t *pos)
	__acquires(rcu_bh)
{
	rcu_read_lock_bh();
	return if6_get_first(seq, *pos);
}

static void *if6_seq_next(struct seq_file *seq, void *v, loff_t *pos)
{
	struct inet6_ifaddr *ifa;

	ifa = if6_get_next(seq, v);
	++*pos;
	return ifa;
}

static void if6_seq_stop(struct seq_file *seq, void *v)
	__releases(rcu_bh)
{
	rcu_read_unlock_bh();
}

static int if6_seq_show(struct seq_file *seq, void *v)
{
	struct inet6_ifaddr *ifp = (struct inet6_ifaddr *)v;
	seq_printf(seq, "%pi6 %02x %02x %02x %02x %8s\n",
		   &ifp->addr,
		   ifp->idev->dev->ifindex,
		   ifp->prefix_len,
		   ifp->scope,
		   (u8) ifp->flags,
		   ifp->idev->dev->name);
	return 0;
}

static const struct seq_operations if6_seq_ops = {
	.start	= if6_seq_start,
	.next	= if6_seq_next,
	.show	= if6_seq_show,
	.stop	= if6_seq_stop,
};

static int if6_seq_open(struct inode *inode, struct file *file)
{
	return seq_open_net(inode, file, &if6_seq_ops,
			    sizeof(struct if6_iter_state));
}

static const struct file_operations if6_fops = {
	.owner		= THIS_MODULE,
	.open		= if6_seq_open,
	.read		= seq_read,
	.llseek		= seq_lseek,
	.release	= seq_release_net,
};

static int __net_init if6_proc_net_init(struct net *net)
{
	if (!proc_create("if_inet6", S_IRUGO, net->proc_net, &if6_fops))
		return -ENOMEM;
	return 0;
}

static void __net_exit if6_proc_net_exit(struct net *net)
{
	remove_proc_entry("if_inet6", net->proc_net);
}

static struct pernet_operations if6_proc_net_ops = {
	.init = if6_proc_net_init,
	.exit = if6_proc_net_exit,
};

int __init if6_proc_init(void)
{
	return register_pernet_subsys(&if6_proc_net_ops);
}

void if6_proc_exit(void)
{
	unregister_pernet_subsys(&if6_proc_net_ops);
}
#endif	/* CONFIG_PROC_FS */

#if IS_ENABLED(CONFIG_IPV6_MIP6)
/* Check if address is a home address configured on any interface. */
int ipv6_chk_home_addr(struct net *net, const struct in6_addr *addr)
{
	int ret = 0;
	struct inet6_ifaddr *ifp = NULL;
	unsigned int hash = inet6_addr_hash(addr);

	rcu_read_lock_bh();
	hlist_for_each_entry_rcu_bh(ifp, &inet6_addr_lst[hash], addr_lst) {
		if (!net_eq(dev_net(ifp->idev->dev), net))
			continue;
		if (ipv6_addr_equal(&ifp->addr, addr) &&
		    (ifp->flags & IFA_F_HOMEADDRESS)) {
			ret = 1;
			break;
		}
	}
	rcu_read_unlock_bh();
	return ret;
}
#endif

/*
 *	Periodic address status verification
 */

static void addrconf_verify_rtnl(void)
{
	unsigned long now, next, next_sec, next_sched;
	struct inet6_ifaddr *ifp;
	int i;

	ASSERT_RTNL();

	rcu_read_lock_bh();
	now = jiffies;
	next = round_jiffies_up(now + ADDR_CHECK_FREQUENCY);

	cancel_delayed_work(&addr_chk_work);

	for (i = 0; i < IN6_ADDR_HSIZE; i++) {
restart:
		hlist_for_each_entry_rcu_bh(ifp, &inet6_addr_lst[i], addr_lst) {
			unsigned long age;

			/* When setting preferred_lft to a value not zero or
			 * infinity, while valid_lft is infinity
			 * IFA_F_PERMANENT has a non-infinity life time.
			 */
			if ((ifp->flags & IFA_F_PERMANENT) &&
			    (ifp->prefered_lft == INFINITY_LIFE_TIME))
				continue;

			spin_lock(&ifp->lock);
			/* We try to batch several events at once. */
			age = (now - ifp->tstamp + ADDRCONF_TIMER_FUZZ_MINUS) / HZ;

			if (ifp->valid_lft != INFINITY_LIFE_TIME &&
			    age >= ifp->valid_lft) {
				spin_unlock(&ifp->lock);
				in6_ifa_hold(ifp);
				ipv6_del_addr(ifp);
				goto restart;
			} else if (ifp->prefered_lft == INFINITY_LIFE_TIME) {
				spin_unlock(&ifp->lock);
				continue;
			} else if (age >= ifp->prefered_lft) {
				/* jiffies - ifp->tstamp > age >= ifp->prefered_lft */
				int deprecate = 0;

				if (!(ifp->flags&IFA_F_DEPRECATED)) {
					deprecate = 1;
					ifp->flags |= IFA_F_DEPRECATED;
				}

				if ((ifp->valid_lft != INFINITY_LIFE_TIME) &&
				    (time_before(ifp->tstamp + ifp->valid_lft * HZ, next)))
					next = ifp->tstamp + ifp->valid_lft * HZ;

				spin_unlock(&ifp->lock);

				if (deprecate) {
					in6_ifa_hold(ifp);

					ipv6_ifa_notify(0, ifp);
					in6_ifa_put(ifp);
					goto restart;
				}
			} else if ((ifp->flags&IFA_F_TEMPORARY) &&
				   !(ifp->flags&IFA_F_TENTATIVE)) {
				unsigned long regen_advance = ifp->idev->cnf.regen_max_retry *
					ifp->idev->cnf.dad_transmits *
					NEIGH_VAR(ifp->idev->nd_parms, RETRANS_TIME) / HZ;

				if (age >= ifp->prefered_lft - regen_advance) {
					struct inet6_ifaddr *ifpub = ifp->ifpub;
					if (time_before(ifp->tstamp + ifp->prefered_lft * HZ, next))
						next = ifp->tstamp + ifp->prefered_lft * HZ;
					if (!ifp->regen_count && ifpub) {
						ifp->regen_count++;
						in6_ifa_hold(ifp);
						in6_ifa_hold(ifpub);
						spin_unlock(&ifp->lock);

						spin_lock(&ifpub->lock);
						ifpub->regen_count = 0;
						spin_unlock(&ifpub->lock);
						ipv6_create_tempaddr(ifpub, ifp);
						in6_ifa_put(ifpub);
						in6_ifa_put(ifp);
						goto restart;
					}
				} else if (time_before(ifp->tstamp + ifp->prefered_lft * HZ - regen_advance * HZ, next))
					next = ifp->tstamp + ifp->prefered_lft * HZ - regen_advance * HZ;
				spin_unlock(&ifp->lock);
			} else {
				/* ifp->prefered_lft <= ifp->valid_lft */
				if (time_before(ifp->tstamp + ifp->prefered_lft * HZ, next))
					next = ifp->tstamp + ifp->prefered_lft * HZ;
				spin_unlock(&ifp->lock);
			}
		}
	}

	next_sec = round_jiffies_up(next);
	next_sched = next;

	/* If rounded timeout is accurate enough, accept it. */
	if (time_before(next_sec, next + ADDRCONF_TIMER_FUZZ))
		next_sched = next_sec;

	/* And minimum interval is ADDRCONF_TIMER_FUZZ_MAX. */
	if (time_before(next_sched, jiffies + ADDRCONF_TIMER_FUZZ_MAX))
		next_sched = jiffies + ADDRCONF_TIMER_FUZZ_MAX;

	ADBG(KERN_DEBUG "now = %lu, schedule = %lu, rounded schedule = %lu => %lu\n",
	      now, next, next_sec, next_sched);
	mod_delayed_work(addrconf_wq, &addr_chk_work, next_sched - now);
	rcu_read_unlock_bh();
}

static void addrconf_verify_work(struct work_struct *w)
{
	rtnl_lock();
	addrconf_verify_rtnl();
	rtnl_unlock();
}

static void addrconf_verify(void)
{
	mod_delayed_work(addrconf_wq, &addr_chk_work, 0);
}

static struct in6_addr *extract_addr(struct nlattr *addr, struct nlattr *local,
				     struct in6_addr **peer_pfx)
{
	struct in6_addr *pfx = NULL;

	*peer_pfx = NULL;

	if (addr)
		pfx = nla_data(addr);

	if (local) {
		if (pfx && nla_memcmp(local, pfx, sizeof(*pfx)))
			*peer_pfx = pfx;
		pfx = nla_data(local);
	}

	return pfx;
}

static const struct nla_policy ifa_ipv6_policy[IFA_MAX+1] = {
	[IFA_ADDRESS]		= { .len = sizeof(struct in6_addr) },
	[IFA_LOCAL]		= { .len = sizeof(struct in6_addr) },
	[IFA_CACHEINFO]		= { .len = sizeof(struct ifa_cacheinfo) },
	[IFA_FLAGS]		= { .len = sizeof(u32) },
};

static int
inet6_rtm_deladdr(struct sk_buff *skb, struct nlmsghdr *nlh,
		  struct netlink_ext_ack *extack)
{
	struct net *net = sock_net(skb->sk);
	struct ifaddrmsg *ifm;
	struct nlattr *tb[IFA_MAX+1];
	struct in6_addr *pfx, *peer_pfx;
	u32 ifa_flags;
	int err;

	err = nlmsg_parse(nlh, sizeof(*ifm), tb, IFA_MAX, ifa_ipv6_policy,
			  extack);
	if (err < 0)
		return err;

	ifm = nlmsg_data(nlh);
	pfx = extract_addr(tb[IFA_ADDRESS], tb[IFA_LOCAL], &peer_pfx);
	if (!pfx)
		return -EINVAL;

	ifa_flags = tb[IFA_FLAGS] ? nla_get_u32(tb[IFA_FLAGS]) : ifm->ifa_flags;

	/* We ignore other flags so far. */
	ifa_flags &= IFA_F_MANAGETEMPADDR;

	return inet6_addr_del(net, ifm->ifa_index, ifa_flags, pfx,
			      ifm->ifa_prefixlen);
}

static int inet6_addr_modify(struct inet6_ifaddr *ifp, u32 ifa_flags,
			     u32 prefered_lft, u32 valid_lft)
{
	u32 flags;
	clock_t expires;
	unsigned long timeout;
	bool was_managetempaddr;
	bool had_prefixroute;

	ASSERT_RTNL();

	if (!valid_lft || (prefered_lft > valid_lft))
		return -EINVAL;

	if (ifa_flags & IFA_F_MANAGETEMPADDR &&
	    (ifp->flags & IFA_F_TEMPORARY || ifp->prefix_len != 64))
		return -EINVAL;

	timeout = addrconf_timeout_fixup(valid_lft, HZ);
	if (addrconf_finite_timeout(timeout)) {
		expires = jiffies_to_clock_t(timeout * HZ);
		valid_lft = timeout;
		flags = RTF_EXPIRES;
	} else {
		expires = 0;
		flags = 0;
		ifa_flags |= IFA_F_PERMANENT;
	}

	timeout = addrconf_timeout_fixup(prefered_lft, HZ);
	if (addrconf_finite_timeout(timeout)) {
		if (timeout == 0)
			ifa_flags |= IFA_F_DEPRECATED;
		prefered_lft = timeout;
	}

	spin_lock_bh(&ifp->lock);
	was_managetempaddr = ifp->flags & IFA_F_MANAGETEMPADDR;
	had_prefixroute = ifp->flags & IFA_F_PERMANENT &&
			  !(ifp->flags & IFA_F_NOPREFIXROUTE);
	ifp->flags &= ~(IFA_F_DEPRECATED | IFA_F_PERMANENT | IFA_F_NODAD |
			IFA_F_HOMEADDRESS | IFA_F_MANAGETEMPADDR |
			IFA_F_NOPREFIXROUTE);
	ifp->flags |= ifa_flags;
	ifp->tstamp = jiffies;
	ifp->valid_lft = valid_lft;
	ifp->prefered_lft = prefered_lft;

	spin_unlock_bh(&ifp->lock);
	if (!(ifp->flags&IFA_F_TENTATIVE))
		ipv6_ifa_notify(0, ifp);

	if (!(ifa_flags & IFA_F_NOPREFIXROUTE)) {
		addrconf_prefix_route(&ifp->addr, ifp->prefix_len, ifp->idev->dev,
				      expires, flags);
	} else if (had_prefixroute) {
		enum cleanup_prefix_rt_t action;
		unsigned long rt_expires;

		write_lock_bh(&ifp->idev->lock);
		action = check_cleanup_prefix_route(ifp, &rt_expires);
		write_unlock_bh(&ifp->idev->lock);

		if (action != CLEANUP_PREFIX_RT_NOP) {
			cleanup_prefix_route(ifp, rt_expires,
				action == CLEANUP_PREFIX_RT_DEL);
		}
	}

	if (was_managetempaddr || ifp->flags & IFA_F_MANAGETEMPADDR) {
		if (was_managetempaddr && !(ifp->flags & IFA_F_MANAGETEMPADDR))
			valid_lft = prefered_lft = 0;
		manage_tempaddrs(ifp->idev, ifp, valid_lft, prefered_lft,
				 !was_managetempaddr, jiffies);
	}

	addrconf_verify_rtnl();

	return 0;
}

static int
inet6_rtm_newaddr(struct sk_buff *skb, struct nlmsghdr *nlh,
		  struct netlink_ext_ack *extack)
{
	struct net *net = sock_net(skb->sk);
	struct ifaddrmsg *ifm;
	struct nlattr *tb[IFA_MAX+1];
	struct in6_addr *pfx, *peer_pfx;
	struct inet6_ifaddr *ifa;
	struct net_device *dev;
	u32 valid_lft = INFINITY_LIFE_TIME, preferred_lft = INFINITY_LIFE_TIME;
	u32 ifa_flags;
	int err;

	err = nlmsg_parse(nlh, sizeof(*ifm), tb, IFA_MAX, ifa_ipv6_policy,
			  extack);
	if (err < 0)
		return err;

	ifm = nlmsg_data(nlh);
	pfx = extract_addr(tb[IFA_ADDRESS], tb[IFA_LOCAL], &peer_pfx);
	if (!pfx)
		return -EINVAL;

	if (tb[IFA_CACHEINFO]) {
		struct ifa_cacheinfo *ci;

		ci = nla_data(tb[IFA_CACHEINFO]);
		valid_lft = ci->ifa_valid;
		preferred_lft = ci->ifa_prefered;
	} else {
		preferred_lft = INFINITY_LIFE_TIME;
		valid_lft = INFINITY_LIFE_TIME;
	}

	dev =  __dev_get_by_index(net, ifm->ifa_index);
	if (!dev)
		return -ENODEV;

	ifa_flags = tb[IFA_FLAGS] ? nla_get_u32(tb[IFA_FLAGS]) : ifm->ifa_flags;

	/* We ignore other flags so far. */
	ifa_flags &= IFA_F_NODAD | IFA_F_HOMEADDRESS | IFA_F_MANAGETEMPADDR |
		     IFA_F_NOPREFIXROUTE | IFA_F_MCAUTOJOIN;

	ifa = ipv6_get_ifaddr(net, pfx, dev, 1);
	if (!ifa) {
		/*
		 * It would be best to check for !NLM_F_CREATE here but
		 * userspace already relies on not having to provide this.
		 */
		return inet6_addr_add(net, ifm->ifa_index, pfx, peer_pfx,
				      ifm->ifa_prefixlen, ifa_flags,
				      preferred_lft, valid_lft);
	}

	if (nlh->nlmsg_flags & NLM_F_EXCL ||
	    !(nlh->nlmsg_flags & NLM_F_REPLACE))
		err = -EEXIST;
	else
		err = inet6_addr_modify(ifa, ifa_flags, preferred_lft, valid_lft);

	in6_ifa_put(ifa);

	return err;
}

static void put_ifaddrmsg(struct nlmsghdr *nlh, u8 prefixlen, u32 flags,
			  u8 scope, int ifindex)
{
	struct ifaddrmsg *ifm;

	ifm = nlmsg_data(nlh);
	ifm->ifa_family = AF_INET6;
	ifm->ifa_prefixlen = prefixlen;
	ifm->ifa_flags = flags;
	ifm->ifa_scope = scope;
	ifm->ifa_index = ifindex;
}

static int put_cacheinfo(struct sk_buff *skb, unsigned long cstamp,
			 unsigned long tstamp, u32 preferred, u32 valid)
{
	struct ifa_cacheinfo ci;

	ci.cstamp = cstamp_delta(cstamp);
	ci.tstamp = cstamp_delta(tstamp);
	ci.ifa_prefered = preferred;
	ci.ifa_valid = valid;

	return nla_put(skb, IFA_CACHEINFO, sizeof(ci), &ci);
}

static inline int rt_scope(int ifa_scope)
{
	if (ifa_scope & IFA_HOST)
		return RT_SCOPE_HOST;
	else if (ifa_scope & IFA_LINK)
		return RT_SCOPE_LINK;
	else if (ifa_scope & IFA_SITE)
		return RT_SCOPE_SITE;
	else
		return RT_SCOPE_UNIVERSE;
}

static inline int inet6_ifaddr_msgsize(void)
{
	return NLMSG_ALIGN(sizeof(struct ifaddrmsg))
	       + nla_total_size(16) /* IFA_LOCAL */
	       + nla_total_size(16) /* IFA_ADDRESS */
	       + nla_total_size(sizeof(struct ifa_cacheinfo))
	       + nla_total_size(4)  /* IFA_FLAGS */;
}

static int inet6_fill_ifaddr(struct sk_buff *skb, struct inet6_ifaddr *ifa,
			     u32 portid, u32 seq, int event, unsigned int flags)
{
	struct nlmsghdr  *nlh;
	u32 preferred, valid;

	nlh = nlmsg_put(skb, portid, seq, event, sizeof(struct ifaddrmsg), flags);
	if (!nlh)
		return -EMSGSIZE;

	put_ifaddrmsg(nlh, ifa->prefix_len, ifa->flags, rt_scope(ifa->scope),
		      ifa->idev->dev->ifindex);

	if (!((ifa->flags&IFA_F_PERMANENT) &&
	      (ifa->prefered_lft == INFINITY_LIFE_TIME))) {
		preferred = ifa->prefered_lft;
		valid = ifa->valid_lft;
		if (preferred != INFINITY_LIFE_TIME) {
			long tval = (jiffies - ifa->tstamp)/HZ;
			if (preferred > tval)
				preferred -= tval;
			else
				preferred = 0;
			if (valid != INFINITY_LIFE_TIME) {
				if (valid > tval)
					valid -= tval;
				else
					valid = 0;
			}
		}
	} else {
		preferred = INFINITY_LIFE_TIME;
		valid = INFINITY_LIFE_TIME;
	}

	if (!ipv6_addr_any(&ifa->peer_addr)) {
		if (nla_put_in6_addr(skb, IFA_LOCAL, &ifa->addr) < 0 ||
		    nla_put_in6_addr(skb, IFA_ADDRESS, &ifa->peer_addr) < 0)
			goto error;
	} else
		if (nla_put_in6_addr(skb, IFA_ADDRESS, &ifa->addr) < 0)
			goto error;

	if (put_cacheinfo(skb, ifa->cstamp, ifa->tstamp, preferred, valid) < 0)
		goto error;

	if (nla_put_u32(skb, IFA_FLAGS, ifa->flags) < 0)
		goto error;

	nlmsg_end(skb, nlh);
	return 0;

error:
	nlmsg_cancel(skb, nlh);
	return -EMSGSIZE;
}

static int inet6_fill_ifmcaddr(struct sk_buff *skb, struct ifmcaddr6 *ifmca,
				u32 portid, u32 seq, int event, u16 flags)
{
	struct nlmsghdr  *nlh;
	u8 scope = RT_SCOPE_UNIVERSE;
	int ifindex = ifmca->idev->dev->ifindex;

	if (ipv6_addr_scope(&ifmca->mca_addr) & IFA_SITE)
		scope = RT_SCOPE_SITE;

	nlh = nlmsg_put(skb, portid, seq, event, sizeof(struct ifaddrmsg), flags);
	if (!nlh)
		return -EMSGSIZE;

	put_ifaddrmsg(nlh, 128, IFA_F_PERMANENT, scope, ifindex);
	if (nla_put_in6_addr(skb, IFA_MULTICAST, &ifmca->mca_addr) < 0 ||
	    put_cacheinfo(skb, ifmca->mca_cstamp, ifmca->mca_tstamp,
			  INFINITY_LIFE_TIME, INFINITY_LIFE_TIME) < 0) {
		nlmsg_cancel(skb, nlh);
		return -EMSGSIZE;
	}

	nlmsg_end(skb, nlh);
	return 0;
}

static int inet6_fill_ifacaddr(struct sk_buff *skb, struct ifacaddr6 *ifaca,
				u32 portid, u32 seq, int event, unsigned int flags)
{
	struct nlmsghdr  *nlh;
	u8 scope = RT_SCOPE_UNIVERSE;
	int ifindex = ifaca->aca_idev->dev->ifindex;

	if (ipv6_addr_scope(&ifaca->aca_addr) & IFA_SITE)
		scope = RT_SCOPE_SITE;

	nlh = nlmsg_put(skb, portid, seq, event, sizeof(struct ifaddrmsg), flags);
	if (!nlh)
		return -EMSGSIZE;

	put_ifaddrmsg(nlh, 128, IFA_F_PERMANENT, scope, ifindex);
	if (nla_put_in6_addr(skb, IFA_ANYCAST, &ifaca->aca_addr) < 0 ||
	    put_cacheinfo(skb, ifaca->aca_cstamp, ifaca->aca_tstamp,
			  INFINITY_LIFE_TIME, INFINITY_LIFE_TIME) < 0) {
		nlmsg_cancel(skb, nlh);
		return -EMSGSIZE;
	}

	nlmsg_end(skb, nlh);
	return 0;
}

enum addr_type_t {
	UNICAST_ADDR,
	MULTICAST_ADDR,
	ANYCAST_ADDR,
};

/* called with rcu_read_lock() */
static int in6_dump_addrs(struct inet6_dev *idev, struct sk_buff *skb,
			  struct netlink_callback *cb, enum addr_type_t type,
			  int s_ip_idx, int *p_ip_idx)
{
	struct ifmcaddr6 *ifmca;
	struct ifacaddr6 *ifaca;
	int err = 1;
	int ip_idx = *p_ip_idx;

	read_lock_bh(&idev->lock);
	switch (type) {
	case UNICAST_ADDR: {
		struct inet6_ifaddr *ifa;

		/* unicast address incl. temp addr */
		list_for_each_entry(ifa, &idev->addr_list, if_list) {
			if (++ip_idx < s_ip_idx)
				continue;
			err = inet6_fill_ifaddr(skb, ifa,
						NETLINK_CB(cb->skb).portid,
						cb->nlh->nlmsg_seq,
						RTM_NEWADDR,
						NLM_F_MULTI);
			if (err < 0)
				break;
			nl_dump_check_consistent(cb, nlmsg_hdr(skb));
		}
		break;
	}
	case MULTICAST_ADDR:
		/* multicast address */
		for (ifmca = idev->mc_list; ifmca;
		     ifmca = ifmca->next, ip_idx++) {
			if (ip_idx < s_ip_idx)
				continue;
			err = inet6_fill_ifmcaddr(skb, ifmca,
						  NETLINK_CB(cb->skb).portid,
						  cb->nlh->nlmsg_seq,
						  RTM_GETMULTICAST,
						  NLM_F_MULTI);
			if (err < 0)
				break;
		}
		break;
	case ANYCAST_ADDR:
		/* anycast address */
		for (ifaca = idev->ac_list; ifaca;
		     ifaca = ifaca->aca_next, ip_idx++) {
			if (ip_idx < s_ip_idx)
				continue;
			err = inet6_fill_ifacaddr(skb, ifaca,
						  NETLINK_CB(cb->skb).portid,
						  cb->nlh->nlmsg_seq,
						  RTM_GETANYCAST,
						  NLM_F_MULTI);
			if (err < 0)
				break;
		}
		break;
	default:
		break;
	}
	read_unlock_bh(&idev->lock);
	*p_ip_idx = ip_idx;
	return err;
}

static int inet6_dump_addr(struct sk_buff *skb, struct netlink_callback *cb,
			   enum addr_type_t type)
{
	struct net *net = sock_net(skb->sk);
	int h, s_h;
	int idx, ip_idx;
	int s_idx, s_ip_idx;
	struct net_device *dev;
	struct inet6_dev *idev;
	struct hlist_head *head;

	s_h = cb->args[0];
	s_idx = idx = cb->args[1];
	s_ip_idx = ip_idx = cb->args[2];

	rcu_read_lock();
	cb->seq = atomic_read(&net->ipv6.dev_addr_genid) ^ net->dev_base_seq;
	for (h = s_h; h < NETDEV_HASHENTRIES; h++, s_idx = 0) {
		idx = 0;
		head = &net->dev_index_head[h];
		hlist_for_each_entry_rcu(dev, head, index_hlist) {
			if (idx < s_idx)
				goto cont;
			if (h > s_h || idx > s_idx)
				s_ip_idx = 0;
			ip_idx = 0;
			idev = __in6_dev_get(dev);
			if (!idev)
				goto cont;

			if (in6_dump_addrs(idev, skb, cb, type,
					   s_ip_idx, &ip_idx) < 0)
				goto done;
cont:
			idx++;
		}
	}
done:
	rcu_read_unlock();
	cb->args[0] = h;
	cb->args[1] = idx;
	cb->args[2] = ip_idx;

	return skb->len;
}

static int inet6_dump_ifaddr(struct sk_buff *skb, struct netlink_callback *cb)
{
	enum addr_type_t type = UNICAST_ADDR;

	return inet6_dump_addr(skb, cb, type);
}

static int inet6_dump_ifmcaddr(struct sk_buff *skb, struct netlink_callback *cb)
{
	enum addr_type_t type = MULTICAST_ADDR;

	return inet6_dump_addr(skb, cb, type);
}


static int inet6_dump_ifacaddr(struct sk_buff *skb, struct netlink_callback *cb)
{
	enum addr_type_t type = ANYCAST_ADDR;

	return inet6_dump_addr(skb, cb, type);
}

static int inet6_rtm_getaddr(struct sk_buff *in_skb, struct nlmsghdr *nlh,
			     struct netlink_ext_ack *extack)
{
	struct net *net = sock_net(in_skb->sk);
	struct ifaddrmsg *ifm;
	struct nlattr *tb[IFA_MAX+1];
	struct in6_addr *addr = NULL, *peer;
	struct net_device *dev = NULL;
	struct inet6_ifaddr *ifa;
	struct sk_buff *skb;
	int err;

	err = nlmsg_parse(nlh, sizeof(*ifm), tb, IFA_MAX, ifa_ipv6_policy,
			  extack);
	if (err < 0)
		goto errout;

	addr = extract_addr(tb[IFA_ADDRESS], tb[IFA_LOCAL], &peer);
	if (!addr) {
		err = -EINVAL;
		goto errout;
	}

	ifm = nlmsg_data(nlh);
	if (ifm->ifa_index)
		dev = __dev_get_by_index(net, ifm->ifa_index);

	ifa = ipv6_get_ifaddr(net, addr, dev, 1);
	if (!ifa) {
		err = -EADDRNOTAVAIL;
		goto errout;
	}

	skb = nlmsg_new(inet6_ifaddr_msgsize(), GFP_KERNEL);
	if (!skb) {
		err = -ENOBUFS;
		goto errout_ifa;
	}

	err = inet6_fill_ifaddr(skb, ifa, NETLINK_CB(in_skb).portid,
				nlh->nlmsg_seq, RTM_NEWADDR, 0);
	if (err < 0) {
		/* -EMSGSIZE implies BUG in inet6_ifaddr_msgsize() */
		WARN_ON(err == -EMSGSIZE);
		kfree_skb(skb);
		goto errout_ifa;
	}
	err = rtnl_unicast(skb, net, NETLINK_CB(in_skb).portid);
errout_ifa:
	in6_ifa_put(ifa);
errout:
	return err;
}

static void inet6_ifa_notify(int event, struct inet6_ifaddr *ifa)
{
	struct sk_buff *skb;
	struct net *net = dev_net(ifa->idev->dev);
	int err = -ENOBUFS;

	/* Don't send DELADDR notification for TENTATIVE address,
	 * since NEWADDR notification is sent only after removing
	 * TENTATIVE flag, if DAD has not failed.
	 */
	if (ifa->flags & IFA_F_TENTATIVE && !(ifa->flags & IFA_F_DADFAILED) &&
	    event == RTM_DELADDR)
		return;

	skb = nlmsg_new(inet6_ifaddr_msgsize(), GFP_ATOMIC);
	if (!skb)
		goto errout;

	err = inet6_fill_ifaddr(skb, ifa, 0, 0, event, 0);
	if (err < 0) {
		/* -EMSGSIZE implies BUG in inet6_ifaddr_msgsize() */
		WARN_ON(err == -EMSGSIZE);
		kfree_skb(skb);
		goto errout;
	}
	rtnl_notify(skb, net, 0, RTNLGRP_IPV6_IFADDR, NULL, GFP_ATOMIC);
	return;
errout:
	if (err < 0)
		rtnl_set_sk_err(net, RTNLGRP_IPV6_IFADDR, err);
}

static inline void ipv6_store_devconf(struct ipv6_devconf *cnf,
				__s32 *array, int bytes)
{
	BUG_ON(bytes < (DEVCONF_MAX * 4));

	memset(array, 0, bytes);
	array[DEVCONF_FORWARDING] = cnf->forwarding;
	array[DEVCONF_HOPLIMIT] = cnf->hop_limit;
	array[DEVCONF_MTU6] = cnf->mtu6;
	array[DEVCONF_ACCEPT_RA] = cnf->accept_ra;
	array[DEVCONF_ACCEPT_REDIRECTS] = cnf->accept_redirects;
	array[DEVCONF_AUTOCONF] = cnf->autoconf;
	array[DEVCONF_DAD_TRANSMITS] = cnf->dad_transmits;
	array[DEVCONF_RTR_SOLICITS] = cnf->rtr_solicits;
	array[DEVCONF_RTR_SOLICIT_INTERVAL] =
		jiffies_to_msecs(cnf->rtr_solicit_interval);
	array[DEVCONF_RTR_SOLICIT_MAX_INTERVAL] =
		jiffies_to_msecs(cnf->rtr_solicit_max_interval);
	array[DEVCONF_RTR_SOLICIT_DELAY] =
		jiffies_to_msecs(cnf->rtr_solicit_delay);
	array[DEVCONF_FORCE_MLD_VERSION] = cnf->force_mld_version;
	array[DEVCONF_MLDV1_UNSOLICITED_REPORT_INTERVAL] =
		jiffies_to_msecs(cnf->mldv1_unsolicited_report_interval);
	array[DEVCONF_MLDV2_UNSOLICITED_REPORT_INTERVAL] =
		jiffies_to_msecs(cnf->mldv2_unsolicited_report_interval);
	array[DEVCONF_USE_TEMPADDR] = cnf->use_tempaddr;
	array[DEVCONF_TEMP_VALID_LFT] = cnf->temp_valid_lft;
	array[DEVCONF_TEMP_PREFERED_LFT] = cnf->temp_prefered_lft;
	array[DEVCONF_REGEN_MAX_RETRY] = cnf->regen_max_retry;
	array[DEVCONF_MAX_DESYNC_FACTOR] = cnf->max_desync_factor;
	array[DEVCONF_MAX_ADDRESSES] = cnf->max_addresses;
	array[DEVCONF_ACCEPT_RA_DEFRTR] = cnf->accept_ra_defrtr;
	array[DEVCONF_ACCEPT_RA_MIN_HOP_LIMIT] = cnf->accept_ra_min_hop_limit;
	array[DEVCONF_ACCEPT_RA_PINFO] = cnf->accept_ra_pinfo;
#ifdef CONFIG_IPV6_ROUTER_PREF
	array[DEVCONF_ACCEPT_RA_RTR_PREF] = cnf->accept_ra_rtr_pref;
	array[DEVCONF_RTR_PROBE_INTERVAL] =
		jiffies_to_msecs(cnf->rtr_probe_interval);
#ifdef CONFIG_IPV6_ROUTE_INFO
	array[DEVCONF_ACCEPT_RA_RT_INFO_MIN_PLEN] = cnf->accept_ra_rt_info_min_plen;
	array[DEVCONF_ACCEPT_RA_RT_INFO_MAX_PLEN] = cnf->accept_ra_rt_info_max_plen;
#endif
#endif
	array[DEVCONF_PROXY_NDP] = cnf->proxy_ndp;
	array[DEVCONF_ACCEPT_SOURCE_ROUTE] = cnf->accept_source_route;
#ifdef CONFIG_IPV6_OPTIMISTIC_DAD
	array[DEVCONF_OPTIMISTIC_DAD] = cnf->optimistic_dad;
	array[DEVCONF_USE_OPTIMISTIC] = cnf->use_optimistic;
#endif
#ifdef CONFIG_IPV6_MROUTE
	array[DEVCONF_MC_FORWARDING] = cnf->mc_forwarding;
#endif
	array[DEVCONF_DISABLE_IPV6] = cnf->disable_ipv6;
	array[DEVCONF_ACCEPT_DAD] = cnf->accept_dad;
	array[DEVCONF_FORCE_TLLAO] = cnf->force_tllao;
	array[DEVCONF_NDISC_NOTIFY] = cnf->ndisc_notify;
	array[DEVCONF_SUPPRESS_FRAG_NDISC] = cnf->suppress_frag_ndisc;
	array[DEVCONF_ACCEPT_RA_FROM_LOCAL] = cnf->accept_ra_from_local;
	array[DEVCONF_ACCEPT_RA_MTU] = cnf->accept_ra_mtu;
	array[DEVCONF_IGNORE_ROUTES_WITH_LINKDOWN] = cnf->ignore_routes_with_linkdown;
	/* we omit DEVCONF_STABLE_SECRET for now */
	array[DEVCONF_USE_OIF_ADDRS_ONLY] = cnf->use_oif_addrs_only;
	array[DEVCONF_DROP_UNICAST_IN_L2_MULTICAST] = cnf->drop_unicast_in_l2_multicast;
	array[DEVCONF_DROP_UNSOLICITED_NA] = cnf->drop_unsolicited_na;
	array[DEVCONF_KEEP_ADDR_ON_DOWN] = cnf->keep_addr_on_down;
	array[DEVCONF_SEG6_ENABLED] = cnf->seg6_enabled;
#ifdef CONFIG_IPV6_SEG6_HMAC
	array[DEVCONF_SEG6_REQUIRE_HMAC] = cnf->seg6_require_hmac;
#endif
	array[DEVCONF_ENHANCED_DAD] = cnf->enhanced_dad;
	array[DEVCONF_ADDR_GEN_MODE] = cnf->addr_gen_mode;
	array[DEVCONF_DISABLE_POLICY] = cnf->disable_policy;
}

static inline size_t inet6_ifla6_size(void)
{
	return nla_total_size(4) /* IFLA_INET6_FLAGS */
	     + nla_total_size(sizeof(struct ifla_cacheinfo))
	     + nla_total_size(DEVCONF_MAX * 4) /* IFLA_INET6_CONF */
	     + nla_total_size(IPSTATS_MIB_MAX * 8) /* IFLA_INET6_STATS */
	     + nla_total_size(ICMP6_MIB_MAX * 8) /* IFLA_INET6_ICMP6STATS */
	     + nla_total_size(sizeof(struct in6_addr)); /* IFLA_INET6_TOKEN */
}

static inline size_t inet6_if_nlmsg_size(void)
{
	return NLMSG_ALIGN(sizeof(struct ifinfomsg))
	       + nla_total_size(IFNAMSIZ) /* IFLA_IFNAME */
	       + nla_total_size(MAX_ADDR_LEN) /* IFLA_ADDRESS */
	       + nla_total_size(4) /* IFLA_MTU */
	       + nla_total_size(4) /* IFLA_LINK */
	       + nla_total_size(1) /* IFLA_OPERSTATE */
	       + nla_total_size(inet6_ifla6_size()); /* IFLA_PROTINFO */
}

static inline void __snmp6_fill_statsdev(u64 *stats, atomic_long_t *mib,
					int bytes)
{
	int i;
	int pad = bytes - sizeof(u64) * ICMP6_MIB_MAX;
	BUG_ON(pad < 0);

	/* Use put_unaligned() because stats may not be aligned for u64. */
	put_unaligned(ICMP6_MIB_MAX, &stats[0]);
	for (i = 1; i < ICMP6_MIB_MAX; i++)
		put_unaligned(atomic_long_read(&mib[i]), &stats[i]);

	memset(&stats[ICMP6_MIB_MAX], 0, pad);
}

static inline void __snmp6_fill_stats64(u64 *stats, void __percpu *mib,
					int bytes, size_t syncpoff)
{
	int i, c;
	u64 buff[IPSTATS_MIB_MAX];
	int pad = bytes - sizeof(u64) * IPSTATS_MIB_MAX;

	BUG_ON(pad < 0);

	memset(buff, 0, sizeof(buff));
	buff[0] = IPSTATS_MIB_MAX;

	for_each_possible_cpu(c) {
		for (i = 1; i < IPSTATS_MIB_MAX; i++)
			buff[i] += snmp_get_cpu_field64(mib, c, i, syncpoff);
	}

	memcpy(stats, buff, IPSTATS_MIB_MAX * sizeof(u64));
	memset(&stats[IPSTATS_MIB_MAX], 0, pad);
}

static void snmp6_fill_stats(u64 *stats, struct inet6_dev *idev, int attrtype,
			     int bytes)
{
	switch (attrtype) {
	case IFLA_INET6_STATS:
		__snmp6_fill_stats64(stats, idev->stats.ipv6, bytes,
				     offsetof(struct ipstats_mib, syncp));
		break;
	case IFLA_INET6_ICMP6STATS:
		__snmp6_fill_statsdev(stats, idev->stats.icmpv6dev->mibs, bytes);
		break;
	}
}

static int inet6_fill_ifla6_attrs(struct sk_buff *skb, struct inet6_dev *idev,
				  u32 ext_filter_mask)
{
	struct nlattr *nla;
	struct ifla_cacheinfo ci;

	if (nla_put_u32(skb, IFLA_INET6_FLAGS, idev->if_flags))
		goto nla_put_failure;
	ci.max_reasm_len = IPV6_MAXPLEN;
	ci.tstamp = cstamp_delta(idev->tstamp);
	ci.reachable_time = jiffies_to_msecs(idev->nd_parms->reachable_time);
	ci.retrans_time = jiffies_to_msecs(NEIGH_VAR(idev->nd_parms, RETRANS_TIME));
	if (nla_put(skb, IFLA_INET6_CACHEINFO, sizeof(ci), &ci))
		goto nla_put_failure;
	nla = nla_reserve(skb, IFLA_INET6_CONF, DEVCONF_MAX * sizeof(s32));
	if (!nla)
		goto nla_put_failure;
	ipv6_store_devconf(&idev->cnf, nla_data(nla), nla_len(nla));

	/* XXX - MC not implemented */

	if (ext_filter_mask & RTEXT_FILTER_SKIP_STATS)
		return 0;

	nla = nla_reserve(skb, IFLA_INET6_STATS, IPSTATS_MIB_MAX * sizeof(u64));
	if (!nla)
		goto nla_put_failure;
	snmp6_fill_stats(nla_data(nla), idev, IFLA_INET6_STATS, nla_len(nla));

	nla = nla_reserve(skb, IFLA_INET6_ICMP6STATS, ICMP6_MIB_MAX * sizeof(u64));
	if (!nla)
		goto nla_put_failure;
	snmp6_fill_stats(nla_data(nla), idev, IFLA_INET6_ICMP6STATS, nla_len(nla));

	nla = nla_reserve(skb, IFLA_INET6_TOKEN, sizeof(struct in6_addr));
	if (!nla)
		goto nla_put_failure;

	if (nla_put_u8(skb, IFLA_INET6_ADDR_GEN_MODE, idev->cnf.addr_gen_mode))
		goto nla_put_failure;

	read_lock_bh(&idev->lock);
	memcpy(nla_data(nla), idev->token.s6_addr, nla_len(nla));
	read_unlock_bh(&idev->lock);

	return 0;

nla_put_failure:
	return -EMSGSIZE;
}

static size_t inet6_get_link_af_size(const struct net_device *dev,
				     u32 ext_filter_mask)
{
	if (!__in6_dev_get(dev))
		return 0;

	return inet6_ifla6_size();
}

static int inet6_fill_link_af(struct sk_buff *skb, const struct net_device *dev,
			      u32 ext_filter_mask)
{
	struct inet6_dev *idev = __in6_dev_get(dev);

	if (!idev)
		return -ENODATA;

	if (inet6_fill_ifla6_attrs(skb, idev, ext_filter_mask) < 0)
		return -EMSGSIZE;

	return 0;
}

static int inet6_set_iftoken(struct inet6_dev *idev, struct in6_addr *token)
{
	struct inet6_ifaddr *ifp;
	struct net_device *dev = idev->dev;
	bool clear_token, update_rs = false;
	struct in6_addr ll_addr;

	ASSERT_RTNL();

	if (!token)
		return -EINVAL;
	if (dev->flags & (IFF_LOOPBACK | IFF_NOARP))
		return -EINVAL;
	if (!ipv6_accept_ra(idev))
		return -EINVAL;
	if (idev->cnf.rtr_solicits == 0)
		return -EINVAL;

	write_lock_bh(&idev->lock);

	BUILD_BUG_ON(sizeof(token->s6_addr) != 16);
	memcpy(idev->token.s6_addr + 8, token->s6_addr + 8, 8);

	write_unlock_bh(&idev->lock);

	clear_token = ipv6_addr_any(token);
	if (clear_token)
		goto update_lft;

	if (!idev->dead && (idev->if_flags & IF_READY) &&
	    !ipv6_get_lladdr(dev, &ll_addr, IFA_F_TENTATIVE |
			     IFA_F_OPTIMISTIC)) {
		/* If we're not ready, then normal ifup will take care
		 * of this. Otherwise, we need to request our rs here.
		 */
		ndisc_send_rs(dev, &ll_addr, &in6addr_linklocal_allrouters);
		update_rs = true;
	}

update_lft:
	write_lock_bh(&idev->lock);

	if (update_rs) {
		idev->if_flags |= IF_RS_SENT;
		idev->rs_interval = rfc3315_s14_backoff_init(
			idev->cnf.rtr_solicit_interval);
		idev->rs_probes = 1;
		addrconf_mod_rs_timer(idev, idev->rs_interval);
	}

	/* Well, that's kinda nasty ... */
	list_for_each_entry(ifp, &idev->addr_list, if_list) {
		spin_lock(&ifp->lock);
		if (ifp->tokenized) {
			ifp->valid_lft = 0;
			ifp->prefered_lft = 0;
		}
		spin_unlock(&ifp->lock);
	}

	write_unlock_bh(&idev->lock);
	inet6_ifinfo_notify(RTM_NEWLINK, idev);
	addrconf_verify_rtnl();
	return 0;
}

static const struct nla_policy inet6_af_policy[IFLA_INET6_MAX + 1] = {
	[IFLA_INET6_ADDR_GEN_MODE]	= { .type = NLA_U8 },
	[IFLA_INET6_TOKEN]		= { .len = sizeof(struct in6_addr) },
};

static int inet6_validate_link_af(const struct net_device *dev,
				  const struct nlattr *nla)
{
	struct nlattr *tb[IFLA_INET6_MAX + 1];

	if (dev && !__in6_dev_get(dev))
		return -EAFNOSUPPORT;

	return nla_parse_nested(tb, IFLA_INET6_MAX, nla, inet6_af_policy,
				NULL);
}

static int check_addr_gen_mode(int mode)
{
	if (mode != IN6_ADDR_GEN_MODE_EUI64 &&
	    mode != IN6_ADDR_GEN_MODE_NONE &&
	    mode != IN6_ADDR_GEN_MODE_STABLE_PRIVACY &&
	    mode != IN6_ADDR_GEN_MODE_RANDOM)
		return -EINVAL;
	return 1;
}

static int check_stable_privacy(struct inet6_dev *idev, struct net *net,
				int mode)
{
	if (mode == IN6_ADDR_GEN_MODE_STABLE_PRIVACY &&
	    !idev->cnf.stable_secret.initialized &&
	    !net->ipv6.devconf_dflt->stable_secret.initialized)
		return -EINVAL;
	return 1;
}

static int inet6_set_link_af(struct net_device *dev, const struct nlattr *nla)
{
	int err = -EINVAL;
	struct inet6_dev *idev = __in6_dev_get(dev);
	struct nlattr *tb[IFLA_INET6_MAX + 1];

	if (!idev)
		return -EAFNOSUPPORT;

	if (nla_parse_nested(tb, IFLA_INET6_MAX, nla, NULL, NULL) < 0)
		BUG();

	if (tb[IFLA_INET6_TOKEN]) {
		err = inet6_set_iftoken(idev, nla_data(tb[IFLA_INET6_TOKEN]));
		if (err)
			return err;
	}

	if (tb[IFLA_INET6_ADDR_GEN_MODE]) {
		u8 mode = nla_get_u8(tb[IFLA_INET6_ADDR_GEN_MODE]);

		if (check_addr_gen_mode(mode) < 0 ||
		    check_stable_privacy(idev, dev_net(dev), mode) < 0)
			return -EINVAL;

		idev->cnf.addr_gen_mode = mode;
		err = 0;
	}

	return err;
}

static int inet6_fill_ifinfo(struct sk_buff *skb, struct inet6_dev *idev,
			     u32 portid, u32 seq, int event, unsigned int flags)
{
	struct net_device *dev = idev->dev;
	struct ifinfomsg *hdr;
	struct nlmsghdr *nlh;
	void *protoinfo;

	nlh = nlmsg_put(skb, portid, seq, event, sizeof(*hdr), flags);
	if (!nlh)
		return -EMSGSIZE;

	hdr = nlmsg_data(nlh);
	hdr->ifi_family = AF_INET6;
	hdr->__ifi_pad = 0;
	hdr->ifi_type = dev->type;
	hdr->ifi_index = dev->ifindex;
	hdr->ifi_flags = dev_get_flags(dev);
	hdr->ifi_change = 0;

	if (nla_put_string(skb, IFLA_IFNAME, dev->name) ||
	    (dev->addr_len &&
	     nla_put(skb, IFLA_ADDRESS, dev->addr_len, dev->dev_addr)) ||
	    nla_put_u32(skb, IFLA_MTU, dev->mtu) ||
	    (dev->ifindex != dev_get_iflink(dev) &&
	     nla_put_u32(skb, IFLA_LINK, dev_get_iflink(dev))) ||
	    nla_put_u8(skb, IFLA_OPERSTATE,
		       netif_running(dev) ? dev->operstate : IF_OPER_DOWN))
		goto nla_put_failure;
	protoinfo = nla_nest_start(skb, IFLA_PROTINFO);
	if (!protoinfo)
		goto nla_put_failure;

	if (inet6_fill_ifla6_attrs(skb, idev, 0) < 0)
		goto nla_put_failure;

	nla_nest_end(skb, protoinfo);
	nlmsg_end(skb, nlh);
	return 0;

nla_put_failure:
	nlmsg_cancel(skb, nlh);
	return -EMSGSIZE;
}

static int inet6_dump_ifinfo(struct sk_buff *skb, struct netlink_callback *cb)
{
	struct net *net = sock_net(skb->sk);
	int h, s_h;
	int idx = 0, s_idx;
	struct net_device *dev;
	struct inet6_dev *idev;
	struct hlist_head *head;

	s_h = cb->args[0];
	s_idx = cb->args[1];

	rcu_read_lock();
	for (h = s_h; h < NETDEV_HASHENTRIES; h++, s_idx = 0) {
		idx = 0;
		head = &net->dev_index_head[h];
		hlist_for_each_entry_rcu(dev, head, index_hlist) {
			if (idx < s_idx)
				goto cont;
			idev = __in6_dev_get(dev);
			if (!idev)
				goto cont;
			if (inet6_fill_ifinfo(skb, idev,
					      NETLINK_CB(cb->skb).portid,
					      cb->nlh->nlmsg_seq,
					      RTM_NEWLINK, NLM_F_MULTI) < 0)
				goto out;
cont:
			idx++;
		}
	}
out:
	rcu_read_unlock();
	cb->args[1] = idx;
	cb->args[0] = h;

	return skb->len;
}

void inet6_ifinfo_notify(int event, struct inet6_dev *idev)
{
	struct sk_buff *skb;
	struct net *net = dev_net(idev->dev);
	int err = -ENOBUFS;

	skb = nlmsg_new(inet6_if_nlmsg_size(), GFP_ATOMIC);
	if (!skb)
		goto errout;

	err = inet6_fill_ifinfo(skb, idev, 0, 0, event, 0);
	if (err < 0) {
		/* -EMSGSIZE implies BUG in inet6_if_nlmsg_size() */
		WARN_ON(err == -EMSGSIZE);
		kfree_skb(skb);
		goto errout;
	}
	rtnl_notify(skb, net, 0, RTNLGRP_IPV6_IFINFO, NULL, GFP_ATOMIC);
	return;
errout:
	if (err < 0)
		rtnl_set_sk_err(net, RTNLGRP_IPV6_IFINFO, err);
}

static inline size_t inet6_prefix_nlmsg_size(void)
{
	return NLMSG_ALIGN(sizeof(struct prefixmsg))
	       + nla_total_size(sizeof(struct in6_addr))
	       + nla_total_size(sizeof(struct prefix_cacheinfo));
}

static int inet6_fill_prefix(struct sk_buff *skb, struct inet6_dev *idev,
			     struct prefix_info *pinfo, u32 portid, u32 seq,
			     int event, unsigned int flags)
{
	struct prefixmsg *pmsg;
	struct nlmsghdr *nlh;
	struct prefix_cacheinfo	ci;

	nlh = nlmsg_put(skb, portid, seq, event, sizeof(*pmsg), flags);
	if (!nlh)
		return -EMSGSIZE;

	pmsg = nlmsg_data(nlh);
	pmsg->prefix_family = AF_INET6;
	pmsg->prefix_pad1 = 0;
	pmsg->prefix_pad2 = 0;
	pmsg->prefix_ifindex = idev->dev->ifindex;
	pmsg->prefix_len = pinfo->prefix_len;
	pmsg->prefix_type = pinfo->type;
	pmsg->prefix_pad3 = 0;
	pmsg->prefix_flags = 0;
	if (pinfo->onlink)
		pmsg->prefix_flags |= IF_PREFIX_ONLINK;
	if (pinfo->autoconf)
		pmsg->prefix_flags |= IF_PREFIX_AUTOCONF;

	if (nla_put(skb, PREFIX_ADDRESS, sizeof(pinfo->prefix), &pinfo->prefix))
		goto nla_put_failure;
	ci.preferred_time = ntohl(pinfo->prefered);
	ci.valid_time = ntohl(pinfo->valid);
	if (nla_put(skb, PREFIX_CACHEINFO, sizeof(ci), &ci))
		goto nla_put_failure;
	nlmsg_end(skb, nlh);
	return 0;

nla_put_failure:
	nlmsg_cancel(skb, nlh);
	return -EMSGSIZE;
}

static void inet6_prefix_notify(int event, struct inet6_dev *idev,
			 struct prefix_info *pinfo)
{
	struct sk_buff *skb;
	struct net *net = dev_net(idev->dev);
	int err = -ENOBUFS;

	skb = nlmsg_new(inet6_prefix_nlmsg_size(), GFP_ATOMIC);
	if (!skb)
		goto errout;

	err = inet6_fill_prefix(skb, idev, pinfo, 0, 0, event, 0);
	if (err < 0) {
		/* -EMSGSIZE implies BUG in inet6_prefix_nlmsg_size() */
		WARN_ON(err == -EMSGSIZE);
		kfree_skb(skb);
		goto errout;
	}
	rtnl_notify(skb, net, 0, RTNLGRP_IPV6_PREFIX, NULL, GFP_ATOMIC);
	return;
errout:
	if (err < 0)
		rtnl_set_sk_err(net, RTNLGRP_IPV6_PREFIX, err);
}

static void __ipv6_ifa_notify(int event, struct inet6_ifaddr *ifp)
{
	struct net *net = dev_net(ifp->idev->dev);

	if (event)
		ASSERT_RTNL();

	inet6_ifa_notify(event ? : RTM_NEWADDR, ifp);

	switch (event) {
	case RTM_NEWADDR:
		/*
		 * If the address was optimistic
		 * we inserted the route at the start of
		 * our DAD process, so we don't need
		 * to do it again
		 */
		if (!rcu_access_pointer(ifp->rt->rt6i_node))
			ip6_ins_rt(ifp->rt);
		if (ifp->idev->cnf.forwarding)
			addrconf_join_anycast(ifp);
		if (!ipv6_addr_any(&ifp->peer_addr))
			addrconf_prefix_route(&ifp->peer_addr, 128,
					      ifp->idev->dev, 0, 0);
		break;
	case RTM_DELADDR:
		if (ifp->idev->cnf.forwarding)
			addrconf_leave_anycast(ifp);
		addrconf_leave_solict(ifp->idev, &ifp->addr);
		if (!ipv6_addr_any(&ifp->peer_addr)) {
			struct rt6_info *rt;

			rt = addrconf_get_prefix_route(&ifp->peer_addr, 128,
						       ifp->idev->dev, 0, 0);
			if (rt)
				ip6_del_rt(rt);
		}
		if (ifp->rt) {
			if (dst_hold_safe(&ifp->rt->dst))
				ip6_del_rt(ifp->rt);
		}
		rt_genid_bump_ipv6(net);
		break;
	}
	atomic_inc(&net->ipv6.dev_addr_genid);
}

static void ipv6_ifa_notify(int event, struct inet6_ifaddr *ifp)
{
	rcu_read_lock_bh();
	if (likely(ifp->idev->dead == 0))
		__ipv6_ifa_notify(event, ifp);
	rcu_read_unlock_bh();
}

#ifdef CONFIG_SYSCTL

static
int addrconf_sysctl_forward(struct ctl_table *ctl, int write,
			   void __user *buffer, size_t *lenp, loff_t *ppos)
{
	int *valp = ctl->data;
	int val = *valp;
	loff_t pos = *ppos;
	struct ctl_table lctl;
	int ret;

	/*
	 * ctl->data points to idev->cnf.forwarding, we should
	 * not modify it until we get the rtnl lock.
	 */
	lctl = *ctl;
	lctl.data = &val;

	ret = proc_dointvec(&lctl, write, buffer, lenp, ppos);

	if (write)
		ret = addrconf_fixup_forwarding(ctl, valp, val);
	if (ret)
		*ppos = pos;
	return ret;
}

static
int addrconf_sysctl_mtu(struct ctl_table *ctl, int write,
			void __user *buffer, size_t *lenp, loff_t *ppos)
{
	struct inet6_dev *idev = ctl->extra1;
	int min_mtu = IPV6_MIN_MTU;
	struct ctl_table lctl;

	lctl = *ctl;
	lctl.extra1 = &min_mtu;
	lctl.extra2 = idev ? &idev->dev->mtu : NULL;

	return proc_dointvec_minmax(&lctl, write, buffer, lenp, ppos);
}

static void dev_disable_change(struct inet6_dev *idev)
{
	struct netdev_notifier_info info;

	if (!idev || !idev->dev)
		return;

	netdev_notifier_info_init(&info, idev->dev);
	if (idev->cnf.disable_ipv6)
		addrconf_notify(NULL, NETDEV_DOWN, &info);
	else
		addrconf_notify(NULL, NETDEV_UP, &info);
}

static void addrconf_disable_change(struct net *net, __s32 newf)
{
	struct net_device *dev;
	struct inet6_dev *idev;

	for_each_netdev(net, dev) {
		idev = __in6_dev_get(dev);
		if (idev) {
			int changed = (!idev->cnf.disable_ipv6) ^ (!newf);
			idev->cnf.disable_ipv6 = newf;
			if (changed)
				dev_disable_change(idev);
		}
	}
}

static int addrconf_disable_ipv6(struct ctl_table *table, int *p, int newf)
{
	struct net *net;
	int old;

	if (!rtnl_trylock())
		return restart_syscall();

	net = (struct net *)table->extra2;
	old = *p;
	*p = newf;

	if (p == &net->ipv6.devconf_dflt->disable_ipv6) {
		rtnl_unlock();
		return 0;
	}

	if (p == &net->ipv6.devconf_all->disable_ipv6) {
		net->ipv6.devconf_dflt->disable_ipv6 = newf;
		addrconf_disable_change(net, newf);
	} else if ((!newf) ^ (!old))
		dev_disable_change((struct inet6_dev *)table->extra1);

	rtnl_unlock();
	return 0;
}

static
int addrconf_sysctl_disable(struct ctl_table *ctl, int write,
			    void __user *buffer, size_t *lenp, loff_t *ppos)
{
	int *valp = ctl->data;
	int val = *valp;
	loff_t pos = *ppos;
	struct ctl_table lctl;
	int ret;

	/*
	 * ctl->data points to idev->cnf.disable_ipv6, we should
	 * not modify it until we get the rtnl lock.
	 */
	lctl = *ctl;
	lctl.data = &val;

	ret = proc_dointvec(&lctl, write, buffer, lenp, ppos);

	if (write)
		ret = addrconf_disable_ipv6(ctl, valp, val);
	if (ret)
		*ppos = pos;
	return ret;
}

static
int addrconf_sysctl_proxy_ndp(struct ctl_table *ctl, int write,
			      void __user *buffer, size_t *lenp, loff_t *ppos)
{
	int *valp = ctl->data;
	int ret;
	int old, new;

	old = *valp;
	ret = proc_dointvec(ctl, write, buffer, lenp, ppos);
	new = *valp;

	if (write && old != new) {
		struct net *net = ctl->extra2;

		if (!rtnl_trylock())
			return restart_syscall();

		if (valp == &net->ipv6.devconf_dflt->proxy_ndp)
			inet6_netconf_notify_devconf(net, RTM_NEWNETCONF,
						     NETCONFA_PROXY_NEIGH,
						     NETCONFA_IFINDEX_DEFAULT,
						     net->ipv6.devconf_dflt);
		else if (valp == &net->ipv6.devconf_all->proxy_ndp)
			inet6_netconf_notify_devconf(net, RTM_NEWNETCONF,
						     NETCONFA_PROXY_NEIGH,
						     NETCONFA_IFINDEX_ALL,
						     net->ipv6.devconf_all);
		else {
			struct inet6_dev *idev = ctl->extra1;

			inet6_netconf_notify_devconf(net, RTM_NEWNETCONF,
						     NETCONFA_PROXY_NEIGH,
						     idev->dev->ifindex,
						     &idev->cnf);
		}
		rtnl_unlock();
	}

	return ret;
}

static int addrconf_sysctl_addr_gen_mode(struct ctl_table *ctl, int write,
					 void __user *buffer, size_t *lenp,
					 loff_t *ppos)
{
	int ret = 0;
	int new_val;
	struct inet6_dev *idev = (struct inet6_dev *)ctl->extra1;
	struct net *net = (struct net *)ctl->extra2;

	if (!rtnl_trylock())
		return restart_syscall();

	ret = proc_dointvec(ctl, write, buffer, lenp, ppos);

	if (write) {
		new_val = *((int *)ctl->data);

		if (check_addr_gen_mode(new_val) < 0) {
			ret = -EINVAL;
			goto out;
		}

		/* request for default */
		if (&net->ipv6.devconf_dflt->addr_gen_mode == ctl->data) {
			ipv6_devconf_dflt.addr_gen_mode = new_val;

		/* request for individual net device */
		} else {
			if (!idev)
				goto out;

			if (check_stable_privacy(idev, net, new_val) < 0) {
				ret = -EINVAL;
				goto out;
			}

			if (idev->cnf.addr_gen_mode != new_val) {
				idev->cnf.addr_gen_mode = new_val;
				addrconf_dev_config(idev->dev);
			}
		}
	}

out:
	rtnl_unlock();

	return ret;
}

static int addrconf_sysctl_stable_secret(struct ctl_table *ctl, int write,
					 void __user *buffer, size_t *lenp,
					 loff_t *ppos)
{
	int err;
	struct in6_addr addr;
	char str[IPV6_MAX_STRLEN];
	struct ctl_table lctl = *ctl;
	struct net *net = ctl->extra2;
	struct ipv6_stable_secret *secret = ctl->data;

	if (&net->ipv6.devconf_all->stable_secret == ctl->data)
		return -EIO;

	lctl.maxlen = IPV6_MAX_STRLEN;
	lctl.data = str;

	if (!rtnl_trylock())
		return restart_syscall();

	if (!write && !secret->initialized) {
		err = -EIO;
		goto out;
	}

	err = snprintf(str, sizeof(str), "%pI6", &secret->secret);
	if (err >= sizeof(str)) {
		err = -EIO;
		goto out;
	}

	err = proc_dostring(&lctl, write, buffer, lenp, ppos);
	if (err || !write)
		goto out;

	if (in6_pton(str, -1, addr.in6_u.u6_addr8, -1, NULL) != 1) {
		err = -EIO;
		goto out;
	}

	secret->initialized = true;
	secret->secret = addr;

	if (&net->ipv6.devconf_dflt->stable_secret == ctl->data) {
		struct net_device *dev;

		for_each_netdev(net, dev) {
			struct inet6_dev *idev = __in6_dev_get(dev);

			if (idev) {
				idev->cnf.addr_gen_mode =
					IN6_ADDR_GEN_MODE_STABLE_PRIVACY;
			}
		}
	} else {
		struct inet6_dev *idev = ctl->extra1;

		idev->cnf.addr_gen_mode = IN6_ADDR_GEN_MODE_STABLE_PRIVACY;
	}

out:
	rtnl_unlock();

	return err;
}

static
int addrconf_sysctl_ignore_routes_with_linkdown(struct ctl_table *ctl,
						int write,
						void __user *buffer,
						size_t *lenp,
						loff_t *ppos)
{
	int *valp = ctl->data;
	int val = *valp;
	loff_t pos = *ppos;
	struct ctl_table lctl;
	int ret;

	/* ctl->data points to idev->cnf.ignore_routes_when_linkdown
	 * we should not modify it until we get the rtnl lock.
	 */
	lctl = *ctl;
	lctl.data = &val;

	ret = proc_dointvec(&lctl, write, buffer, lenp, ppos);

	if (write)
		ret = addrconf_fixup_linkdown(ctl, valp, val);
	if (ret)
		*ppos = pos;
	return ret;
}

static
void addrconf_set_nopolicy(struct rt6_info *rt, int action)
{
	if (rt) {
		if (action)
			rt->dst.flags |= DST_NOPOLICY;
		else
			rt->dst.flags &= ~DST_NOPOLICY;
	}
}

static
void addrconf_disable_policy_idev(struct inet6_dev *idev, int val)
{
	struct inet6_ifaddr *ifa;

	read_lock_bh(&idev->lock);
	list_for_each_entry(ifa, &idev->addr_list, if_list) {
		spin_lock(&ifa->lock);
		if (ifa->rt) {
			struct rt6_info *rt = ifa->rt;
			struct fib6_table *table = rt->rt6i_table;
			int cpu;

			read_lock(&table->tb6_lock);
			addrconf_set_nopolicy(ifa->rt, val);
			if (rt->rt6i_pcpu) {
				for_each_possible_cpu(cpu) {
					struct rt6_info **rtp;

					rtp = per_cpu_ptr(rt->rt6i_pcpu, cpu);
					addrconf_set_nopolicy(*rtp, val);
				}
			}
			read_unlock(&table->tb6_lock);
		}
		spin_unlock(&ifa->lock);
	}
	read_unlock_bh(&idev->lock);
}

static
int addrconf_disable_policy(struct ctl_table *ctl, int *valp, int val)
{
	struct inet6_dev *idev;
	struct net *net;

	if (!rtnl_trylock())
		return restart_syscall();

	*valp = val;

	net = (struct net *)ctl->extra2;
	if (valp == &net->ipv6.devconf_dflt->disable_policy) {
		rtnl_unlock();
		return 0;
	}

	if (valp == &net->ipv6.devconf_all->disable_policy)  {
		struct net_device *dev;

		for_each_netdev(net, dev) {
			idev = __in6_dev_get(dev);
			if (idev)
				addrconf_disable_policy_idev(idev, val);
		}
	} else {
		idev = (struct inet6_dev *)ctl->extra1;
		addrconf_disable_policy_idev(idev, val);
	}

	rtnl_unlock();
	return 0;
}

static
int addrconf_sysctl_disable_policy(struct ctl_table *ctl, int write,
				   void __user *buffer, size_t *lenp,
				   loff_t *ppos)
{
	int *valp = ctl->data;
	int val = *valp;
	loff_t pos = *ppos;
	struct ctl_table lctl;
	int ret;

	lctl = *ctl;
	lctl.data = &val;
	ret = proc_dointvec(&lctl, write, buffer, lenp, ppos);

	if (write && (*valp != val))
		ret = addrconf_disable_policy(ctl, valp, val);

	if (ret)
		*ppos = pos;

	return ret;
}

static int minus_one = -1;
static const int one = 1;
static const int two_five_five = 255;

static const struct ctl_table addrconf_sysctl[] = {
	{
		.procname	= "forwarding",
		.data		= &ipv6_devconf.forwarding,
		.maxlen		= sizeof(int),
		.mode		= 0644,
		.proc_handler	= addrconf_sysctl_forward,
	},
	{
		.procname	= "hop_limit",
		.data		= &ipv6_devconf.hop_limit,
		.maxlen		= sizeof(int),
		.mode		= 0644,
		.proc_handler	= proc_dointvec_minmax,
		.extra1		= (void *)&one,
		.extra2		= (void *)&two_five_five,
	},
	{
		.procname	= "mtu",
		.data		= &ipv6_devconf.mtu6,
		.maxlen		= sizeof(int),
		.mode		= 0644,
		.proc_handler	= addrconf_sysctl_mtu,
	},
	{
		.procname	= "accept_ra",
		.data		= &ipv6_devconf.accept_ra,
		.maxlen		= sizeof(int),
		.mode		= 0644,
		.proc_handler	= proc_dointvec,
	},
	{
		.procname	= "accept_redirects",
		.data		= &ipv6_devconf.accept_redirects,
		.maxlen		= sizeof(int),
		.mode		= 0644,
		.proc_handler	= proc_dointvec,
	},
	{
		.procname	= "autoconf",
		.data		= &ipv6_devconf.autoconf,
		.maxlen		= sizeof(int),
		.mode		= 0644,
		.proc_handler	= proc_dointvec,
	},
	{
		.procname	= "dad_transmits",
		.data		= &ipv6_devconf.dad_transmits,
		.maxlen		= sizeof(int),
		.mode		= 0644,
		.proc_handler	= proc_dointvec,
	},
	{
		.procname	= "router_solicitations",
		.data		= &ipv6_devconf.rtr_solicits,
		.maxlen		= sizeof(int),
		.mode		= 0644,
		.proc_handler	= proc_dointvec_minmax,
		.extra1		= &minus_one,
	},
	{
		.procname	= "router_solicitation_interval",
		.data		= &ipv6_devconf.rtr_solicit_interval,
		.maxlen		= sizeof(int),
		.mode		= 0644,
		.proc_handler	= proc_dointvec_jiffies,
	},
	{
		.procname	= "router_solicitation_max_interval",
		.data		= &ipv6_devconf.rtr_solicit_max_interval,
		.maxlen		= sizeof(int),
		.mode		= 0644,
		.proc_handler	= proc_dointvec_jiffies,
	},
	{
		.procname	= "router_solicitation_delay",
		.data		= &ipv6_devconf.rtr_solicit_delay,
		.maxlen		= sizeof(int),
		.mode		= 0644,
		.proc_handler	= proc_dointvec_jiffies,
	},
	{
		.procname	= "force_mld_version",
		.data		= &ipv6_devconf.force_mld_version,
		.maxlen		= sizeof(int),
		.mode		= 0644,
		.proc_handler	= proc_dointvec,
	},
	{
		.procname	= "mldv1_unsolicited_report_interval",
		.data		=
			&ipv6_devconf.mldv1_unsolicited_report_interval,
		.maxlen		= sizeof(int),
		.mode		= 0644,
		.proc_handler	= proc_dointvec_ms_jiffies,
	},
	{
		.procname	= "mldv2_unsolicited_report_interval",
		.data		=
			&ipv6_devconf.mldv2_unsolicited_report_interval,
		.maxlen		= sizeof(int),
		.mode		= 0644,
		.proc_handler	= proc_dointvec_ms_jiffies,
	},
	{
		.procname	= "use_tempaddr",
		.data		= &ipv6_devconf.use_tempaddr,
		.maxlen		= sizeof(int),
		.mode		= 0644,
		.proc_handler	= proc_dointvec,
	},
	{
		.procname	= "temp_valid_lft",
		.data		= &ipv6_devconf.temp_valid_lft,
		.maxlen		= sizeof(int),
		.mode		= 0644,
		.proc_handler	= proc_dointvec,
	},
	{
		.procname	= "temp_prefered_lft",
		.data		= &ipv6_devconf.temp_prefered_lft,
		.maxlen		= sizeof(int),
		.mode		= 0644,
		.proc_handler	= proc_dointvec,
	},
	{
		.procname	= "regen_max_retry",
		.data		= &ipv6_devconf.regen_max_retry,
		.maxlen		= sizeof(int),
		.mode		= 0644,
		.proc_handler	= proc_dointvec,
	},
	{
		.procname	= "max_desync_factor",
		.data		= &ipv6_devconf.max_desync_factor,
		.maxlen		= sizeof(int),
		.mode		= 0644,
		.proc_handler	= proc_dointvec,
	},
	{
		.procname	= "max_addresses",
		.data		= &ipv6_devconf.max_addresses,
		.maxlen		= sizeof(int),
		.mode		= 0644,
		.proc_handler	= proc_dointvec,
	},
	{
		.procname	= "accept_ra_defrtr",
		.data		= &ipv6_devconf.accept_ra_defrtr,
		.maxlen		= sizeof(int),
		.mode		= 0644,
		.proc_handler	= proc_dointvec,
	},
	{
		.procname	= "accept_ra_min_hop_limit",
		.data		= &ipv6_devconf.accept_ra_min_hop_limit,
		.maxlen		= sizeof(int),
		.mode		= 0644,
		.proc_handler	= proc_dointvec,
	},
	{
		.procname	= "accept_ra_pinfo",
		.data		= &ipv6_devconf.accept_ra_pinfo,
		.maxlen		= sizeof(int),
		.mode		= 0644,
		.proc_handler	= proc_dointvec,
	},
#ifdef CONFIG_IPV6_ROUTER_PREF
	{
		.procname	= "accept_ra_rtr_pref",
		.data		= &ipv6_devconf.accept_ra_rtr_pref,
		.maxlen		= sizeof(int),
		.mode		= 0644,
		.proc_handler	= proc_dointvec,
	},
	{
		.procname	= "router_probe_interval",
		.data		= &ipv6_devconf.rtr_probe_interval,
		.maxlen		= sizeof(int),
		.mode		= 0644,
		.proc_handler	= proc_dointvec_jiffies,
	},
#ifdef CONFIG_IPV6_ROUTE_INFO
	{
		.procname	= "accept_ra_rt_info_min_plen",
		.data		= &ipv6_devconf.accept_ra_rt_info_min_plen,
		.maxlen		= sizeof(int),
		.mode		= 0644,
		.proc_handler	= proc_dointvec,
	},
	{
		.procname	= "accept_ra_rt_info_max_plen",
		.data		= &ipv6_devconf.accept_ra_rt_info_max_plen,
		.maxlen		= sizeof(int),
		.mode		= 0644,
		.proc_handler	= proc_dointvec,
	},
#endif
#endif
	{
		.procname	= "proxy_ndp",
		.data		= &ipv6_devconf.proxy_ndp,
		.maxlen		= sizeof(int),
		.mode		= 0644,
		.proc_handler	= addrconf_sysctl_proxy_ndp,
	},
	{
		.procname	= "accept_source_route",
		.data		= &ipv6_devconf.accept_source_route,
		.maxlen		= sizeof(int),
		.mode		= 0644,
		.proc_handler	= proc_dointvec,
	},
#ifdef CONFIG_IPV6_OPTIMISTIC_DAD
	{
		.procname	= "optimistic_dad",
		.data		= &ipv6_devconf.optimistic_dad,
		.maxlen		= sizeof(int),
		.mode		= 0644,
		.proc_handler   = proc_dointvec,
	},
	{
		.procname	= "use_optimistic",
		.data		= &ipv6_devconf.use_optimistic,
		.maxlen		= sizeof(int),
		.mode		= 0644,
		.proc_handler	= proc_dointvec,
	},
#endif
#ifdef CONFIG_IPV6_MROUTE
	{
		.procname	= "mc_forwarding",
		.data		= &ipv6_devconf.mc_forwarding,
		.maxlen		= sizeof(int),
		.mode		= 0444,
		.proc_handler	= proc_dointvec,
	},
#endif
	{
		.procname	= "disable_ipv6",
		.data		= &ipv6_devconf.disable_ipv6,
		.maxlen		= sizeof(int),
		.mode		= 0644,
		.proc_handler	= addrconf_sysctl_disable,
	},
	{
		.procname	= "accept_dad",
		.data		= &ipv6_devconf.accept_dad,
		.maxlen		= sizeof(int),
		.mode		= 0644,
		.proc_handler	= proc_dointvec,
	},
	{
		.procname	= "force_tllao",
		.data		= &ipv6_devconf.force_tllao,
		.maxlen		= sizeof(int),
		.mode		= 0644,
		.proc_handler	= proc_dointvec
	},
	{
		.procname	= "ndisc_notify",
		.data		= &ipv6_devconf.ndisc_notify,
		.maxlen		= sizeof(int),
		.mode		= 0644,
		.proc_handler	= proc_dointvec
	},
	{
		.procname	= "suppress_frag_ndisc",
		.data		= &ipv6_devconf.suppress_frag_ndisc,
		.maxlen		= sizeof(int),
		.mode		= 0644,
		.proc_handler	= proc_dointvec
	},
	{
		.procname	= "accept_ra_from_local",
		.data		= &ipv6_devconf.accept_ra_from_local,
		.maxlen		= sizeof(int),
		.mode		= 0644,
		.proc_handler	= proc_dointvec,
	},
	{
		.procname	= "accept_ra_mtu",
		.data		= &ipv6_devconf.accept_ra_mtu,
		.maxlen		= sizeof(int),
		.mode		= 0644,
		.proc_handler	= proc_dointvec,
	},
	{
		.procname	= "stable_secret",
		.data		= &ipv6_devconf.stable_secret,
		.maxlen		= IPV6_MAX_STRLEN,
		.mode		= 0600,
		.proc_handler	= addrconf_sysctl_stable_secret,
	},
	{
		.procname	= "use_oif_addrs_only",
		.data		= &ipv6_devconf.use_oif_addrs_only,
		.maxlen		= sizeof(int),
		.mode		= 0644,
		.proc_handler	= proc_dointvec,
	},
	{
		.procname	= "ignore_routes_with_linkdown",
		.data		= &ipv6_devconf.ignore_routes_with_linkdown,
		.maxlen		= sizeof(int),
		.mode		= 0644,
		.proc_handler	= addrconf_sysctl_ignore_routes_with_linkdown,
	},
	{
		.procname	= "drop_unicast_in_l2_multicast",
		.data		= &ipv6_devconf.drop_unicast_in_l2_multicast,
		.maxlen		= sizeof(int),
		.mode		= 0644,
		.proc_handler	= proc_dointvec,
	},
	{
		.procname	= "drop_unsolicited_na",
		.data		= &ipv6_devconf.drop_unsolicited_na,
		.maxlen		= sizeof(int),
		.mode		= 0644,
		.proc_handler	= proc_dointvec,
	},
	{
		.procname	= "keep_addr_on_down",
		.data		= &ipv6_devconf.keep_addr_on_down,
		.maxlen		= sizeof(int),
		.mode		= 0644,
		.proc_handler	= proc_dointvec,

	},
	{
		.procname	= "seg6_enabled",
		.data		= &ipv6_devconf.seg6_enabled,
		.maxlen		= sizeof(int),
		.mode		= 0644,
		.proc_handler	= proc_dointvec,
	},
#ifdef CONFIG_IPV6_SEG6_HMAC
	{
		.procname	= "seg6_require_hmac",
		.data		= &ipv6_devconf.seg6_require_hmac,
		.maxlen		= sizeof(int),
		.mode		= 0644,
		.proc_handler	= proc_dointvec,
	},
#endif
	{
		.procname       = "enhanced_dad",
		.data           = &ipv6_devconf.enhanced_dad,
		.maxlen         = sizeof(int),
		.mode           = 0644,
		.proc_handler   = proc_dointvec,
	},
	{
		.procname		= "addr_gen_mode",
		.data			= &ipv6_devconf.addr_gen_mode,
		.maxlen			= sizeof(int),
		.mode			= 0644,
		.proc_handler	= addrconf_sysctl_addr_gen_mode,
	},
	{
		.procname       = "disable_policy",
		.data           = &ipv6_devconf.disable_policy,
		.maxlen         = sizeof(int),
		.mode           = 0644,
		.proc_handler   = addrconf_sysctl_disable_policy,
	},
	{
		/* sentinel */
	}
};

static int __addrconf_sysctl_register(struct net *net, char *dev_name,
		struct inet6_dev *idev, struct ipv6_devconf *p)
{
	int i, ifindex;
	struct ctl_table *table;
	char path[sizeof("net/ipv6/conf/") + IFNAMSIZ];

	table = kmemdup(addrconf_sysctl, sizeof(addrconf_sysctl), GFP_KERNEL);
	if (!table)
		goto out;

	for (i = 0; table[i].data; i++) {
		table[i].data += (char *)p - (char *)&ipv6_devconf;
		/* If one of these is already set, then it is not safe to
		 * overwrite either of them: this makes proc_dointvec_minmax
		 * usable.
		 */
		if (!table[i].extra1 && !table[i].extra2) {
			table[i].extra1 = idev; /* embedded; no ref */
			table[i].extra2 = net;
		}
	}

	snprintf(path, sizeof(path), "net/ipv6/conf/%s", dev_name);

	p->sysctl_header = register_net_sysctl(net, path, table);
	if (!p->sysctl_header)
		goto free;

	if (!strcmp(dev_name, "all"))
		ifindex = NETCONFA_IFINDEX_ALL;
	else if (!strcmp(dev_name, "default"))
		ifindex = NETCONFA_IFINDEX_DEFAULT;
	else
		ifindex = idev->dev->ifindex;
	inet6_netconf_notify_devconf(net, RTM_NEWNETCONF, NETCONFA_ALL,
				     ifindex, p);
	return 0;

free:
	kfree(table);
out:
	return -ENOBUFS;
}

static void __addrconf_sysctl_unregister(struct net *net,
					 struct ipv6_devconf *p, int ifindex)
{
	struct ctl_table *table;

	if (!p->sysctl_header)
		return;

	table = p->sysctl_header->ctl_table_arg;
	unregister_net_sysctl_table(p->sysctl_header);
	p->sysctl_header = NULL;
	kfree(table);

	inet6_netconf_notify_devconf(net, RTM_DELNETCONF, 0, ifindex, NULL);
}

static int addrconf_sysctl_register(struct inet6_dev *idev)
{
	int err;

	if (!sysctl_dev_name_is_allowed(idev->dev->name))
		return -EINVAL;

	err = neigh_sysctl_register(idev->dev, idev->nd_parms,
				    &ndisc_ifinfo_sysctl_change);
	if (err)
		return err;
	err = __addrconf_sysctl_register(dev_net(idev->dev), idev->dev->name,
					 idev, &idev->cnf);
	if (err)
		neigh_sysctl_unregister(idev->nd_parms);

	return err;
}

static void addrconf_sysctl_unregister(struct inet6_dev *idev)
{
	__addrconf_sysctl_unregister(dev_net(idev->dev), &idev->cnf,
				     idev->dev->ifindex);
	neigh_sysctl_unregister(idev->nd_parms);
}


#endif

static int __net_init addrconf_init_net(struct net *net)
{
	int err = -ENOMEM;
	struct ipv6_devconf *all, *dflt;

	all = kmemdup(&ipv6_devconf, sizeof(ipv6_devconf), GFP_KERNEL);
	if (!all)
		goto err_alloc_all;

	dflt = kmemdup(&ipv6_devconf_dflt, sizeof(ipv6_devconf_dflt), GFP_KERNEL);
	if (!dflt)
		goto err_alloc_dflt;

	/* these will be inherited by all namespaces */
	dflt->autoconf = ipv6_defaults.autoconf;
	dflt->disable_ipv6 = ipv6_defaults.disable_ipv6;

	dflt->stable_secret.initialized = false;
	all->stable_secret.initialized = false;

	net->ipv6.devconf_all = all;
	net->ipv6.devconf_dflt = dflt;

#ifdef CONFIG_SYSCTL
	err = __addrconf_sysctl_register(net, "all", NULL, all);
	if (err < 0)
		goto err_reg_all;

	err = __addrconf_sysctl_register(net, "default", NULL, dflt);
	if (err < 0)
		goto err_reg_dflt;
#endif
	return 0;

#ifdef CONFIG_SYSCTL
err_reg_dflt:
	__addrconf_sysctl_unregister(net, all, NETCONFA_IFINDEX_ALL);
err_reg_all:
	kfree(dflt);
#endif
err_alloc_dflt:
	kfree(all);
err_alloc_all:
	return err;
}

static void __net_exit addrconf_exit_net(struct net *net)
{
#ifdef CONFIG_SYSCTL
	__addrconf_sysctl_unregister(net, net->ipv6.devconf_dflt,
				     NETCONFA_IFINDEX_DEFAULT);
	__addrconf_sysctl_unregister(net, net->ipv6.devconf_all,
				     NETCONFA_IFINDEX_ALL);
#endif
	kfree(net->ipv6.devconf_dflt);
	kfree(net->ipv6.devconf_all);
}

static struct pernet_operations addrconf_ops = {
	.init = addrconf_init_net,
	.exit = addrconf_exit_net,
};

static struct rtnl_af_ops inet6_ops __read_mostly = {
	.family		  = AF_INET6,
	.fill_link_af	  = inet6_fill_link_af,
	.get_link_af_size = inet6_get_link_af_size,
	.validate_link_af = inet6_validate_link_af,
	.set_link_af	  = inet6_set_link_af,
};

/*
 *	Init / cleanup code
 */

int __init addrconf_init(void)
{
	struct inet6_dev *idev;
	int i, err;

	err = ipv6_addr_label_init();
	if (err < 0) {
		pr_crit("%s: cannot initialize default policy table: %d\n",
			__func__, err);
		goto out;
	}

	err = register_pernet_subsys(&addrconf_ops);
	if (err < 0)
		goto out_addrlabel;

	addrconf_wq = create_workqueue("ipv6_addrconf");
	if (!addrconf_wq) {
		err = -ENOMEM;
		goto out_nowq;
	}

	/* The addrconf netdev notifier requires that loopback_dev
	 * has it's ipv6 private information allocated and setup
	 * before it can bring up and give link-local addresses
	 * to other devices which are up.
	 *
	 * Unfortunately, loopback_dev is not necessarily the first
	 * entry in the global dev_base list of net devices.  In fact,
	 * it is likely to be the very last entry on that list.
	 * So this causes the notifier registry below to try and
	 * give link-local addresses to all devices besides loopback_dev
	 * first, then loopback_dev, which cases all the non-loopback_dev
	 * devices to fail to get a link-local address.
	 *
	 * So, as a temporary fix, allocate the ipv6 structure for
	 * loopback_dev first by hand.
	 * Longer term, all of the dependencies ipv6 has upon the loopback
	 * device and it being up should be removed.
	 */
	rtnl_lock();
	idev = ipv6_add_dev(init_net.loopback_dev);
	rtnl_unlock();
	if (IS_ERR(idev)) {
		err = PTR_ERR(idev);
		goto errlo;
	}

	ip6_route_init_special_entries();

	for (i = 0; i < IN6_ADDR_HSIZE; i++)
		INIT_HLIST_HEAD(&inet6_addr_lst[i]);

	register_netdevice_notifier(&ipv6_dev_notf);

	addrconf_verify();

	rtnl_af_register(&inet6_ops);

	err = __rtnl_register(PF_INET6, RTM_GETLINK, NULL, inet6_dump_ifinfo,
			      0);
	if (err < 0)
		goto errout;

	/* Only the first call to __rtnl_register can fail */
	__rtnl_register(PF_INET6, RTM_NEWADDR, inet6_rtm_newaddr, NULL, 0);
	__rtnl_register(PF_INET6, RTM_DELADDR, inet6_rtm_deladdr, NULL, 0);
	__rtnl_register(PF_INET6, RTM_GETADDR, inet6_rtm_getaddr,
			inet6_dump_ifaddr, 0);
	__rtnl_register(PF_INET6, RTM_GETMULTICAST, NULL,
			inet6_dump_ifmcaddr, 0);
	__rtnl_register(PF_INET6, RTM_GETANYCAST, NULL,
			inet6_dump_ifacaddr, 0);
	__rtnl_register(PF_INET6, RTM_GETNETCONF, inet6_netconf_get_devconf,
			inet6_netconf_dump_devconf, 0);

	ipv6_addr_label_rtnl_register();

	return 0;
errout:
	rtnl_af_unregister(&inet6_ops);
	unregister_netdevice_notifier(&ipv6_dev_notf);
errlo:
	destroy_workqueue(addrconf_wq);
out_nowq:
	unregister_pernet_subsys(&addrconf_ops);
out_addrlabel:
	ipv6_addr_label_cleanup();
out:
	return err;
}

void addrconf_cleanup(void)
{
	struct net_device *dev;
	int i;

	unregister_netdevice_notifier(&ipv6_dev_notf);
	unregister_pernet_subsys(&addrconf_ops);
	ipv6_addr_label_cleanup();

	rtnl_lock();

	__rtnl_af_unregister(&inet6_ops);

	/* clean dev list */
	for_each_netdev(&init_net, dev) {
		if (__in6_dev_get(dev) == NULL)
			continue;
		addrconf_ifdown(dev, 1);
	}
	addrconf_ifdown(init_net.loopback_dev, 2);

	/*
	 *	Check hash table.
	 */
	spin_lock_bh(&addrconf_hash_lock);
	for (i = 0; i < IN6_ADDR_HSIZE; i++)
		WARN_ON(!hlist_empty(&inet6_addr_lst[i]));
	spin_unlock_bh(&addrconf_hash_lock);
	cancel_delayed_work(&addr_chk_work);
	rtnl_unlock();

	destroy_workqueue(addrconf_wq);
}<|MERGE_RESOLUTION|>--- conflicted
+++ resolved
@@ -3820,13 +3820,8 @@
 		goto out;
 
 	if (dev->flags&(IFF_NOARP|IFF_LOOPBACK) ||
-<<<<<<< HEAD
-	    dev_net(dev)->ipv6.devconf_all->accept_dad < 1 ||
-	    idev->cnf.accept_dad < 1 ||
-=======
 	    (dev_net(dev)->ipv6.devconf_all->accept_dad < 1 &&
 	     idev->cnf.accept_dad < 1) ||
->>>>>>> 287b8e11
 	    !(ifp->flags&IFA_F_TENTATIVE) ||
 	    ifp->flags & IFA_F_NODAD) {
 		bump_id = ifp->flags & IFA_F_TENTATIVE;
