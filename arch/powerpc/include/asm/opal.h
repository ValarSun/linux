/*
 * PowerNV OPAL definitions.
 *
 * Copyright 2011 IBM Corp.
 *
 * This program is free software; you can redistribute it and/or
 * modify it under the terms of the GNU General Public License
 * as published by the Free Software Foundation; either version
 * 2 of the License, or (at your option) any later version.
 */

#ifndef __OPAL_H
#define __OPAL_H

/****** Takeover interface ********/

/* PAPR H-Call used to querty the HAL existence and/or instanciate
 * it from within pHyp (tech preview only).
 *
 * This is exclusively used in prom_init.c
 */

#ifndef __ASSEMBLY__

struct opal_takeover_args {
	u64	k_image;		/* r4 */
	u64	k_size;			/* r5 */
	u64	k_entry;		/* r6 */
	u64	k_entry2;		/* r7 */
	u64	hal_addr;		/* r8 */
	u64	rd_image;		/* r9 */
	u64	rd_size;		/* r10 */
	u64	rd_loc;			/* r11 */
};

/*
 * SG entry
 *
 * WARNING: The current implementation requires each entry
 * to represent a block that is 4k aligned *and* each block
 * size except the last one in the list to be as well.
 */
struct opal_sg_entry {
	void    *data;
	long    length;
};

/* sg list */
struct opal_sg_list {
	unsigned long num_entries;
	struct opal_sg_list *next;
	struct opal_sg_entry entry[];
};

/* We calculate number of sg entries based on PAGE_SIZE */
#define SG_ENTRIES_PER_NODE ((PAGE_SIZE - 16) / sizeof(struct opal_sg_entry))

extern long opal_query_takeover(u64 *hal_size, u64 *hal_align);

extern long opal_do_takeover(struct opal_takeover_args *args);

struct rtas_args;
extern int opal_enter_rtas(struct rtas_args *args,
			   unsigned long data,
			   unsigned long entry);

#endif /* __ASSEMBLY__ */

/****** OPAL APIs ******/

/* Return codes */
#define OPAL_SUCCESS 		0
#define OPAL_PARAMETER		-1
#define OPAL_BUSY		-2
#define OPAL_PARTIAL		-3
#define OPAL_CONSTRAINED	-4
#define OPAL_CLOSED		-5
#define OPAL_HARDWARE		-6
#define OPAL_UNSUPPORTED	-7
#define OPAL_PERMISSION		-8
#define OPAL_NO_MEM		-9
#define OPAL_RESOURCE		-10
#define OPAL_INTERNAL_ERROR	-11
#define OPAL_BUSY_EVENT		-12
#define OPAL_HARDWARE_FROZEN	-13
#define OPAL_WRONG_STATE	-14
#define OPAL_ASYNC_COMPLETION	-15

/* API Tokens (in r0) */
#define OPAL_CONSOLE_WRITE			1
#define OPAL_CONSOLE_READ			2
#define OPAL_RTC_READ				3
#define OPAL_RTC_WRITE				4
#define OPAL_CEC_POWER_DOWN			5
#define OPAL_CEC_REBOOT				6
#define OPAL_READ_NVRAM				7
#define OPAL_WRITE_NVRAM			8
#define OPAL_HANDLE_INTERRUPT			9
#define OPAL_POLL_EVENTS			10
#define OPAL_PCI_SET_HUB_TCE_MEMORY		11
#define OPAL_PCI_SET_PHB_TCE_MEMORY		12
#define OPAL_PCI_CONFIG_READ_BYTE		13
#define OPAL_PCI_CONFIG_READ_HALF_WORD  	14
#define OPAL_PCI_CONFIG_READ_WORD		15
#define OPAL_PCI_CONFIG_WRITE_BYTE		16
#define OPAL_PCI_CONFIG_WRITE_HALF_WORD		17
#define OPAL_PCI_CONFIG_WRITE_WORD		18
#define OPAL_SET_XIVE				19
#define OPAL_GET_XIVE				20
#define OPAL_GET_COMPLETION_TOKEN_STATUS	21 /* obsolete */
#define OPAL_REGISTER_OPAL_EXCEPTION_HANDLER	22
#define OPAL_PCI_EEH_FREEZE_STATUS		23
#define OPAL_PCI_SHPC				24
#define OPAL_CONSOLE_WRITE_BUFFER_SPACE		25
#define OPAL_PCI_EEH_FREEZE_CLEAR		26
#define OPAL_PCI_PHB_MMIO_ENABLE		27
#define OPAL_PCI_SET_PHB_MEM_WINDOW		28
#define OPAL_PCI_MAP_PE_MMIO_WINDOW		29
#define OPAL_PCI_SET_PHB_TABLE_MEMORY		30
#define OPAL_PCI_SET_PE				31
#define OPAL_PCI_SET_PELTV			32
#define OPAL_PCI_SET_MVE			33
#define OPAL_PCI_SET_MVE_ENABLE			34
#define OPAL_PCI_GET_XIVE_REISSUE		35
#define OPAL_PCI_SET_XIVE_REISSUE		36
#define OPAL_PCI_SET_XIVE_PE			37
#define OPAL_GET_XIVE_SOURCE			38
#define OPAL_GET_MSI_32				39
#define OPAL_GET_MSI_64				40
#define OPAL_START_CPU				41
#define OPAL_QUERY_CPU_STATUS			42
#define OPAL_WRITE_OPPANEL			43
#define OPAL_PCI_MAP_PE_DMA_WINDOW		44
#define OPAL_PCI_MAP_PE_DMA_WINDOW_REAL		45
#define OPAL_PCI_RESET				49
#define OPAL_PCI_GET_HUB_DIAG_DATA		50
#define OPAL_PCI_GET_PHB_DIAG_DATA		51
#define OPAL_PCI_FENCE_PHB			52
#define OPAL_PCI_REINIT				53
#define OPAL_PCI_MASK_PE_ERROR			54
#define OPAL_SET_SLOT_LED_STATUS		55
#define OPAL_GET_EPOW_STATUS			56
#define OPAL_SET_SYSTEM_ATTENTION_LED		57
#define OPAL_RESERVED1				58
#define OPAL_RESERVED2				59
#define OPAL_PCI_NEXT_ERROR			60
#define OPAL_PCI_EEH_FREEZE_STATUS2		61
#define OPAL_PCI_POLL				62
#define OPAL_PCI_MSI_EOI			63
#define OPAL_PCI_GET_PHB_DIAG_DATA2		64
#define OPAL_XSCOM_READ				65
#define OPAL_XSCOM_WRITE			66
#define OPAL_LPC_READ				67
#define OPAL_LPC_WRITE				68
#define OPAL_RETURN_CPU				69
#define OPAL_ELOG_READ				71
#define OPAL_ELOG_WRITE				72
#define OPAL_ELOG_ACK				73
#define OPAL_ELOG_RESEND			74
#define OPAL_ELOG_SIZE				75
#define OPAL_FLASH_VALIDATE			76
#define OPAL_FLASH_MANAGE			77
#define OPAL_FLASH_UPDATE			78
<<<<<<< HEAD
#define OPAL_DUMP_INIT				81
#define OPAL_DUMP_INFO				82
#define OPAL_DUMP_READ				83
#define OPAL_DUMP_ACK				84
=======
#define OPAL_RESYNC_TIMEBASE			79
>>>>>>> 0888839c
#define OPAL_GET_MSG				85
#define OPAL_CHECK_ASYNC_COMPLETION		86
#define OPAL_SYNC_HOST_REBOOT			87
#define OPAL_SENSOR_READ			88
#define OPAL_GET_PARAM				89
#define OPAL_SET_PARAM				90
#define OPAL_DUMP_RESEND			91
#define OPAL_DUMP_INFO2				94

#ifndef __ASSEMBLY__

/* Other enums */
enum OpalVendorApiTokens {
	OPAL_START_VENDOR_API_RANGE = 1000, OPAL_END_VENDOR_API_RANGE = 1999
};

enum OpalFreezeState {
	OPAL_EEH_STOPPED_NOT_FROZEN = 0,
	OPAL_EEH_STOPPED_MMIO_FREEZE = 1,
	OPAL_EEH_STOPPED_DMA_FREEZE = 2,
	OPAL_EEH_STOPPED_MMIO_DMA_FREEZE = 3,
	OPAL_EEH_STOPPED_RESET = 4,
	OPAL_EEH_STOPPED_TEMP_UNAVAIL = 5,
	OPAL_EEH_STOPPED_PERM_UNAVAIL = 6
};

enum OpalEehFreezeActionToken {
	OPAL_EEH_ACTION_CLEAR_FREEZE_MMIO = 1,
	OPAL_EEH_ACTION_CLEAR_FREEZE_DMA = 2,
	OPAL_EEH_ACTION_CLEAR_FREEZE_ALL = 3
};

enum OpalPciStatusToken {
	OPAL_EEH_NO_ERROR	= 0,
	OPAL_EEH_IOC_ERROR	= 1,
	OPAL_EEH_PHB_ERROR	= 2,
	OPAL_EEH_PE_ERROR	= 3,
	OPAL_EEH_PE_MMIO_ERROR	= 4,
	OPAL_EEH_PE_DMA_ERROR	= 5
};

enum OpalPciErrorSeverity {
	OPAL_EEH_SEV_NO_ERROR	= 0,
	OPAL_EEH_SEV_IOC_DEAD	= 1,
	OPAL_EEH_SEV_PHB_DEAD	= 2,
	OPAL_EEH_SEV_PHB_FENCED	= 3,
	OPAL_EEH_SEV_PE_ER	= 4,
	OPAL_EEH_SEV_INF	= 5
};

enum OpalShpcAction {
	OPAL_SHPC_GET_LINK_STATE = 0,
	OPAL_SHPC_GET_SLOT_STATE = 1
};

enum OpalShpcLinkState {
	OPAL_SHPC_LINK_DOWN = 0,
	OPAL_SHPC_LINK_UP = 1
};

enum OpalMmioWindowType {
	OPAL_M32_WINDOW_TYPE = 1,
	OPAL_M64_WINDOW_TYPE = 2,
	OPAL_IO_WINDOW_TYPE = 3
};

enum OpalShpcSlotState {
	OPAL_SHPC_DEV_NOT_PRESENT = 0,
	OPAL_SHPC_DEV_PRESENT = 1
};

enum OpalExceptionHandler {
	OPAL_MACHINE_CHECK_HANDLER = 1,
	OPAL_HYPERVISOR_MAINTENANCE_HANDLER = 2,
	OPAL_SOFTPATCH_HANDLER = 3
};

enum OpalPendingState {
	OPAL_EVENT_OPAL_INTERNAL	= 0x1,
	OPAL_EVENT_NVRAM		= 0x2,
	OPAL_EVENT_RTC			= 0x4,
	OPAL_EVENT_CONSOLE_OUTPUT	= 0x8,
	OPAL_EVENT_CONSOLE_INPUT	= 0x10,
	OPAL_EVENT_ERROR_LOG_AVAIL	= 0x20,
	OPAL_EVENT_ERROR_LOG		= 0x40,
	OPAL_EVENT_EPOW			= 0x80,
	OPAL_EVENT_LED_STATUS		= 0x100,
	OPAL_EVENT_PCI_ERROR		= 0x200,
	OPAL_EVENT_DUMP_AVAIL		= 0x400,
	OPAL_EVENT_MSG_PENDING		= 0x800,
};

enum OpalMessageType {
	OPAL_MSG_ASYNC_COMP = 0,	/* params[0] = token, params[1] = rc,
					 * additional params function-specific
					 */
	OPAL_MSG_MEM_ERR,
	OPAL_MSG_EPOW,
	OPAL_MSG_SHUTDOWN,
	OPAL_MSG_TYPE_MAX,
};

/* Machine check related definitions */
enum OpalMCE_Version {
	OpalMCE_V1 = 1,
};

enum OpalMCE_Severity {
	OpalMCE_SEV_NO_ERROR = 0,
	OpalMCE_SEV_WARNING = 1,
	OpalMCE_SEV_ERROR_SYNC = 2,
	OpalMCE_SEV_FATAL = 3,
};

enum OpalMCE_Disposition {
	OpalMCE_DISPOSITION_RECOVERED = 0,
	OpalMCE_DISPOSITION_NOT_RECOVERED = 1,
};

enum OpalMCE_Initiator {
	OpalMCE_INITIATOR_UNKNOWN = 0,
	OpalMCE_INITIATOR_CPU = 1,
};

enum OpalMCE_ErrorType {
	OpalMCE_ERROR_TYPE_UNKNOWN = 0,
	OpalMCE_ERROR_TYPE_UE = 1,
	OpalMCE_ERROR_TYPE_SLB = 2,
	OpalMCE_ERROR_TYPE_ERAT = 3,
	OpalMCE_ERROR_TYPE_TLB = 4,
};

enum OpalMCE_UeErrorType {
	OpalMCE_UE_ERROR_INDETERMINATE = 0,
	OpalMCE_UE_ERROR_IFETCH = 1,
	OpalMCE_UE_ERROR_PAGE_TABLE_WALK_IFETCH = 2,
	OpalMCE_UE_ERROR_LOAD_STORE = 3,
	OpalMCE_UE_ERROR_PAGE_TABLE_WALK_LOAD_STORE = 4,
};

enum OpalMCE_SlbErrorType {
	OpalMCE_SLB_ERROR_INDETERMINATE = 0,
	OpalMCE_SLB_ERROR_PARITY = 1,
	OpalMCE_SLB_ERROR_MULTIHIT = 2,
};

enum OpalMCE_EratErrorType {
	OpalMCE_ERAT_ERROR_INDETERMINATE = 0,
	OpalMCE_ERAT_ERROR_PARITY = 1,
	OpalMCE_ERAT_ERROR_MULTIHIT = 2,
};

enum OpalMCE_TlbErrorType {
	OpalMCE_TLB_ERROR_INDETERMINATE = 0,
	OpalMCE_TLB_ERROR_PARITY = 1,
	OpalMCE_TLB_ERROR_MULTIHIT = 2,
};

enum OpalThreadStatus {
	OPAL_THREAD_INACTIVE = 0x0,
	OPAL_THREAD_STARTED = 0x1,
	OPAL_THREAD_UNAVAILABLE = 0x2 /* opal-v3 */
};

enum OpalPciBusCompare {
	OpalPciBusAny	= 0,	/* Any bus number match */
	OpalPciBus3Bits	= 2,	/* Match top 3 bits of bus number */
	OpalPciBus4Bits	= 3,	/* Match top 4 bits of bus number */
	OpalPciBus5Bits	= 4,	/* Match top 5 bits of bus number */
	OpalPciBus6Bits	= 5,	/* Match top 6 bits of bus number */
	OpalPciBus7Bits	= 6,	/* Match top 7 bits of bus number */
	OpalPciBusAll	= 7,	/* Match bus number exactly */
};

enum OpalDeviceCompare {
	OPAL_IGNORE_RID_DEVICE_NUMBER = 0,
	OPAL_COMPARE_RID_DEVICE_NUMBER = 1
};

enum OpalFuncCompare {
	OPAL_IGNORE_RID_FUNCTION_NUMBER = 0,
	OPAL_COMPARE_RID_FUNCTION_NUMBER = 1
};

enum OpalPeAction {
	OPAL_UNMAP_PE = 0,
	OPAL_MAP_PE = 1
};

enum OpalPeltvAction {
	OPAL_REMOVE_PE_FROM_DOMAIN = 0,
	OPAL_ADD_PE_TO_DOMAIN = 1
};

enum OpalMveEnableAction {
	OPAL_DISABLE_MVE = 0,
	OPAL_ENABLE_MVE = 1
};

enum OpalPciResetScope {
	OPAL_PHB_COMPLETE = 1, OPAL_PCI_LINK = 2, OPAL_PHB_ERROR = 3,
	OPAL_PCI_HOT_RESET = 4, OPAL_PCI_FUNDAMENTAL_RESET = 5,
	OPAL_PCI_IODA_TABLE_RESET = 6,
};

enum OpalPciReinitScope {
	OPAL_REINIT_PCI_DEV = 1000
};

enum OpalPciResetState {
	OPAL_DEASSERT_RESET = 0,
	OPAL_ASSERT_RESET = 1
};

enum OpalPciMaskAction {
	OPAL_UNMASK_ERROR_TYPE = 0,
	OPAL_MASK_ERROR_TYPE = 1
};

enum OpalSlotLedType {
	OPAL_SLOT_LED_ID_TYPE = 0,
	OPAL_SLOT_LED_FAULT_TYPE = 1
};

enum OpalLedAction {
	OPAL_TURN_OFF_LED = 0,
	OPAL_TURN_ON_LED = 1,
	OPAL_QUERY_LED_STATE_AFTER_BUSY = 2
};

enum OpalEpowStatus {
	OPAL_EPOW_NONE = 0,
	OPAL_EPOW_UPS = 1,
	OPAL_EPOW_OVER_AMBIENT_TEMP = 2,
	OPAL_EPOW_OVER_INTERNAL_TEMP = 3
};

/*
 * Address cycle types for LPC accesses. These also correspond
 * to the content of the first cell of the "reg" property for
 * device nodes on the LPC bus
 */
enum OpalLPCAddressType {
	OPAL_LPC_MEM	= 0,
	OPAL_LPC_IO	= 1,
	OPAL_LPC_FW	= 2,
};

/* System parameter permission */
enum OpalSysparamPerm {
	OPAL_SYSPARAM_READ      = 0x1,
	OPAL_SYSPARAM_WRITE     = 0x2,
	OPAL_SYSPARAM_RW        = (OPAL_SYSPARAM_READ | OPAL_SYSPARAM_WRITE),
};

struct opal_msg {
	uint32_t msg_type;
	uint32_t reserved;
	uint64_t params[8];
};

struct opal_machine_check_event {
	enum OpalMCE_Version	version:8;	/* 0x00 */
	uint8_t			in_use;		/* 0x01 */
	enum OpalMCE_Severity	severity:8;	/* 0x02 */
	enum OpalMCE_Initiator	initiator:8;	/* 0x03 */
	enum OpalMCE_ErrorType	error_type:8;	/* 0x04 */
	enum OpalMCE_Disposition disposition:8; /* 0x05 */
	uint8_t			reserved_1[2];	/* 0x06 */
	uint64_t		gpr3;		/* 0x08 */
	uint64_t		srr0;		/* 0x10 */
	uint64_t		srr1;		/* 0x18 */
	union {					/* 0x20 */
		struct {
			enum OpalMCE_UeErrorType ue_error_type:8;
			uint8_t		effective_address_provided;
			uint8_t		physical_address_provided;
			uint8_t		reserved_1[5];
			uint64_t	effective_address;
			uint64_t	physical_address;
			uint8_t		reserved_2[8];
		} ue_error;

		struct {
			enum OpalMCE_SlbErrorType slb_error_type:8;
			uint8_t		effective_address_provided;
			uint8_t		reserved_1[6];
			uint64_t	effective_address;
			uint8_t		reserved_2[16];
		} slb_error;

		struct {
			enum OpalMCE_EratErrorType erat_error_type:8;
			uint8_t		effective_address_provided;
			uint8_t		reserved_1[6];
			uint64_t	effective_address;
			uint8_t		reserved_2[16];
		} erat_error;

		struct {
			enum OpalMCE_TlbErrorType tlb_error_type:8;
			uint8_t		effective_address_provided;
			uint8_t		reserved_1[6];
			uint64_t	effective_address;
			uint8_t		reserved_2[16];
		} tlb_error;
	} u;
};

/* FSP memory errors handling */
enum OpalMemErr_Version {
	OpalMemErr_V1 = 1,
};

enum OpalMemErrType {
	OPAL_MEM_ERR_TYPE_RESILIENCE	= 0,
	OPAL_MEM_ERR_TYPE_DYN_DALLOC,
	OPAL_MEM_ERR_TYPE_SCRUB,
};

/* Memory Reilience error type */
enum OpalMemErr_ResilErrType {
	OPAL_MEM_RESILIENCE_CE		= 0,
	OPAL_MEM_RESILIENCE_UE,
	OPAL_MEM_RESILIENCE_UE_SCRUB,
};

/* Dynamic Memory Deallocation type */
enum OpalMemErr_DynErrType {
	OPAL_MEM_DYNAMIC_DEALLOC	= 0,
};

/* OpalMemoryErrorData->flags */
#define OPAL_MEM_CORRECTED_ERROR	0x0001
#define OPAL_MEM_THRESHOLD_EXCEEDED	0x0002
#define OPAL_MEM_ACK_REQUIRED		0x8000

struct OpalMemoryErrorData {
	enum OpalMemErr_Version	version:8;	/* 0x00 */
	enum OpalMemErrType	type:8;		/* 0x01 */
	uint16_t		flags;		/* 0x02 */
	uint8_t			reserved_1[4];	/* 0x04 */

	union {
		/* Memory Resilience corrected/uncorrected error info */
		struct {
			enum OpalMemErr_ResilErrType resil_err_type:8;
			uint8_t		reserved_1[7];
			uint64_t	physical_address_start;
			uint64_t	physical_address_end;
		} resilience;
		/* Dynamic memory deallocation error info */
		struct {
			enum OpalMemErr_DynErrType dyn_err_type:8;
			uint8_t		reserved_1[7];
			uint64_t	physical_address_start;
			uint64_t	physical_address_end;
		} dyn_dealloc;
	} u;
};

enum {
	OPAL_P7IOC_DIAG_TYPE_NONE	= 0,
	OPAL_P7IOC_DIAG_TYPE_RGC	= 1,
	OPAL_P7IOC_DIAG_TYPE_BI		= 2,
	OPAL_P7IOC_DIAG_TYPE_CI		= 3,
	OPAL_P7IOC_DIAG_TYPE_MISC	= 4,
	OPAL_P7IOC_DIAG_TYPE_I2C	= 5,
	OPAL_P7IOC_DIAG_TYPE_LAST	= 6
};

struct OpalIoP7IOCErrorData {
	uint16_t type;

	/* GEM */
	uint64_t gemXfir;
	uint64_t gemRfir;
	uint64_t gemRirqfir;
	uint64_t gemMask;
	uint64_t gemRwof;

	/* LEM */
	uint64_t lemFir;
	uint64_t lemErrMask;
	uint64_t lemAction0;
	uint64_t lemAction1;
	uint64_t lemWof;

	union {
		struct OpalIoP7IOCRgcErrorData {
			uint64_t rgcStatus;		/* 3E1C10 */
			uint64_t rgcLdcp;		/* 3E1C18 */
		}rgc;
		struct OpalIoP7IOCBiErrorData {
			uint64_t biLdcp0;		/* 3C0100, 3C0118 */
			uint64_t biLdcp1;		/* 3C0108, 3C0120 */
			uint64_t biLdcp2;		/* 3C0110, 3C0128 */
			uint64_t biFenceStatus;		/* 3C0130, 3C0130 */

			uint8_t  biDownbound;		/* BI Downbound or Upbound */
		}bi;
		struct OpalIoP7IOCCiErrorData {
			uint64_t ciPortStatus;		/* 3Dn008 */
			uint64_t ciPortLdcp;		/* 3Dn010 */

			uint8_t	 ciPort;		/* Index of CI port: 0/1 */
		}ci;
	};
};

/**
 * This structure defines the overlay which will be used to store PHB error
 * data upon request.
 */
enum {
	OPAL_PHB_ERROR_DATA_VERSION_1 = 1,
};

enum {
	OPAL_PHB_ERROR_DATA_TYPE_P7IOC = 1,
	OPAL_PHB_ERROR_DATA_TYPE_PHB3 = 2
};

enum {
	OPAL_P7IOC_NUM_PEST_REGS = 128,
	OPAL_PHB3_NUM_PEST_REGS = 256
};

struct OpalIoPhbErrorCommon {
	uint32_t version;
	uint32_t ioType;
	uint32_t len;
};

struct OpalIoP7IOCPhbErrorData {
	struct OpalIoPhbErrorCommon common;

	uint32_t brdgCtl;

	// P7IOC utl regs
	uint32_t portStatusReg;
	uint32_t rootCmplxStatus;
	uint32_t busAgentStatus;

	// P7IOC cfg regs
	uint32_t deviceStatus;
	uint32_t slotStatus;
	uint32_t linkStatus;
	uint32_t devCmdStatus;
	uint32_t devSecStatus;

	// cfg AER regs
	uint32_t rootErrorStatus;
	uint32_t uncorrErrorStatus;
	uint32_t corrErrorStatus;
	uint32_t tlpHdr1;
	uint32_t tlpHdr2;
	uint32_t tlpHdr3;
	uint32_t tlpHdr4;
	uint32_t sourceId;

	uint32_t rsv3;

	// Record data about the call to allocate a buffer.
	uint64_t errorClass;
	uint64_t correlator;

	//P7IOC MMIO Error Regs
	uint64_t p7iocPlssr;                // n120
	uint64_t p7iocCsr;                  // n110
	uint64_t lemFir;                    // nC00
	uint64_t lemErrorMask;              // nC18
	uint64_t lemWOF;                    // nC40
	uint64_t phbErrorStatus;            // nC80
	uint64_t phbFirstErrorStatus;       // nC88
	uint64_t phbErrorLog0;              // nCC0
	uint64_t phbErrorLog1;              // nCC8
	uint64_t mmioErrorStatus;           // nD00
	uint64_t mmioFirstErrorStatus;      // nD08
	uint64_t mmioErrorLog0;             // nD40
	uint64_t mmioErrorLog1;             // nD48
	uint64_t dma0ErrorStatus;           // nD80
	uint64_t dma0FirstErrorStatus;      // nD88
	uint64_t dma0ErrorLog0;             // nDC0
	uint64_t dma0ErrorLog1;             // nDC8
	uint64_t dma1ErrorStatus;           // nE00
	uint64_t dma1FirstErrorStatus;      // nE08
	uint64_t dma1ErrorLog0;             // nE40
	uint64_t dma1ErrorLog1;             // nE48
	uint64_t pestA[OPAL_P7IOC_NUM_PEST_REGS];
	uint64_t pestB[OPAL_P7IOC_NUM_PEST_REGS];
};

struct OpalIoPhb3ErrorData {
	struct OpalIoPhbErrorCommon common;

	uint32_t brdgCtl;

	/* PHB3 UTL regs */
	uint32_t portStatusReg;
	uint32_t rootCmplxStatus;
	uint32_t busAgentStatus;

	/* PHB3 cfg regs */
	uint32_t deviceStatus;
	uint32_t slotStatus;
	uint32_t linkStatus;
	uint32_t devCmdStatus;
	uint32_t devSecStatus;

	/* cfg AER regs */
	uint32_t rootErrorStatus;
	uint32_t uncorrErrorStatus;
	uint32_t corrErrorStatus;
	uint32_t tlpHdr1;
	uint32_t tlpHdr2;
	uint32_t tlpHdr3;
	uint32_t tlpHdr4;
	uint32_t sourceId;

	uint32_t rsv3;

	/* Record data about the call to allocate a buffer */
	uint64_t errorClass;
	uint64_t correlator;

	uint64_t nFir;			/* 000 */
	uint64_t nFirMask;		/* 003 */
	uint64_t nFirWOF;		/* 008 */

	/* PHB3 MMIO Error Regs */
	uint64_t phbPlssr;		/* 120 */
	uint64_t phbCsr;		/* 110 */
	uint64_t lemFir;		/* C00 */
	uint64_t lemErrorMask;		/* C18 */
	uint64_t lemWOF;		/* C40 */
	uint64_t phbErrorStatus;	/* C80 */
	uint64_t phbFirstErrorStatus;	/* C88 */
	uint64_t phbErrorLog0;		/* CC0 */
	uint64_t phbErrorLog1;		/* CC8 */
	uint64_t mmioErrorStatus;	/* D00 */
	uint64_t mmioFirstErrorStatus;	/* D08 */
	uint64_t mmioErrorLog0;		/* D40 */
	uint64_t mmioErrorLog1;		/* D48 */
	uint64_t dma0ErrorStatus;	/* D80 */
	uint64_t dma0FirstErrorStatus;	/* D88 */
	uint64_t dma0ErrorLog0;		/* DC0 */
	uint64_t dma0ErrorLog1;		/* DC8 */
	uint64_t dma1ErrorStatus;	/* E00 */
	uint64_t dma1FirstErrorStatus;	/* E08 */
	uint64_t dma1ErrorLog0;		/* E40 */
	uint64_t dma1ErrorLog1;		/* E48 */
	uint64_t pestA[OPAL_PHB3_NUM_PEST_REGS];
	uint64_t pestB[OPAL_PHB3_NUM_PEST_REGS];
};

typedef struct oppanel_line {
	const char * 	line;
	uint64_t 	line_len;
} oppanel_line_t;

/* /sys/firmware/opal */
extern struct kobject *opal_kobj;

/* API functions */
int64_t opal_console_write(int64_t term_number, __be64 *length,
			   const uint8_t *buffer);
int64_t opal_console_read(int64_t term_number, __be64 *length,
			  uint8_t *buffer);
int64_t opal_console_write_buffer_space(int64_t term_number,
					__be64 *length);
int64_t opal_rtc_read(__be32 *year_month_day,
		      __be64 *hour_minute_second_millisecond);
int64_t opal_rtc_write(uint32_t year_month_day,
		       uint64_t hour_minute_second_millisecond);
int64_t opal_cec_power_down(uint64_t request);
int64_t opal_cec_reboot(void);
int64_t opal_read_nvram(uint64_t buffer, uint64_t size, uint64_t offset);
int64_t opal_write_nvram(uint64_t buffer, uint64_t size, uint64_t offset);
int64_t opal_handle_interrupt(uint64_t isn, __be64 *outstanding_event_mask);
int64_t opal_poll_events(__be64 *outstanding_event_mask);
int64_t opal_pci_set_hub_tce_memory(uint64_t hub_id, uint64_t tce_mem_addr,
				    uint64_t tce_mem_size);
int64_t opal_pci_set_phb_tce_memory(uint64_t phb_id, uint64_t tce_mem_addr,
				    uint64_t tce_mem_size);
int64_t opal_pci_config_read_byte(uint64_t phb_id, uint64_t bus_dev_func,
				  uint64_t offset, uint8_t *data);
int64_t opal_pci_config_read_half_word(uint64_t phb_id, uint64_t bus_dev_func,
				       uint64_t offset, __be16 *data);
int64_t opal_pci_config_read_word(uint64_t phb_id, uint64_t bus_dev_func,
				  uint64_t offset, __be32 *data);
int64_t opal_pci_config_write_byte(uint64_t phb_id, uint64_t bus_dev_func,
				   uint64_t offset, uint8_t data);
int64_t opal_pci_config_write_half_word(uint64_t phb_id, uint64_t bus_dev_func,
					uint64_t offset, uint16_t data);
int64_t opal_pci_config_write_word(uint64_t phb_id, uint64_t bus_dev_func,
				   uint64_t offset, uint32_t data);
int64_t opal_set_xive(uint32_t isn, uint16_t server, uint8_t priority);
int64_t opal_get_xive(uint32_t isn, __be16 *server, uint8_t *priority);
int64_t opal_register_exception_handler(uint64_t opal_exception,
					uint64_t handler_address,
					uint64_t glue_cache_line);
int64_t opal_pci_eeh_freeze_status(uint64_t phb_id, uint64_t pe_number,
				   uint8_t *freeze_state,
				   __be16 *pci_error_type,
				   __be64 *phb_status);
int64_t opal_pci_eeh_freeze_clear(uint64_t phb_id, uint64_t pe_number,
				  uint64_t eeh_action_token);
int64_t opal_pci_shpc(uint64_t phb_id, uint64_t shpc_action, uint8_t *state);



int64_t opal_pci_phb_mmio_enable(uint64_t phb_id, uint16_t window_type,
				 uint16_t window_num, uint16_t enable);
int64_t opal_pci_set_phb_mem_window(uint64_t phb_id, uint16_t window_type,
				    uint16_t window_num,
				    uint64_t starting_real_address,
				    uint64_t starting_pci_address,
				    uint16_t segment_size);
int64_t opal_pci_map_pe_mmio_window(uint64_t phb_id, uint16_t pe_number,
				    uint16_t window_type, uint16_t window_num,
				    uint16_t segment_num);
int64_t opal_pci_set_phb_table_memory(uint64_t phb_id, uint64_t rtt_addr,
				      uint64_t ivt_addr, uint64_t ivt_len,
				      uint64_t reject_array_addr,
				      uint64_t peltv_addr);
int64_t opal_pci_set_pe(uint64_t phb_id, uint64_t pe_number, uint64_t bus_dev_func,
			uint8_t bus_compare, uint8_t dev_compare, uint8_t func_compare,
			uint8_t pe_action);
int64_t opal_pci_set_peltv(uint64_t phb_id, uint32_t parent_pe, uint32_t child_pe,
			   uint8_t state);
int64_t opal_pci_set_mve(uint64_t phb_id, uint32_t mve_number, uint32_t pe_number);
int64_t opal_pci_set_mve_enable(uint64_t phb_id, uint32_t mve_number,
				uint32_t state);
int64_t opal_pci_get_xive_reissue(uint64_t phb_id, uint32_t xive_number,
				  uint8_t *p_bit, uint8_t *q_bit);
int64_t opal_pci_set_xive_reissue(uint64_t phb_id, uint32_t xive_number,
				  uint8_t p_bit, uint8_t q_bit);
int64_t opal_pci_msi_eoi(uint64_t phb_id, uint32_t hw_irq);
int64_t opal_pci_set_xive_pe(uint64_t phb_id, uint32_t pe_number,
			     uint32_t xive_num);
int64_t opal_get_xive_source(uint64_t phb_id, uint32_t xive_num,
			     __be32 *interrupt_source_number);
int64_t opal_get_msi_32(uint64_t phb_id, uint32_t mve_number, uint32_t xive_num,
			uint8_t msi_range, __be32 *msi_address,
			__be32 *message_data);
int64_t opal_get_msi_64(uint64_t phb_id, uint32_t mve_number,
			uint32_t xive_num, uint8_t msi_range,
			__be64 *msi_address, __be32 *message_data);
int64_t opal_start_cpu(uint64_t thread_number, uint64_t start_address);
int64_t opal_query_cpu_status(uint64_t thread_number, uint8_t *thread_status);
int64_t opal_write_oppanel(oppanel_line_t *lines, uint64_t num_lines);
int64_t opal_pci_map_pe_dma_window(uint64_t phb_id, uint16_t pe_number, uint16_t window_id,
				   uint16_t tce_levels, uint64_t tce_table_addr,
				   uint64_t tce_table_size, uint64_t tce_page_size);
int64_t opal_pci_map_pe_dma_window_real(uint64_t phb_id, uint16_t pe_number,
					uint16_t dma_window_number, uint64_t pci_start_addr,
					uint64_t pci_mem_size);
int64_t opal_pci_reset(uint64_t phb_id, uint8_t reset_scope, uint8_t assert_state);

int64_t opal_pci_get_hub_diag_data(uint64_t hub_id, void *diag_buffer,
				   uint64_t diag_buffer_len);
int64_t opal_pci_get_phb_diag_data(uint64_t phb_id, void *diag_buffer,
				   uint64_t diag_buffer_len);
int64_t opal_pci_get_phb_diag_data2(uint64_t phb_id, void *diag_buffer,
				    uint64_t diag_buffer_len);
int64_t opal_pci_fence_phb(uint64_t phb_id);
int64_t opal_pci_reinit(uint64_t phb_id, uint64_t reinit_scope, uint64_t data);
int64_t opal_pci_mask_pe_error(uint64_t phb_id, uint16_t pe_number, uint8_t error_type, uint8_t mask_action);
int64_t opal_set_slot_led_status(uint64_t phb_id, uint64_t slot_id, uint8_t led_type, uint8_t led_action);
int64_t opal_get_epow_status(__be64 *status);
int64_t opal_set_system_attention_led(uint8_t led_action);
int64_t opal_pci_next_error(uint64_t phb_id, uint64_t *first_frozen_pe,
			    uint16_t *pci_error_type, uint16_t *severity);
int64_t opal_pci_poll(uint64_t phb_id);
int64_t opal_return_cpu(void);

int64_t opal_xscom_read(uint32_t gcid, uint64_t pcb_addr, __be64 *val);
int64_t opal_xscom_write(uint32_t gcid, uint64_t pcb_addr, uint64_t val);

int64_t opal_lpc_write(uint32_t chip_id, enum OpalLPCAddressType addr_type,
		       uint32_t addr, uint32_t data, uint32_t sz);
int64_t opal_lpc_read(uint32_t chip_id, enum OpalLPCAddressType addr_type,
		      uint32_t addr, __be32 *data, uint32_t sz);

int64_t opal_read_elog(uint64_t buffer, size_t size, uint64_t log_id);
int64_t opal_get_elog_size(uint64_t *log_id, size_t *size, uint64_t *elog_type);
int64_t opal_write_elog(uint64_t buffer, uint64_t size, uint64_t offset);
int64_t opal_send_ack_elog(uint64_t log_id);
void opal_resend_pending_logs(void);

int64_t opal_validate_flash(uint64_t buffer, uint32_t *size, uint32_t *result);
int64_t opal_manage_flash(uint8_t op);
int64_t opal_update_flash(uint64_t blk_list);
int64_t opal_dump_init(uint8_t dump_type);
int64_t opal_dump_info(uint32_t *dump_id, uint32_t *dump_size);
int64_t opal_dump_info2(uint32_t *dump_id, uint32_t *dump_size, uint32_t *dump_type);
int64_t opal_dump_read(uint32_t dump_id, uint64_t buffer);
int64_t opal_dump_ack(uint32_t dump_id);
int64_t opal_dump_resend_notification(void);

int64_t opal_get_msg(uint64_t buffer, size_t size);
int64_t opal_check_completion(uint64_t buffer, size_t size, uint64_t token);
int64_t opal_sync_host_reboot(void);
int64_t opal_get_param(uint64_t token, uint32_t param_id, uint64_t buffer,
		size_t length);
int64_t opal_set_param(uint64_t token, uint32_t param_id, uint64_t buffer,
		size_t length);
int64_t opal_sensor_read(uint32_t sensor_hndl, int token,
		uint32_t *sensor_data);

/* Internal functions */
extern int early_init_dt_scan_opal(unsigned long node, const char *uname, int depth, void *data);
extern int early_init_dt_scan_recoverable_ranges(unsigned long node,
				 const char *uname, int depth, void *data);

extern int opal_get_chars(uint32_t vtermno, char *buf, int count);
extern int opal_put_chars(uint32_t vtermno, const char *buf, int total_len);

extern void hvc_opal_init_early(void);

/* Internal functions */
extern int early_init_dt_scan_opal(unsigned long node, const char *uname,
				   int depth, void *data);

extern int opal_notifier_register(struct notifier_block *nb);
extern int opal_message_notifier_register(enum OpalMessageType msg_type,
						struct notifier_block *nb);
extern void opal_notifier_enable(void);
extern void opal_notifier_disable(void);
extern void opal_notifier_update_evt(uint64_t evt_mask, uint64_t evt_val);

extern int opal_get_chars(uint32_t vtermno, char *buf, int count);
extern int opal_put_chars(uint32_t vtermno, const char *buf, int total_len);

extern int __opal_async_get_token(void);
extern int opal_async_get_token_interruptible(void);
extern int __opal_async_release_token(int token);
extern int opal_async_release_token(int token);
extern int opal_async_wait_response(uint64_t token, struct opal_msg *msg);
extern int opal_get_sensor_data(u32 sensor_hndl, u32 *sensor_data);

extern void hvc_opal_init_early(void);

struct rtc_time;
extern int opal_set_rtc_time(struct rtc_time *tm);
extern void opal_get_rtc_time(struct rtc_time *tm);
extern unsigned long opal_get_boot_time(void);
extern void opal_nvram_init(void);
extern void opal_flash_init(void);
extern int opal_elog_init(void);
extern void opal_platform_dump_init(void);
extern void opal_sys_param_init(void);

extern int opal_machine_check(struct pt_regs *regs);
extern bool opal_mce_check_early_recovery(struct pt_regs *regs);

extern void opal_shutdown(void);
extern int opal_resync_timebase(void);

extern void opal_lpc_init(void);

#endif /* __ASSEMBLY__ */

#endif /* __OPAL_H */<|MERGE_RESOLUTION|>--- conflicted
+++ resolved
@@ -161,14 +161,11 @@
 #define OPAL_FLASH_VALIDATE			76
 #define OPAL_FLASH_MANAGE			77
 #define OPAL_FLASH_UPDATE			78
-<<<<<<< HEAD
+#define OPAL_RESYNC_TIMEBASE			79
 #define OPAL_DUMP_INIT				81
 #define OPAL_DUMP_INFO				82
 #define OPAL_DUMP_READ				83
 #define OPAL_DUMP_ACK				84
-=======
-#define OPAL_RESYNC_TIMEBASE			79
->>>>>>> 0888839c
 #define OPAL_GET_MSG				85
 #define OPAL_CHECK_ASYNC_COMPLETION		86
 #define OPAL_SYNC_HOST_REBOOT			87
