--- conflicted
+++ resolved
@@ -63,18 +63,7 @@
 	popl	%ecx
 	pushl	%eax
 	pushl	%ecx
-<<<<<<< HEAD
-
-	call	reloc
-reloc:
-	popl	%ecx
-	subl	reloc, %ecx
-	movl	%ecx, BP_code32_start(%eax)
-
-	sub	$0x4, %esp
-=======
 	jmp	2f		/* Skip efi_config initialization */
->>>>>>> 40dde7e2
 
 ENTRY(efi32_stub_entry)
 	add	$0x4, %esp
