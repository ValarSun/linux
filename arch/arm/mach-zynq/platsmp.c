/*
 * This file contains Xilinx specific SMP code, used to start up
 * the second processor.
 *
 * Copyright (C) 2011-2013 Xilinx
 *
 * based on linux/arch/arm/mach-realview/platsmp.c
 *
 * Copyright (C) 2002 ARM Ltd.
 *
 * This software is licensed under the terms of the GNU General Public
 * License version 2, as published by the Free Software Foundation, and
 * may be copied, distributed, and modified under those terms.
 *
 * This program is distributed in the hope that it will be useful,
 * but WITHOUT ANY WARRANTY; without even the implied warranty of
 * MERCHANTABILITY or FITNESS FOR A PARTICULAR PURPOSE.  See the
 * GNU General Public License for more details.
 */

#include <linux/export.h>
#include <linux/jiffies.h>
#include <linux/init.h>
#include <linux/io.h>
#include <asm/cacheflush.h>
#include <asm/smp_scu.h>
#include <linux/irqchip/arm-gic.h>
#include "common.h"

/*
 * Store number of cores in the system
 * Because of scu_get_core_count() must be in __init section and can't
 * be called from zynq_cpun_start() because it is not in __init section.
 */
static int ncores;

int zynq_cpun_start(u32 address, int cpu)
{
	u32 trampoline_code_size = &zynq_secondary_trampoline_end -
						&zynq_secondary_trampoline;

	/* MS: Expectation that SLCR are directly map and accessible */
	/* Not possible to jump to non aligned address */
	if (!(address & 3) && (!address || (address >= trampoline_code_size))) {
		/* Store pointer to ioremap area which points to address 0x0 */
		static u8 __iomem *zero;
		u32 trampoline_size = &zynq_secondary_trampoline_jump -
						&zynq_secondary_trampoline;

		zynq_slcr_cpu_stop(cpu);
		if (address) {
			if (__pa(PAGE_OFFSET)) {
				zero = ioremap(0, trampoline_code_size);
				if (!zero) {
					pr_warn("BOOTUP jump vectors not accessible\n");
					return -1;
				}
			} else {
				zero = (__force u8 __iomem *)PAGE_OFFSET;
			}

			/*
			* This is elegant way how to jump to any address
			* 0x0: Load address at 0x8 to r0
			* 0x4: Jump by mov instruction
			* 0x8: Jumping address
			*/
			memcpy((__force void *)zero, &zynq_secondary_trampoline,
							trampoline_size);
			writel(address, zero + trampoline_size);

			flush_cache_all();
			outer_flush_range(0, trampoline_code_size);
			smp_wmb();

			if (__pa(PAGE_OFFSET))
				iounmap(zero);
		}
		zynq_slcr_cpu_start(cpu);

		return 0;
	}

	pr_warn("Can't start CPU%d: Wrong starting address %x\n", cpu, address);

	return -1;
}
EXPORT_SYMBOL(zynq_cpun_start);

static int zynq_boot_secondary(unsigned int cpu,
						struct task_struct *idle)
{
	return zynq_cpun_start(virt_to_phys(zynq_secondary_startup), cpu);
}

/*
 * Initialise the CPU possible map early - this describes the CPUs
 * which may be present or become present in the system.
 */
static void __init zynq_smp_init_cpus(void)
{
	int i;

	ncores = scu_get_core_count(zynq_scu_base);

	for (i = 0; i < ncores && i < CONFIG_NR_CPUS; i++)
		set_cpu_possible(i, true);
}

static void __init zynq_smp_prepare_cpus(unsigned int max_cpus)
{
	scu_enable(zynq_scu_base);
}

/**
 * zynq_secondary_init - Initialize secondary CPU cores
 * @cpu:	CPU that is initialized
 *
 * This function is in the hotplug path. Don't move it into the
 * init section!!
 */
static void zynq_secondary_init(unsigned int cpu)
{
	zynq_core_pm_init();
<<<<<<< HEAD
	zynq_prefetch_init();
=======
>>>>>>> b2776bf7
}

#ifdef CONFIG_HOTPLUG_CPU
static int zynq_cpu_kill(unsigned cpu)
{
	unsigned long timeout = jiffies + msecs_to_jiffies(50);

	while (zynq_slcr_cpu_state_read(cpu))
		if (time_after(jiffies, timeout))
			return 0;

	zynq_slcr_cpu_stop(cpu);
	return 1;
}

/**
 * zynq_cpu_die - Let a CPU core die
 * @cpu:	Dying CPU
 *
 * Platform-specific code to shutdown a CPU.
 * Called with IRQs disabled on the dying CPU.
 */
static void zynq_cpu_die(unsigned int cpu)
{
	zynq_slcr_cpu_state_write(cpu, true);
<<<<<<< HEAD
=======

>>>>>>> b2776bf7
	/*
	 * there is no power-control hardware on this platform, so all
	 * we can do is put the core into WFI; this is safe as the calling
	 * code will have already disabled interrupts
	 */
	for (;;)
		cpu_do_idle();
}
#endif

struct smp_operations zynq_smp_ops __initdata = {
	.smp_init_cpus		= zynq_smp_init_cpus,
	.smp_prepare_cpus	= zynq_smp_prepare_cpus,
	.smp_boot_secondary	= zynq_boot_secondary,
	.smp_secondary_init	= zynq_secondary_init,
#ifdef CONFIG_HOTPLUG_CPU
	.cpu_die		= zynq_cpu_die,
	.cpu_kill		= zynq_cpu_kill,
#endif
};<|MERGE_RESOLUTION|>--- conflicted
+++ resolved
@@ -122,10 +122,7 @@
 static void zynq_secondary_init(unsigned int cpu)
 {
 	zynq_core_pm_init();
-<<<<<<< HEAD
 	zynq_prefetch_init();
-=======
->>>>>>> b2776bf7
 }
 
 #ifdef CONFIG_HOTPLUG_CPU
@@ -151,10 +148,7 @@
 static void zynq_cpu_die(unsigned int cpu)
 {
 	zynq_slcr_cpu_state_write(cpu, true);
-<<<<<<< HEAD
-=======
 
->>>>>>> b2776bf7
 	/*
 	 * there is no power-control hardware on this platform, so all
 	 * we can do is put the core into WFI; this is safe as the calling
