/*
 *  linux/arch/arm/kernel/head.S
 *
 *  Copyright (C) 1994-2002 Russell King
 *  Copyright (c) 2003 ARM Limited
 *  All Rights Reserved
 *
 * This program is free software; you can redistribute it and/or modify
 * it under the terms of the GNU General Public License version 2 as
 * published by the Free Software Foundation.
 *
 *  Kernel startup code for all 32-bit CPUs
 */
#include <linux/linkage.h>
#include <linux/init.h>

#include <asm/assembler.h>
#include <asm/domain.h>
#include <asm/ptrace.h>
#include <asm/asm-offsets.h>
#include <asm/memory.h>
#include <asm/thread_info.h>
#include <asm/system.h>
#include <asm/mach-types.h>

#ifdef CONFIG_DEBUG_LL
#include <mach/debug-macro.S>
#endif

#if (PHYS_OFFSET & 0x001fffff)
#error "PHYS_OFFSET must be at an even 2MiB boundary!"
#endif

#define KERNEL_RAM_VADDR	(PAGE_OFFSET + TEXT_OFFSET)
#define KERNEL_RAM_PADDR	(PHYS_OFFSET + TEXT_OFFSET)


/*
 * swapper_pg_dir is the virtual address of the initial page table.
 * We place the page tables 16K below KERNEL_RAM_VADDR.  Therefore, we must
 * make sure that KERNEL_RAM_VADDR is correctly set.  Currently, we expect
 * the least significant 16 bits to be 0x8000, but we could probably
 * relax this restriction to KERNEL_RAM_VADDR >= PAGE_OFFSET + 0x4000.
 */
#if (KERNEL_RAM_VADDR & 0xffff) != 0x8000
#error KERNEL_RAM_VADDR must start at 0xXXXX8000
#endif

	.globl	swapper_pg_dir
	.equ	swapper_pg_dir, KERNEL_RAM_VADDR - 0x4000

	.macro	pgtbl, rd
	ldr	\rd, =(KERNEL_RAM_PADDR - 0x4000)
	.endm

#ifdef CONFIG_XIP_KERNEL
#define KERNEL_START	XIP_VIRT_ADDR(CONFIG_XIP_PHYS_ADDR)
#define KERNEL_END	_edata_loc
#else
#define KERNEL_START	KERNEL_RAM_VADDR
#define KERNEL_END	_end
#endif

/*
 * Kernel startup entry point.
 * ---------------------------
 *
 * This is normally called from the decompressor code.  The requirements
 * are: MMU = off, D-cache = off, I-cache = dont care, r0 = 0,
 * r1 = machine nr, r2 = atags or dtb pointer.
 *
 * This code is mostly position independent, so if you link the kernel at
 * 0xc0008000, you call this at __pa(0xc0008000).
 *
 * See linux/arch/arm/tools/mach-types for the complete list of machine
 * numbers for r1.
 *
 * We're trying to keep crap to a minimum; DO NOT add any machine specific
 * crap here - that's what the boot loader (or in extreme, well justified
 * circumstances, zImage) is for.
 */
	__HEAD
ENTRY(stext)

	setmode	PSR_F_BIT | PSR_I_BIT | SVC_MODE, r9 @ ensure svc mode
						@ and irqs disabled
	mrc	p15, 0, r9, c0, c0		@ get processor id
	bl	__lookup_processor_type		@ r5=procinfo r9=cpuid
	movs	r10, r5				@ invalid processor (r5=0)?
 THUMB( it	eq )		@ force fixup-able long branch encoding
	beq	__error_p			@ yes, error 'p'
<<<<<<< HEAD

	/* the machine has no way to get setup when we're using a pod so setup it
	 * up for now this way
	 */
#ifdef CONFIG_ARCH_XILINX
	mov	r0,#0x0
	ldr	r1,=MACH_TYPE_XILINX
	mov	r2,#0x0
#endif

	bl	__lookup_machine_type		@ r5=machinfo
	movs	r8, r5				@ invalid machine (r5=0)?
 THUMB( it	eq )		@ force fixup-able long branch encoding
	beq	__error_a			@ yes, error 'a'

	/*
	 * r1 = machine no, r2 = atags or dtb,
	 * r8 = machinfo, r9 = cpuid, r10 = procinfo
=======

	/*
	 * r1 = machine no, r2 = atags or dtb,
	 * r9 = cpuid, r10 = procinfo
>>>>>>> 7a47d1e9
	 */
	bl	__vet_atags
#ifdef CONFIG_SMP_ON_UP
	bl	__fixup_smp
#endif
	bl	__create_page_tables

	/*
	 * The following calls CPU specific code in a position independent
	 * manner.  See arch/arm/mm/proc-*.S for details.  r10 = base of
	 * xxx_proc_info structure selected by __lookup_processor_type
	 * above.  On return, the CPU will be ready for the MMU to be
	 * turned on, and r0 will hold the CPU control register value.
	 */
	ldr	r13, =__mmap_switched		@ address to jump to after
						@ mmu has been enabled
	adr	lr, BSYM(1f)			@ return (PIC) address
 ARM(	add	pc, r10, #PROCINFO_INITFUNC	)
 THUMB(	add	r12, r10, #PROCINFO_INITFUNC	)
 THUMB(	mov	pc, r12				)
1:	b	__enable_mmu
ENDPROC(stext)
	.ltorg

/*
 * Setup the initial page tables.  We only setup the barest
 * amount which are required to get the kernel running, which
 * generally means mapping in the kernel code.
 *
 * r9  = cpuid
 * r10 = procinfo
 *
 * Returns:
 *  r0, r3, r5-r7 corrupted
 *  r4 = physical page table address
 */
__create_page_tables:
	pgtbl	r4				@ page table address

	/*
	 * Clear the 16K level 1 swapper page table
	 */
	mov	r0, r4
	mov	r3, #0
	add	r6, r0, #0x4000
1:	str	r3, [r0], #4
	str	r3, [r0], #4
	str	r3, [r0], #4
	str	r3, [r0], #4
	teq	r0, r6
	bne	1b

	ldr	r7, [r10, #PROCINFO_MM_MMUFLAGS] @ mm_mmuflags

	/*
	 * Create identity mapping to cater for __enable_mmu.
	 * This identity mapping will be removed by paging_init().
	 */
	adr	r0, __enable_mmu_loc
	ldmia	r0, {r3, r5, r6}
	sub	r0, r0, r3			@ virt->phys offset
	add	r5, r5, r0			@ phys __enable_mmu
	add	r6, r6, r0			@ phys __enable_mmu_end
	mov	r5, r5, lsr #20
	mov	r6, r6, lsr #20

1:	orr	r3, r7, r5, lsl #20		@ flags + kernel base
	str	r3, [r4, r5, lsl #2]		@ identity mapping
	teq	r5, r6
	addne	r5, r5, #1			@ next section
	bne	1b

	/*
	 * Now setup the pagetables for our kernel direct
	 * mapped region.
	 */
	mov	r3, pc
	mov	r3, r3, lsr #20
	orr	r3, r7, r3, lsl #20
	add	r0, r4,  #(KERNEL_START & 0xff000000) >> 18
	str	r3, [r0, #(KERNEL_START & 0x00f00000) >> 18]!
	ldr	r6, =(KERNEL_END - 1)
	add	r0, r0, #4
	add	r6, r4, r6, lsr #18
1:	cmp	r0, r6
	add	r3, r3, #1 << 20
	strls	r3, [r0], #4
	bls	1b

#ifdef CONFIG_XIP_KERNEL
	/*
	 * Map some ram to cover our .data and .bss areas.
	 */
	orr	r3, r7, #(KERNEL_RAM_PADDR & 0xff000000)
	.if	(KERNEL_RAM_PADDR & 0x00f00000)
	orr	r3, r3, #(KERNEL_RAM_PADDR & 0x00f00000)
	.endif
	add	r0, r4,  #(KERNEL_RAM_VADDR & 0xff000000) >> 18
	str	r3, [r0, #(KERNEL_RAM_VADDR & 0x00f00000) >> 18]!
	ldr	r6, =(_end - 1)
	add	r0, r0, #4
	add	r6, r4, r6, lsr #18
1:	cmp	r0, r6
	add	r3, r3, #1 << 20
	strls	r3, [r0], #4
	bls	1b
#endif

	/*
	 * Then map first 1MB of ram if boot params address is not specified.
	 */
	cmp	r2, #0
	bne	1f
	add	r0, r4, #PAGE_OFFSET >> 18
	orr	r6, r7, #(PHYS_OFFSET & 0xff000000)
	.if	(PHYS_OFFSET & 0x00f00000)
	orr	r6, r6, #(PHYS_OFFSET & 0x00f00000)
	.endif
	str	r6, [r0]
	b	2f

	/*
	 * Otherwise map the 1MB region r2 points to (atags or dtb)
	 */
1:	mov	r0, r2, lsr #20
	mov	r0, r0, lsl #20
	sub	r3, r0, #(PHYS_OFFSET & 0xff000000)
	.if	(PHYS_OFFSET & 0x00f00000)
	sub	r3, r3, #(PHYS_OFFSET & 0x00f00000)
	.endif
	add	r3, r3, #PAGE_OFFSET
	add	r3, r4, r3, lsr #18
	orr	r6, r7, r0
	str	r6, [r3]
2:
#ifdef CONFIG_DEBUG_LL
#ifndef CONFIG_DEBUG_ICEDCC
	/*
	 * Map in IO space for serial debugging.
	 * This allows debug messages to be output
	 * via a serial console before paging_init.
	 */
	addruart r7, r3

	mov	r3, r3, lsr #20
	mov	r3, r3, lsl #2

	add	r0, r4, r3
	rsb	r3, r3, #0x4000			@ PTRS_PER_PGD*sizeof(long)
	cmp	r3, #0x0800			@ limit to 512MB
	movhi	r3, #0x0800
	add	r6, r0, r3
	mov	r3, r7, lsr #20
	ldr	r7, [r10, #PROCINFO_IO_MMUFLAGS] @ io_mmuflags
	orr	r3, r7, r3, lsl #20
1:	str	r3, [r0], #4
	add	r3, r3, #1 << 20
	teq	r0, r6
	bne	1b

#else /* CONFIG_DEBUG_ICEDCC */
	/* we don't need any serial debugging mappings for ICEDCC */
	ldr	r7, [r10, #PROCINFO_IO_MMUFLAGS] @ io_mmuflags
#endif /* !CONFIG_DEBUG_ICEDCC */

#if defined(CONFIG_ARCH_NETWINDER) || defined(CONFIG_ARCH_CATS)
	/*
	 * If we're using the NetWinder or CATS, we also need to map
	 * in the 16550-type serial port for the debug messages
	 */
	add	r0, r4, #0xff000000 >> 18
	orr	r3, r7, #0x7c000000
	str	r3, [r0]
#endif
#ifdef CONFIG_ARCH_RPC
	/*
	 * Map in screen at 0x02000000 & SCREEN2_BASE
	 * Similar reasons here - for debug.  This is
	 * only for Acorn RiscPC architectures.
	 */
	add	r0, r4, #0x02000000 >> 18
	orr	r3, r7, #0x02000000
	str	r3, [r0]
	add	r0, r4, #0xd8000000 >> 18
	str	r3, [r0]
#endif
#endif
	mov	pc, lr
ENDPROC(__create_page_tables)
	.ltorg
	.align
__enable_mmu_loc:
	.long	.
	.long	__enable_mmu
	.long	__enable_mmu_end

#if defined(CONFIG_SMP)
	__CPUINIT
ENTRY(secondary_startup)
	/*
	 * Common entry point for secondary CPUs.
	 *
	 * Ensure that we're in SVC mode, and IRQs are disabled.  Lookup
	 * the processor type - there is no need to check the machine type
	 * as it has already been validated by the primary processor.
	 */
	setmode	PSR_F_BIT | PSR_I_BIT | SVC_MODE, r9
	mrc	p15, 0, r9, c0, c0		@ get processor id
	bl	__lookup_processor_type
	movs	r10, r5				@ invalid processor?
	moveq	r0, #'p'			@ yes, error 'p'
 THUMB( it	eq )		@ force fixup-able long branch encoding
	beq	__error_p

	/*
	 * Use the page tables supplied from  __cpu_up.
	 */
	adr	r4, __secondary_data
	ldmia	r4, {r5, r7, r12}		@ address to jump to after
	sub	r4, r4, r5			@ mmu has been enabled
	ldr	r4, [r7, r4]			@ get secondary_data.pgdir
	adr	lr, BSYM(__enable_mmu)		@ return address
	mov	r13, r12			@ __secondary_switched address
 ARM(	add	pc, r10, #PROCINFO_INITFUNC	) @ initialise processor
						  @ (return control reg)
 THUMB(	add	r12, r10, #PROCINFO_INITFUNC	)
 THUMB(	mov	pc, r12				)
ENDPROC(secondary_startup)

	/*
	 * r6  = &secondary_data
	 */
ENTRY(__secondary_switched)
	ldr	sp, [r7, #4]			@ get secondary_data.stack
	mov	fp, #0
	b	secondary_start_kernel
ENDPROC(__secondary_switched)

	.align

	.type	__secondary_data, %object
__secondary_data:
	.long	.
	.long	secondary_data
	.long	__secondary_switched
#endif /* defined(CONFIG_SMP) */



/*
 * Setup common bits before finally enabling the MMU.  Essentially
 * this is just loading the page table pointer and domain access
 * registers.
 *
 *  r0  = cp#15 control register
 *  r1  = machine ID
 *  r2  = atags or dtb pointer
 *  r4  = page table pointer
 *  r9  = processor ID
 *  r13 = *virtual* address to jump to upon completion
 */
__enable_mmu:
#ifdef CONFIG_ALIGNMENT_TRAP
	orr	r0, r0, #CR_A
#else
	bic	r0, r0, #CR_A
#endif
#ifdef CONFIG_CPU_DCACHE_DISABLE
	bic	r0, r0, #CR_C
#endif
#ifdef CONFIG_CPU_BPREDICT_DISABLE
	bic	r0, r0, #CR_Z
#endif
#ifdef CONFIG_CPU_ICACHE_DISABLE
	bic	r0, r0, #CR_I
#endif
	mov	r5, #(domain_val(DOMAIN_USER, DOMAIN_MANAGER) | \
		      domain_val(DOMAIN_KERNEL, DOMAIN_MANAGER) | \
		      domain_val(DOMAIN_TABLE, DOMAIN_MANAGER) | \
		      domain_val(DOMAIN_IO, DOMAIN_CLIENT))
	mcr	p15, 0, r5, c3, c0, 0		@ load domain access register
	mcr	p15, 0, r4, c2, c0, 0		@ load page table pointer
	b	__turn_mmu_on
ENDPROC(__enable_mmu)

/*
 * Enable the MMU.  This completely changes the structure of the visible
 * memory space.  You will not be able to trace execution through this.
 * If you have an enquiry about this, *please* check the linux-arm-kernel
 * mailing list archives BEFORE sending another post to the list.
 *
 *  r0  = cp#15 control register
 *  r1  = machine ID
 *  r2  = atags or dtb pointer
 *  r9  = processor ID
 *  r13 = *virtual* address to jump to upon completion
 *
 * other registers depend on the function called upon completion
 */
	.align	5
__turn_mmu_on:
	mov	r0, r0
	mcr	p15, 0, r0, c1, c0, 0		@ write control reg
	mrc	p15, 0, r3, c0, c0, 0		@ read id reg
	mov	r3, r3
	mov	r3, r13
	mov	pc, r3
__enable_mmu_end:
ENDPROC(__turn_mmu_on)


#ifdef CONFIG_SMP_ON_UP
	__INIT
__fixup_smp:
	and	r3, r9, #0x000f0000	@ architecture version
	teq	r3, #0x000f0000		@ CPU ID supported?
	bne	__fixup_smp_on_up	@ no, assume UP

	bic	r3, r9, #0x00ff0000
	bic	r3, r3, #0x0000000f	@ mask 0xff00fff0
	mov	r4, #0x41000000
	orr	r4, r4, #0x0000b000
	orr	r4, r4, #0x00000020	@ val 0x4100b020
	teq	r3, r4			@ ARM 11MPCore?
	moveq	pc, lr			@ yes, assume SMP

	mrc	p15, 0, r0, c0, c0, 5	@ read MPIDR
	and	r0, r0, #0xc0000000	@ multiprocessing extensions and
	teq	r0, #0x80000000		@ not part of a uniprocessor system?
	moveq	pc, lr			@ yes, assume SMP

__fixup_smp_on_up:
	adr	r0, 1f
	ldmia	r0, {r3 - r5}
	sub	r3, r0, r3
	add	r4, r4, r3
	add	r5, r5, r3
	b	__do_fixup_smp_on_up
ENDPROC(__fixup_smp)

	.align
1:	.word	.
	.word	__smpalt_begin
	.word	__smpalt_end

	.pushsection .data
	.globl	smp_on_up
smp_on_up:
	ALT_SMP(.long	1)
	ALT_UP(.long	0)
	.popsection
#endif

	.text
__do_fixup_smp_on_up:
	cmp	r4, r5
	movhs	pc, lr
	ldmia	r4!, {r0, r6}
 ARM(	str	r6, [r0, r3]	)
 THUMB(	add	r0, r0, r3	)
#ifdef __ARMEB__
 THUMB(	mov	r6, r6, ror #16	)	@ Convert word order for big-endian.
#endif
 THUMB(	strh	r6, [r0], #2	)	@ For Thumb-2, store as two halfwords
 THUMB(	mov	r6, r6, lsr #16	)	@ to be robust against misaligned r3.
 THUMB(	strh	r6, [r0]	)
	b	__do_fixup_smp_on_up
ENDPROC(__do_fixup_smp_on_up)

ENTRY(fixup_smp)
	stmfd	sp!, {r4 - r6, lr}
	mov	r4, r0
	add	r5, r0, r1
	mov	r3, #0
	bl	__do_fixup_smp_on_up
	ldmfd	sp!, {r4 - r6, pc}
ENDPROC(fixup_smp)

#include "head-common.S"<|MERGE_RESOLUTION|>--- conflicted
+++ resolved
@@ -89,7 +89,6 @@
 	movs	r10, r5				@ invalid processor (r5=0)?
  THUMB( it	eq )		@ force fixup-able long branch encoding
 	beq	__error_p			@ yes, error 'p'
-<<<<<<< HEAD
 
 	/* the machine has no way to get setup when we're using a pod so setup it
 	 * up for now this way
@@ -100,20 +99,9 @@
 	mov	r2,#0x0
 #endif
 
-	bl	__lookup_machine_type		@ r5=machinfo
-	movs	r8, r5				@ invalid machine (r5=0)?
- THUMB( it	eq )		@ force fixup-able long branch encoding
-	beq	__error_a			@ yes, error 'a'
-
-	/*
-	 * r1 = machine no, r2 = atags or dtb,
-	 * r8 = machinfo, r9 = cpuid, r10 = procinfo
-=======
-
 	/*
 	 * r1 = machine no, r2 = atags or dtb,
 	 * r9 = cpuid, r10 = procinfo
->>>>>>> 7a47d1e9
 	 */
 	bl	__vet_atags
 #ifdef CONFIG_SMP_ON_UP
