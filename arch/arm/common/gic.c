/*
 *  linux/arch/arm/common/gic.c
 *
 *  Copyright (C) 2002 ARM Limited, All Rights Reserved.
 *
 * This program is free software; you can redistribute it and/or modify
 * it under the terms of the GNU General Public License version 2 as
 * published by the Free Software Foundation.
 *
 * Interrupt architecture for the GIC:
 *
 * o There is one Interrupt Distributor, which receives interrupts
 *   from system devices and sends them to the Interrupt Controllers.
 *
 * o There is one CPU Interface per CPU, which sends interrupts sent
 *   by the Distributor, and interrupts generated locally, to the
 *   associated CPU. The base address of the CPU interface is usually
 *   aliased so that the same address points to different chips depending
 *   on the CPU it is accessed from.
 *
 * Note that IRQs 0-31 are special - they are local to each CPU.
 * As such, the enable set/clear, pending set/clear and active bit
 * registers are banked per-cpu for these sources.
 */
#include <linux/init.h>
#include <linux/kernel.h>
#include <linux/err.h>
#include <linux/module.h>
#include <linux/list.h>
#include <linux/smp.h>
#include <linux/cpu_pm.h>
#include <linux/cpumask.h>
#include <linux/io.h>
#include <linux/of.h>
#include <linux/of_address.h>
#include <linux/of_irq.h>
#include <linux/irqdomain.h>
#include <linux/interrupt.h>
#include <linux/percpu.h>
#include <linux/slab.h>

#include <asm/irq.h>
#include <asm/exception.h>
#include <asm/smp_plat.h>
#include <asm/mach/irq.h>
#include <asm/hardware/gic.h>

union gic_base {
	void __iomem *common_base;
	void __percpu __iomem **percpu_base;
};

struct gic_chip_data {
	union gic_base dist_base;
	union gic_base cpu_base;
#ifdef CONFIG_CPU_PM
	u32 saved_spi_enable[DIV_ROUND_UP(1020, 32)];
	u32 saved_spi_conf[DIV_ROUND_UP(1020, 16)];
	u32 saved_spi_target[DIV_ROUND_UP(1020, 4)];
	u32 __percpu *saved_ppi_enable;
	u32 __percpu *saved_ppi_conf;
#endif
	struct irq_domain *domain;
	unsigned int gic_irqs;
#ifdef CONFIG_GIC_NON_BANKED
	void __iomem *(*get_base)(union gic_base *);
#endif
};

static DEFINE_RAW_SPINLOCK(irq_controller_lock);

/*
 * Supported arch specific GIC irq extension.
 * Default make them NULL.
 */
struct irq_chip gic_arch_extn = {
	.irq_eoi	= NULL,
	.irq_mask	= NULL,
	.irq_unmask	= NULL,
	.irq_retrigger	= NULL,
	.irq_set_type	= NULL,
	.irq_set_wake	= NULL,
};

#ifndef MAX_GIC_NR
#define MAX_GIC_NR	1
#endif

static struct gic_chip_data gic_data[MAX_GIC_NR] __read_mostly;

#ifdef CONFIG_GIC_NON_BANKED
static void __iomem *gic_get_percpu_base(union gic_base *base)
{
	return *__this_cpu_ptr(base->percpu_base);
}

static void __iomem *gic_get_common_base(union gic_base *base)
{
	return base->common_base;
}

static inline void __iomem *gic_data_dist_base(struct gic_chip_data *data)
{
	return data->get_base(&data->dist_base);
}

static inline void __iomem *gic_data_cpu_base(struct gic_chip_data *data)
{
	return data->get_base(&data->cpu_base);
}

static inline void gic_set_base_accessor(struct gic_chip_data *data,
					 void __iomem *(*f)(union gic_base *))
{
	data->get_base = f;
}
#else
#define gic_data_dist_base(d)	((d)->dist_base.common_base)
#define gic_data_cpu_base(d)	((d)->cpu_base.common_base)
#define gic_set_base_accessor(d,f)
#endif

static inline void __iomem *gic_dist_base(struct irq_data *d)
{
	struct gic_chip_data *gic_data = irq_data_get_irq_chip_data(d);
	return gic_data_dist_base(gic_data);
}

static inline void __iomem *gic_cpu_base(struct irq_data *d)
{
	struct gic_chip_data *gic_data = irq_data_get_irq_chip_data(d);
	return gic_data_cpu_base(gic_data);
}

static inline unsigned int gic_irq(struct irq_data *d)
{
	return d->hwirq;
}

/*
 * Routines to acknowledge, disable and enable interrupts
 */
static void gic_mask_irq(struct irq_data *d)
{
	u32 mask = 1 << (gic_irq(d) % 32);

	raw_spin_lock(&irq_controller_lock);
	writel_relaxed(mask, gic_dist_base(d) + GIC_DIST_ENABLE_CLEAR + (gic_irq(d) / 32) * 4);
	if (gic_arch_extn.irq_mask)
		gic_arch_extn.irq_mask(d);
	raw_spin_unlock(&irq_controller_lock);
}

static void gic_unmask_irq(struct irq_data *d)
{
	u32 mask = 1 << (gic_irq(d) % 32);

	raw_spin_lock(&irq_controller_lock);
	if (gic_arch_extn.irq_unmask)
		gic_arch_extn.irq_unmask(d);
	writel_relaxed(mask, gic_dist_base(d) + GIC_DIST_ENABLE_SET + (gic_irq(d) / 32) * 4);
	raw_spin_unlock(&irq_controller_lock);
}

static void gic_eoi_irq(struct irq_data *d)
{
	if (gic_arch_extn.irq_eoi) {
		raw_spin_lock(&irq_controller_lock);
		gic_arch_extn.irq_eoi(d);
		raw_spin_unlock(&irq_controller_lock);
	}

	writel_relaxed(gic_irq(d), gic_cpu_base(d) + GIC_CPU_EOI);
}

static int gic_set_type(struct irq_data *d, unsigned int type)
{
	void __iomem *base = gic_dist_base(d);
	unsigned int gicirq = gic_irq(d);
	u32 enablemask = 1 << (gicirq % 32);
	u32 enableoff = (gicirq / 32) * 4;
	u32 confmask = 0x2 << ((gicirq % 16) * 2);
	u32 confoff = (gicirq / 16) * 4;
	bool enabled = false;
	u32 val;

	/* Interrupt configuration for SGIs can't be changed */
	if (gicirq < 16)
		return -EINVAL;

	if (type != IRQ_TYPE_LEVEL_HIGH && type != IRQ_TYPE_EDGE_RISING)
		return -EINVAL;

	raw_spin_lock(&irq_controller_lock);

	if (gic_arch_extn.irq_set_type)
		gic_arch_extn.irq_set_type(d, type);

	val = readl_relaxed(base + GIC_DIST_CONFIG + confoff);
	if (type == IRQ_TYPE_LEVEL_HIGH)
		val &= ~confmask;
	else if (type == IRQ_TYPE_EDGE_RISING)
		val |= confmask;

	/*
	 * As recommended by the spec, disable the interrupt before changing
	 * the configuration
	 */
	if (readl_relaxed(base + GIC_DIST_ENABLE_SET + enableoff) & enablemask) {
		writel_relaxed(enablemask, base + GIC_DIST_ENABLE_CLEAR + enableoff);
		enabled = true;
	}

	writel_relaxed(val, base + GIC_DIST_CONFIG + confoff);

	if (enabled)
		writel_relaxed(enablemask, base + GIC_DIST_ENABLE_SET + enableoff);

	raw_spin_unlock(&irq_controller_lock);

	return 0;
}

static int gic_retrigger(struct irq_data *d)
{
	if (gic_arch_extn.irq_retrigger)
		return gic_arch_extn.irq_retrigger(d);

	return -ENXIO;
}

#ifdef CONFIG_SMP
static int gic_set_affinity(struct irq_data *d, const struct cpumask *mask_val,
			    bool force)
{
	void __iomem *reg = gic_dist_base(d) + GIC_DIST_TARGET + (gic_irq(d) & ~3);
	unsigned int shift = (gic_irq(d) % 4) * 8;
	unsigned int cpu = cpumask_any_and(mask_val, cpu_online_mask);
	u32 val, mask, bit;

	if (cpu >= 8 || cpu >= nr_cpu_ids)
		return -EINVAL;

	mask = 0xff << shift;
	bit = 1 << (cpu_logical_map(cpu) + shift);

	raw_spin_lock(&irq_controller_lock);
	val = readl_relaxed(reg) & ~mask;
	writel_relaxed(val | bit, reg);
	raw_spin_unlock(&irq_controller_lock);

	return IRQ_SET_MASK_OK;
}
#endif

#ifdef CONFIG_PM
static int gic_set_wake(struct irq_data *d, unsigned int on)
{
	int ret = -ENXIO;

	if (gic_arch_extn.irq_set_wake)
		ret = gic_arch_extn.irq_set_wake(d, on);

	return ret;
}

#else
#define gic_set_wake	NULL
#endif

asmlinkage void __exception_irq_entry gic_handle_irq(struct pt_regs *regs)
{
	u32 irqstat, irqnr;
	struct gic_chip_data *gic = &gic_data[0];
	void __iomem *cpu_base = gic_data_cpu_base(gic);

	do {
		irqstat = readl_relaxed(cpu_base + GIC_CPU_INTACK);
		irqnr = irqstat & ~0x1c00;

		if (likely(irqnr > 15 && irqnr < 1021)) {
			irqnr = irq_find_mapping(gic->domain, irqnr);
			handle_IRQ(irqnr, regs);
			continue;
		}
		if (irqnr < 16) {
			writel_relaxed(irqstat, cpu_base + GIC_CPU_EOI);
#ifdef CONFIG_SMP
			handle_IPI(irqnr, regs);
#endif
			continue;
		}
		break;
	} while (1);
}

static void gic_handle_cascade_irq(unsigned int irq, struct irq_desc *desc)
{
	struct gic_chip_data *chip_data = irq_get_handler_data(irq);
	struct irq_chip *chip = irq_get_chip(irq);
	unsigned int cascade_irq, gic_irq;
	unsigned long status;

	chained_irq_enter(chip, desc);

	raw_spin_lock(&irq_controller_lock);
	status = readl_relaxed(gic_data_cpu_base(chip_data) + GIC_CPU_INTACK);
	raw_spin_unlock(&irq_controller_lock);

	gic_irq = (status & 0x3ff);
	if (gic_irq == 1023)
		goto out;

	cascade_irq = irq_find_mapping(chip_data->domain, gic_irq);
	if (unlikely(gic_irq < 32 || gic_irq > 1020))
		do_bad_IRQ(cascade_irq, desc);
	else
		generic_handle_irq(cascade_irq);

 out:
	chained_irq_exit(chip, desc);
}

static struct irq_chip gic_chip = {
	.name			= "GIC",
	.irq_mask		= gic_mask_irq,
	.irq_unmask		= gic_unmask_irq,
	.irq_eoi		= gic_eoi_irq,
	.irq_set_type		= gic_set_type,
	.irq_retrigger		= gic_retrigger,
#ifdef CONFIG_SMP
	.irq_set_affinity	= gic_set_affinity,
#endif
	.irq_set_wake		= gic_set_wake,
};

void __init gic_cascade_irq(unsigned int gic_nr, unsigned int irq)
{
	if (gic_nr >= MAX_GIC_NR)
		BUG();
	if (irq_set_handler_data(irq, &gic_data[gic_nr]) != 0)
		BUG();
	irq_set_chained_handler(irq, gic_handle_cascade_irq);
}

static void __init gic_dist_init(struct gic_chip_data *gic)
{
	unsigned int i;
	u32 cpumask;
	unsigned int gic_irqs = gic->gic_irqs;
	void __iomem *base = gic_data_dist_base(gic);
	u32 cpu = cpu_logical_map(smp_processor_id());

	cpumask = 1 << cpu;
	cpumask |= cpumask << 8;
	cpumask |= cpumask << 16;

#if 	!defined(CONFIG_XILINX_AMP_CPU1_SLAVE) && \
	!defined(CONFIG_ZYNQ_AMP_CPU1_SLAVE) 

	writel_relaxed(0, base + GIC_DIST_CTRL);

	/*
	 * Set all global interrupts to be level triggered, active low.
	 */
	for (i = 32; i < gic_irqs; i += 16)
		writel_relaxed(0, base + GIC_DIST_CONFIG + i * 4 / 16);

	/*
	 * Set all global interrupts to this CPU only.
	 */
	for (i = 32; i < gic_irqs; i += 4) {
		writel_relaxed(cpumask, base + GIC_DIST_TARGET + i * 4 / 4);
	}

	/*
	 * Set priority on all global interrupts.
	 */
	for (i = 32; i < gic_irqs; i += 4)
		writel_relaxed(0xa0a0a0a0, base + GIC_DIST_PRI + i * 4 / 4);

	/*
	 * Disable all interrupts.  Leave the PPI and SGIs alone
	 * as these enables are banked registers.
	 */
	for (i = 32; i < gic_irqs; i += 32)
		writel_relaxed(0xffffffff, base + GIC_DIST_ENABLE_CLEAR + i * 4 / 32);

<<<<<<< HEAD
#endif

	/*
	 * Setup the Linux IRQ subsystem.
	 */
	irq_domain_for_each_irq(domain, i, irq) {
		if (i < 32) {
			irq_set_percpu_devid(irq);
			irq_set_chip_and_handler(irq, &gic_chip,
						 handle_percpu_devid_irq);
			set_irq_flags(irq, IRQF_VALID | IRQF_NOAUTOEN);
		} else {
			irq_set_chip_and_handler(irq, &gic_chip,
						 handle_fasteoi_irq);
			set_irq_flags(irq, IRQF_VALID | IRQF_PROBE);
		}
		irq_set_chip_data(irq, gic);
	}

#if	!defined(CONFIG_XILINX_AMP_CPU1_SLAVE) && \
	!defined(CONFIG_ZYNQ_AMP_CPU1_SLAVE)

=======
>>>>>>> 690efa08
	writel_relaxed(1, base + GIC_DIST_CTRL);
#endif

}

static void __cpuinit gic_cpu_init(struct gic_chip_data *gic)
{
	void __iomem *dist_base = gic_data_dist_base(gic);
	void __iomem *base = gic_data_cpu_base(gic);
	int i;

	/*
	 * Deal with the banked PPI and SGI interrupts - disable all
	 * PPI interrupts, ensure all SGI interrupts are enabled.
	 */
	writel_relaxed(0xffff0000, dist_base + GIC_DIST_ENABLE_CLEAR);
	writel_relaxed(0x0000ffff, dist_base + GIC_DIST_ENABLE_SET);

	/*
	 * Set priority on PPI and SGI interrupts
	 */
	for (i = 0; i < 32; i += 4)
		writel_relaxed(0xa0a0a0a0, dist_base + GIC_DIST_PRI + i * 4 / 4);

	writel_relaxed(0xf0, base + GIC_CPU_PRIMASK);
	writel_relaxed(1, base + GIC_CPU_CTRL);
}

#ifdef CONFIG_CPU_PM
/*
 * Saves the GIC distributor registers during suspend or idle.  Must be called
 * with interrupts disabled but before powering down the GIC.  After calling
 * this function, no interrupts will be delivered by the GIC, and another
 * platform-specific wakeup source must be enabled.
 */
static void gic_dist_save(unsigned int gic_nr)
{
	unsigned int gic_irqs;
	void __iomem *dist_base;
	int i;

	if (gic_nr >= MAX_GIC_NR)
		BUG();

	gic_irqs = gic_data[gic_nr].gic_irqs;
	dist_base = gic_data_dist_base(&gic_data[gic_nr]);

	if (!dist_base)
		return;

	for (i = 0; i < DIV_ROUND_UP(gic_irqs, 16); i++)
		gic_data[gic_nr].saved_spi_conf[i] =
			readl_relaxed(dist_base + GIC_DIST_CONFIG + i * 4);

	for (i = 0; i < DIV_ROUND_UP(gic_irqs, 4); i++)
		gic_data[gic_nr].saved_spi_target[i] =
			readl_relaxed(dist_base + GIC_DIST_TARGET + i * 4);

	for (i = 0; i < DIV_ROUND_UP(gic_irqs, 32); i++)
		gic_data[gic_nr].saved_spi_enable[i] =
			readl_relaxed(dist_base + GIC_DIST_ENABLE_SET + i * 4);
}

/*
 * Restores the GIC distributor registers during resume or when coming out of
 * idle.  Must be called before enabling interrupts.  If a level interrupt
 * that occured while the GIC was suspended is still present, it will be
 * handled normally, but any edge interrupts that occured will not be seen by
 * the GIC and need to be handled by the platform-specific wakeup source.
 */
static void gic_dist_restore(unsigned int gic_nr)
{
	unsigned int gic_irqs;
	unsigned int i;
	void __iomem *dist_base;

	if (gic_nr >= MAX_GIC_NR)
		BUG();

	gic_irqs = gic_data[gic_nr].gic_irqs;
	dist_base = gic_data_dist_base(&gic_data[gic_nr]);

	if (!dist_base)
		return;

	writel_relaxed(0, dist_base + GIC_DIST_CTRL);

	for (i = 0; i < DIV_ROUND_UP(gic_irqs, 16); i++)
		writel_relaxed(gic_data[gic_nr].saved_spi_conf[i],
			dist_base + GIC_DIST_CONFIG + i * 4);

	for (i = 0; i < DIV_ROUND_UP(gic_irqs, 4); i++)
		writel_relaxed(0xa0a0a0a0,
			dist_base + GIC_DIST_PRI + i * 4);

	for (i = 0; i < DIV_ROUND_UP(gic_irqs, 4); i++)
		writel_relaxed(gic_data[gic_nr].saved_spi_target[i],
			dist_base + GIC_DIST_TARGET + i * 4);

	for (i = 0; i < DIV_ROUND_UP(gic_irqs, 32); i++)
		writel_relaxed(gic_data[gic_nr].saved_spi_enable[i],
			dist_base + GIC_DIST_ENABLE_SET + i * 4);

	writel_relaxed(1, dist_base + GIC_DIST_CTRL);
}

static void gic_cpu_save(unsigned int gic_nr)
{
	int i;
	u32 *ptr;
	void __iomem *dist_base;
	void __iomem *cpu_base;

	if (gic_nr >= MAX_GIC_NR)
		BUG();

	dist_base = gic_data_dist_base(&gic_data[gic_nr]);
	cpu_base = gic_data_cpu_base(&gic_data[gic_nr]);

	if (!dist_base || !cpu_base)
		return;

	ptr = __this_cpu_ptr(gic_data[gic_nr].saved_ppi_enable);
	for (i = 0; i < DIV_ROUND_UP(32, 32); i++)
		ptr[i] = readl_relaxed(dist_base + GIC_DIST_ENABLE_SET + i * 4);

	ptr = __this_cpu_ptr(gic_data[gic_nr].saved_ppi_conf);
	for (i = 0; i < DIV_ROUND_UP(32, 16); i++)
		ptr[i] = readl_relaxed(dist_base + GIC_DIST_CONFIG + i * 4);

}

static void gic_cpu_restore(unsigned int gic_nr)
{
	int i;
	u32 *ptr;
	void __iomem *dist_base;
	void __iomem *cpu_base;

	if (gic_nr >= MAX_GIC_NR)
		BUG();

	dist_base = gic_data_dist_base(&gic_data[gic_nr]);
	cpu_base = gic_data_cpu_base(&gic_data[gic_nr]);

	if (!dist_base || !cpu_base)
		return;

	ptr = __this_cpu_ptr(gic_data[gic_nr].saved_ppi_enable);
	for (i = 0; i < DIV_ROUND_UP(32, 32); i++)
		writel_relaxed(ptr[i], dist_base + GIC_DIST_ENABLE_SET + i * 4);

	ptr = __this_cpu_ptr(gic_data[gic_nr].saved_ppi_conf);
	for (i = 0; i < DIV_ROUND_UP(32, 16); i++)
		writel_relaxed(ptr[i], dist_base + GIC_DIST_CONFIG + i * 4);

	for (i = 0; i < DIV_ROUND_UP(32, 4); i++)
		writel_relaxed(0xa0a0a0a0, dist_base + GIC_DIST_PRI + i * 4);

	writel_relaxed(0xf0, cpu_base + GIC_CPU_PRIMASK);
	writel_relaxed(1, cpu_base + GIC_CPU_CTRL);
}

static int gic_notifier(struct notifier_block *self, unsigned long cmd,	void *v)
{
	int i;

	for (i = 0; i < MAX_GIC_NR; i++) {
#ifdef CONFIG_GIC_NON_BANKED
		/* Skip over unused GICs */
		if (!gic_data[i].get_base)
			continue;
#endif
		switch (cmd) {
		case CPU_PM_ENTER:
			gic_cpu_save(i);
			break;
		case CPU_PM_ENTER_FAILED:
		case CPU_PM_EXIT:
			gic_cpu_restore(i);
			break;
		case CPU_CLUSTER_PM_ENTER:
			gic_dist_save(i);
			break;
		case CPU_CLUSTER_PM_ENTER_FAILED:
		case CPU_CLUSTER_PM_EXIT:
			gic_dist_restore(i);
			break;
		}
	}

	return NOTIFY_OK;
}

static struct notifier_block gic_notifier_block = {
	.notifier_call = gic_notifier,
};

static void __init gic_pm_init(struct gic_chip_data *gic)
{
	gic->saved_ppi_enable = __alloc_percpu(DIV_ROUND_UP(32, 32) * 4,
		sizeof(u32));
	BUG_ON(!gic->saved_ppi_enable);

	gic->saved_ppi_conf = __alloc_percpu(DIV_ROUND_UP(32, 16) * 4,
		sizeof(u32));
	BUG_ON(!gic->saved_ppi_conf);

	if (gic == &gic_data[0])
		cpu_pm_register_notifier(&gic_notifier_block);
}
#else
static void __init gic_pm_init(struct gic_chip_data *gic)
{
}
#endif

static int gic_irq_domain_map(struct irq_domain *d, unsigned int irq,
				irq_hw_number_t hw)
{
	if (hw < 32) {
		irq_set_percpu_devid(irq);
		irq_set_chip_and_handler(irq, &gic_chip,
					 handle_percpu_devid_irq);
		set_irq_flags(irq, IRQF_VALID | IRQF_NOAUTOEN);
	} else {
		irq_set_chip_and_handler(irq, &gic_chip,
					 handle_fasteoi_irq);
		set_irq_flags(irq, IRQF_VALID | IRQF_PROBE);
	}
	irq_set_chip_data(irq, d->host_data);
	return 0;
}

static int gic_irq_domain_xlate(struct irq_domain *d,
				struct device_node *controller,
				const u32 *intspec, unsigned int intsize,
				unsigned long *out_hwirq, unsigned int *out_type)
{
	if (d->of_node != controller)
		return -EINVAL;
	if (intsize < 3)
		return -EINVAL;

	/* Get the interrupt number and add 16 to skip over SGIs */
	*out_hwirq = intspec[1] + 16;

	/* For SPIs, we need to add 16 more to get the GIC irq ID number */
	if (!intspec[0])
		*out_hwirq += 16;

	*out_type = intspec[2] & IRQ_TYPE_SENSE_MASK;
	return 0;
}

const struct irq_domain_ops gic_irq_domain_ops = {
	.map = gic_irq_domain_map,
	.xlate = gic_irq_domain_xlate,
};

void __init gic_init_bases(unsigned int gic_nr, int irq_start,
			   void __iomem *dist_base, void __iomem *cpu_base,
			   u32 percpu_offset, struct device_node *node)
{
	irq_hw_number_t hwirq_base;
	struct gic_chip_data *gic;
	int gic_irqs, irq_base;

	BUG_ON(gic_nr >= MAX_GIC_NR);

	gic = &gic_data[gic_nr];
#ifdef CONFIG_GIC_NON_BANKED
	if (percpu_offset) { /* Frankein-GIC without banked registers... */
		unsigned int cpu;

		gic->dist_base.percpu_base = alloc_percpu(void __iomem *);
		gic->cpu_base.percpu_base = alloc_percpu(void __iomem *);
		if (WARN_ON(!gic->dist_base.percpu_base ||
			    !gic->cpu_base.percpu_base)) {
			free_percpu(gic->dist_base.percpu_base);
			free_percpu(gic->cpu_base.percpu_base);
			return;
		}

		for_each_possible_cpu(cpu) {
			unsigned long offset = percpu_offset * cpu_logical_map(cpu);
			*per_cpu_ptr(gic->dist_base.percpu_base, cpu) = dist_base + offset;
			*per_cpu_ptr(gic->cpu_base.percpu_base, cpu) = cpu_base + offset;
		}

		gic_set_base_accessor(gic, gic_get_percpu_base);
	} else
#endif
	{			/* Normal, sane GIC... */
		WARN(percpu_offset,
		     "GIC_NON_BANKED not enabled, ignoring %08x offset!",
		     percpu_offset);
		gic->dist_base.common_base = dist_base;
		gic->cpu_base.common_base = cpu_base;
		gic_set_base_accessor(gic, gic_get_common_base);
	}

	/*
	 * For primary GICs, skip over SGIs.
	 * For secondary GICs, skip over PPIs, too.
	 */
	if (gic_nr == 0 && (irq_start & 31) > 0) {
		hwirq_base = 16;
		if (irq_start != -1)
			irq_start = (irq_start & ~31) + 16;
	} else {
		hwirq_base = 32;
	}

	/*
	 * Find out how many interrupts are supported.
	 * The GIC only supports up to 1020 interrupt sources.
	 */
	gic_irqs = readl_relaxed(gic_data_dist_base(gic) + GIC_DIST_CTR) & 0x1f;
	gic_irqs = (gic_irqs + 1) * 32;
	if (gic_irqs > 1020)
		gic_irqs = 1020;
	gic->gic_irqs = gic_irqs;

	gic_irqs -= hwirq_base; /* calculate # of irqs to allocate */
	irq_base = irq_alloc_descs(irq_start, 16, gic_irqs, numa_node_id());
	if (IS_ERR_VALUE(irq_base)) {
		WARN(1, "Cannot allocate irq_descs @ IRQ%d, assuming pre-allocated\n",
		     irq_start);
		irq_base = irq_start;
	}
	gic->domain = irq_domain_add_legacy(node, gic_irqs, irq_base,
				    hwirq_base, &gic_irq_domain_ops, gic);
	if (WARN_ON(!gic->domain))
		return;

	gic_chip.flags |= gic_arch_extn.flags;
	gic_dist_init(gic);
	gic_cpu_init(gic);
	gic_pm_init(gic);
}

void __cpuinit gic_secondary_init(unsigned int gic_nr)
{
	BUG_ON(gic_nr >= MAX_GIC_NR);

	gic_cpu_init(&gic_data[gic_nr]);
}

#ifdef CONFIG_SMP
void gic_raise_softirq(const struct cpumask *mask, unsigned int irq)
{
	int cpu;
	unsigned long map = 0;

	/* Convert our logical CPU mask into a physical one. */
	for_each_cpu(cpu, mask)
		map |= 1 << cpu_logical_map(cpu);

	/*
	 * Ensure that stores to Normal memory are visible to the
	 * other CPUs before issuing the IPI.
	 */
	dsb();

	/* this always happens on GIC0 */
	writel_relaxed(map << 16 | irq, gic_data_dist_base(&gic_data[0]) + GIC_DIST_SOFTINT);
}
#endif

#ifdef CONFIG_OF
static int gic_cnt __initdata = 0;

int __init gic_of_init(struct device_node *node, struct device_node *parent)
{
	void __iomem *cpu_base;
	void __iomem *dist_base;
	u32 percpu_offset;
	int irq;

	if (WARN_ON(!node))
		return -ENODEV;

	dist_base = of_iomap(node, 0);
	WARN(!dist_base, "unable to map gic dist registers\n");

	cpu_base = of_iomap(node, 1);
	WARN(!cpu_base, "unable to map gic cpu registers\n");

	if (of_property_read_u32(node, "cpu-offset", &percpu_offset))
		percpu_offset = 0;

	gic_init_bases(gic_cnt, -1, dist_base, cpu_base, percpu_offset, node);

	if (parent) {
		irq = irq_of_parse_and_map(node, 0);
		gic_cascade_irq(gic_cnt, irq);
	}
	gic_cnt++;
	return 0;
}

void __init gic_set_cpu(unsigned int cpu, unsigned int irq)
{
	struct irq_data *d = irq_get_irq_data(irq);
	void __iomem *reg = gic_dist_base(d) + GIC_DIST_TARGET + (gic_irq(d) & ~3);
	unsigned int shift = (d->irq % 4) * 8;
	u32 val, mask, bit;

	mask = 0xff << shift;
	bit = 1 << (cpu + shift);	/* cpu = 0 based, 0 or 1 for Xilinx */

	spin_lock(&irq_controller_lock);
	val = readl(reg) & ~mask;
	writel(val | bit, reg);
	spin_unlock(&irq_controller_lock);
}
EXPORT_SYMBOL(gic_set_cpu);

#endif
<|MERGE_RESOLUTION|>--- conflicted
+++ resolved
@@ -355,9 +355,6 @@
 	cpumask |= cpumask << 8;
 	cpumask |= cpumask << 16;
 
-#if 	!defined(CONFIG_XILINX_AMP_CPU1_SLAVE) && \
-	!defined(CONFIG_ZYNQ_AMP_CPU1_SLAVE) 
-
 	writel_relaxed(0, base + GIC_DIST_CTRL);
 
 	/*
@@ -386,34 +383,7 @@
 	for (i = 32; i < gic_irqs; i += 32)
 		writel_relaxed(0xffffffff, base + GIC_DIST_ENABLE_CLEAR + i * 4 / 32);
 
-<<<<<<< HEAD
-#endif
-
-	/*
-	 * Setup the Linux IRQ subsystem.
-	 */
-	irq_domain_for_each_irq(domain, i, irq) {
-		if (i < 32) {
-			irq_set_percpu_devid(irq);
-			irq_set_chip_and_handler(irq, &gic_chip,
-						 handle_percpu_devid_irq);
-			set_irq_flags(irq, IRQF_VALID | IRQF_NOAUTOEN);
-		} else {
-			irq_set_chip_and_handler(irq, &gic_chip,
-						 handle_fasteoi_irq);
-			set_irq_flags(irq, IRQF_VALID | IRQF_PROBE);
-		}
-		irq_set_chip_data(irq, gic);
-	}
-
-#if	!defined(CONFIG_XILINX_AMP_CPU1_SLAVE) && \
-	!defined(CONFIG_ZYNQ_AMP_CPU1_SLAVE)
-
-=======
->>>>>>> 690efa08
 	writel_relaxed(1, base + GIC_DIST_CTRL);
-#endif
-
 }
 
 static void __cpuinit gic_cpu_init(struct gic_chip_data *gic)
