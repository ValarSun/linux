/*
 * soc-dapm.c  --  ALSA SoC Dynamic Audio Power Management
 *
 * Copyright 2005 Wolfson Microelectronics PLC.
 * Author: Liam Girdwood <lrg@slimlogic.co.uk>
 *
 *  This program is free software; you can redistribute  it and/or modify it
 *  under  the terms of  the GNU General  Public License as published by the
 *  Free Software Foundation;  either version 2 of the  License, or (at your
 *  option) any later version.
 *
 *  Features:
 *    o Changes power status of internal codec blocks depending on the
 *      dynamic configuration of codec internal audio paths and active
 *      DACs/ADCs.
 *    o Platform power domain - can support external components i.e. amps and
 *      mic/headphone insertion events.
 *    o Automatic Mic Bias support
 *    o Jack insertion power event initiation - e.g. hp insertion will enable
 *      sinks, dacs, etc
 *    o Delayed power down of audio subsystem to reduce pops between a quick
 *      device reopen.
 *
 */

#include <linux/module.h>
#include <linux/moduleparam.h>
#include <linux/init.h>
#include <linux/async.h>
#include <linux/delay.h>
#include <linux/pm.h>
#include <linux/bitops.h>
#include <linux/platform_device.h>
#include <linux/jiffies.h>
#include <linux/debugfs.h>
#include <linux/pm_runtime.h>
#include <linux/regulator/consumer.h>
#include <linux/clk.h>
#include <linux/slab.h>
#include <sound/core.h>
#include <sound/pcm.h>
#include <sound/pcm_params.h>
#include <sound/soc.h>
#include <sound/initval.h>

#include <trace/events/asoc.h>

#define DAPM_UPDATE_STAT(widget, val) widget->dapm->card->dapm_stats.val++;

static int snd_soc_dapm_add_path(struct snd_soc_dapm_context *dapm,
	struct snd_soc_dapm_widget *wsource, struct snd_soc_dapm_widget *wsink,
	const char *control,
	int (*connected)(struct snd_soc_dapm_widget *source,
			 struct snd_soc_dapm_widget *sink));
static struct snd_soc_dapm_widget *
snd_soc_dapm_new_control(struct snd_soc_dapm_context *dapm,
			 const struct snd_soc_dapm_widget *widget);

/* dapm power sequences - make this per codec in the future */
static int dapm_up_seq[] = {
	[snd_soc_dapm_pre] = 0,
	[snd_soc_dapm_regulator_supply] = 1,
	[snd_soc_dapm_clock_supply] = 1,
	[snd_soc_dapm_supply] = 2,
	[snd_soc_dapm_micbias] = 3,
	[snd_soc_dapm_dai_link] = 2,
	[snd_soc_dapm_dai_in] = 4,
	[snd_soc_dapm_dai_out] = 4,
	[snd_soc_dapm_aif_in] = 4,
	[snd_soc_dapm_aif_out] = 4,
	[snd_soc_dapm_mic] = 5,
	[snd_soc_dapm_mux] = 6,
	[snd_soc_dapm_virt_mux] = 6,
	[snd_soc_dapm_value_mux] = 6,
	[snd_soc_dapm_dac] = 7,
	[snd_soc_dapm_switch] = 8,
	[snd_soc_dapm_mixer] = 8,
	[snd_soc_dapm_mixer_named_ctl] = 8,
	[snd_soc_dapm_pga] = 9,
	[snd_soc_dapm_adc] = 10,
	[snd_soc_dapm_out_drv] = 11,
	[snd_soc_dapm_hp] = 11,
	[snd_soc_dapm_spk] = 11,
	[snd_soc_dapm_line] = 11,
	[snd_soc_dapm_kcontrol] = 12,
	[snd_soc_dapm_post] = 13,
};

static int dapm_down_seq[] = {
	[snd_soc_dapm_pre] = 0,
	[snd_soc_dapm_kcontrol] = 1,
	[snd_soc_dapm_adc] = 2,
	[snd_soc_dapm_hp] = 3,
	[snd_soc_dapm_spk] = 3,
	[snd_soc_dapm_line] = 3,
	[snd_soc_dapm_out_drv] = 3,
	[snd_soc_dapm_pga] = 4,
	[snd_soc_dapm_switch] = 5,
	[snd_soc_dapm_mixer_named_ctl] = 5,
	[snd_soc_dapm_mixer] = 5,
	[snd_soc_dapm_dac] = 6,
	[snd_soc_dapm_mic] = 7,
	[snd_soc_dapm_micbias] = 8,
	[snd_soc_dapm_mux] = 9,
	[snd_soc_dapm_virt_mux] = 9,
	[snd_soc_dapm_value_mux] = 9,
	[snd_soc_dapm_aif_in] = 10,
	[snd_soc_dapm_aif_out] = 10,
	[snd_soc_dapm_dai_in] = 10,
	[snd_soc_dapm_dai_out] = 10,
	[snd_soc_dapm_dai_link] = 11,
	[snd_soc_dapm_supply] = 12,
	[snd_soc_dapm_clock_supply] = 13,
	[snd_soc_dapm_regulator_supply] = 13,
	[snd_soc_dapm_post] = 14,
};

static void pop_wait(u32 pop_time)
{
	if (pop_time)
		schedule_timeout_uninterruptible(msecs_to_jiffies(pop_time));
}

static void pop_dbg(struct device *dev, u32 pop_time, const char *fmt, ...)
{
	va_list args;
	char *buf;

	if (!pop_time)
		return;

	buf = kmalloc(PAGE_SIZE, GFP_KERNEL);
	if (buf == NULL)
		return;

	va_start(args, fmt);
	vsnprintf(buf, PAGE_SIZE, fmt, args);
	dev_info(dev, "%s", buf);
	va_end(args);

	kfree(buf);
}

static bool dapm_dirty_widget(struct snd_soc_dapm_widget *w)
{
	return !list_empty(&w->dirty);
}

void dapm_mark_dirty(struct snd_soc_dapm_widget *w, const char *reason)
{
	if (!dapm_dirty_widget(w)) {
		dev_vdbg(w->dapm->dev, "Marking %s dirty due to %s\n",
			 w->name, reason);
		list_add_tail(&w->dirty, &w->dapm->card->dapm_dirty);
	}
}
EXPORT_SYMBOL_GPL(dapm_mark_dirty);

void dapm_mark_io_dirty(struct snd_soc_dapm_context *dapm)
{
	struct snd_soc_card *card = dapm->card;
	struct snd_soc_dapm_widget *w;

	mutex_lock(&card->dapm_mutex);

	list_for_each_entry(w, &card->widgets, list) {
		switch (w->id) {
		case snd_soc_dapm_input:
		case snd_soc_dapm_output:
			dapm_mark_dirty(w, "Rechecking inputs and outputs");
			break;
		default:
			break;
		}
	}

	mutex_unlock(&card->dapm_mutex);
}
EXPORT_SYMBOL_GPL(dapm_mark_io_dirty);

/* create a new dapm widget */
static inline struct snd_soc_dapm_widget *dapm_cnew_widget(
	const struct snd_soc_dapm_widget *_widget)
{
	return kmemdup(_widget, sizeof(*_widget), GFP_KERNEL);
}

struct dapm_kcontrol_data {
	unsigned int value;
	struct snd_soc_dapm_widget *widget;
	struct list_head paths;
	struct snd_soc_dapm_widget_list *wlist;
};

static int dapm_kcontrol_data_alloc(struct snd_soc_dapm_widget *widget,
	struct snd_kcontrol *kcontrol)
{
	struct dapm_kcontrol_data *data;
	struct soc_mixer_control *mc;

	data = kzalloc(sizeof(*data), GFP_KERNEL);
	if (!data) {
		dev_err(widget->dapm->dev,
				"ASoC: can't allocate kcontrol data for %s\n",
				widget->name);
		return -ENOMEM;
	}

	INIT_LIST_HEAD(&data->paths);

	switch (widget->id) {
	case snd_soc_dapm_switch:
	case snd_soc_dapm_mixer:
	case snd_soc_dapm_mixer_named_ctl:
		mc = (struct soc_mixer_control *)kcontrol->private_value;

		if (mc->autodisable) {
			struct snd_soc_dapm_widget template;

			memset(&template, 0, sizeof(template));
			template.reg = mc->reg;
			template.mask = (1 << fls(mc->max)) - 1;
			template.shift = mc->shift;
			if (mc->invert)
				template.off_val = mc->max;
			else
				template.off_val = 0;
			template.on_val = template.off_val;
			template.id = snd_soc_dapm_kcontrol;
			template.name = kcontrol->id.name;

			data->value = template.on_val;

			data->widget = snd_soc_dapm_new_control(widget->dapm,
				&template);
			if (!data->widget) {
				kfree(data);
				return -ENOMEM;
			}
		}
		break;
	default:
		break;
	}

	kcontrol->private_data = data;

	return 0;
}

static void dapm_kcontrol_free(struct snd_kcontrol *kctl)
{
	struct dapm_kcontrol_data *data = snd_kcontrol_chip(kctl);
	kfree(data->widget);
	kfree(data->wlist);
	kfree(data);
}

static struct snd_soc_dapm_widget_list *dapm_kcontrol_get_wlist(
	const struct snd_kcontrol *kcontrol)
{
	struct dapm_kcontrol_data *data = snd_kcontrol_chip(kcontrol);

	return data->wlist;
}

static int dapm_kcontrol_add_widget(struct snd_kcontrol *kcontrol,
	struct snd_soc_dapm_widget *widget)
{
	struct dapm_kcontrol_data *data = snd_kcontrol_chip(kcontrol);
	struct snd_soc_dapm_widget_list *new_wlist;
	unsigned int n;

	if (data->wlist)
		n = data->wlist->num_widgets + 1;
	else
		n = 1;

	new_wlist = krealloc(data->wlist,
			sizeof(*new_wlist) + sizeof(widget) * n, GFP_KERNEL);
	if (!new_wlist)
		return -ENOMEM;

	new_wlist->widgets[n - 1] = widget;
	new_wlist->num_widgets = n;

	data->wlist = new_wlist;

	return 0;
}

static void dapm_kcontrol_add_path(const struct snd_kcontrol *kcontrol,
	struct snd_soc_dapm_path *path)
{
	struct dapm_kcontrol_data *data = snd_kcontrol_chip(kcontrol);

	list_add_tail(&path->list_kcontrol, &data->paths);

	if (data->widget) {
		snd_soc_dapm_add_path(data->widget->dapm, data->widget,
		    path->source, NULL, NULL);
	}
}

static bool dapm_kcontrol_is_powered(const struct snd_kcontrol *kcontrol)
{
	struct dapm_kcontrol_data *data = snd_kcontrol_chip(kcontrol);

	if (!data->widget)
		return true;

	return data->widget->power;
}

static struct list_head *dapm_kcontrol_get_path_list(
	const struct snd_kcontrol *kcontrol)
{
	struct dapm_kcontrol_data *data = snd_kcontrol_chip(kcontrol);

	return &data->paths;
}

#define dapm_kcontrol_for_each_path(path, kcontrol) \
	list_for_each_entry(path, dapm_kcontrol_get_path_list(kcontrol), \
		list_kcontrol)

static unsigned int dapm_kcontrol_get_value(const struct snd_kcontrol *kcontrol)
{
	struct dapm_kcontrol_data *data = snd_kcontrol_chip(kcontrol);

	return data->value;
}

static bool dapm_kcontrol_set_value(const struct snd_kcontrol *kcontrol,
	unsigned int value)
{
	struct dapm_kcontrol_data *data = snd_kcontrol_chip(kcontrol);

	if (data->value == value)
		return false;

	if (data->widget)
		data->widget->on_val = value;

	data->value = value;

	return true;
}

/**
 * snd_soc_dapm_kcontrol_codec() - Returns the codec associated to a kcontrol
 * @kcontrol: The kcontrol
 */
struct snd_soc_codec *snd_soc_dapm_kcontrol_codec(struct snd_kcontrol *kcontrol)
{
	return dapm_kcontrol_get_wlist(kcontrol)->widgets[0]->codec;
}
EXPORT_SYMBOL_GPL(snd_soc_dapm_kcontrol_codec);

static void dapm_reset(struct snd_soc_card *card)
{
	struct snd_soc_dapm_widget *w;

	memset(&card->dapm_stats, 0, sizeof(card->dapm_stats));

	list_for_each_entry(w, &card->widgets, list) {
		w->new_power = w->power;
		w->power_checked = false;
		w->inputs = -1;
		w->outputs = -1;
	}
}

static int soc_widget_read(struct snd_soc_dapm_widget *w, int reg)
{
	if (w->codec)
		return snd_soc_read(w->codec, reg);
	else if (w->platform)
		return snd_soc_platform_read(w->platform, reg);

	dev_err(w->dapm->dev, "ASoC: no valid widget read method\n");
	return -1;
}

static int soc_widget_write(struct snd_soc_dapm_widget *w, int reg, int val)
{
	if (w->codec)
		return snd_soc_write(w->codec, reg, val);
	else if (w->platform)
		return snd_soc_platform_write(w->platform, reg, val);

	dev_err(w->dapm->dev, "ASoC: no valid widget write method\n");
	return -1;
}

static inline void soc_widget_lock(struct snd_soc_dapm_widget *w)
{
	if (w->codec && !w->codec->using_regmap)
		mutex_lock(&w->codec->mutex);
	else if (w->platform)
		mutex_lock(&w->platform->mutex);
}

static inline void soc_widget_unlock(struct snd_soc_dapm_widget *w)
{
	if (w->codec && !w->codec->using_regmap)
		mutex_unlock(&w->codec->mutex);
	else if (w->platform)
		mutex_unlock(&w->platform->mutex);
}

static void soc_dapm_async_complete(struct snd_soc_dapm_context *dapm)
{
	if (dapm->codec && dapm->codec->using_regmap)
		regmap_async_complete(dapm->codec->control_data);
}

static int soc_widget_update_bits_locked(struct snd_soc_dapm_widget *w,
	unsigned short reg, unsigned int mask, unsigned int value)
{
	bool change;
	unsigned int old, new;
	int ret;

	if (w->codec && w->codec->using_regmap) {
		ret = regmap_update_bits_check_async(w->codec->control_data,
						     reg, mask, value,
						     &change);
		if (ret != 0)
			return ret;
	} else {
		soc_widget_lock(w);
		ret = soc_widget_read(w, reg);
		if (ret < 0) {
			soc_widget_unlock(w);
			return ret;
		}

		old = ret;
		new = (old & ~mask) | (value & mask);
		change = old != new;
		if (change) {
			ret = soc_widget_write(w, reg, new);
			if (ret < 0) {
				soc_widget_unlock(w);
				return ret;
			}
		}
		soc_widget_unlock(w);
	}

	return change;
}

/**
 * snd_soc_dapm_set_bias_level - set the bias level for the system
 * @dapm: DAPM context
 * @level: level to configure
 *
 * Configure the bias (power) levels for the SoC audio device.
 *
 * Returns 0 for success else error.
 */
static int snd_soc_dapm_set_bias_level(struct snd_soc_dapm_context *dapm,
				       enum snd_soc_bias_level level)
{
	struct snd_soc_card *card = dapm->card;
	int ret = 0;

	trace_snd_soc_bias_level_start(card, level);

	if (card && card->set_bias_level)
		ret = card->set_bias_level(card, dapm, level);
	if (ret != 0)
		goto out;

	if (dapm->codec) {
		if (dapm->codec->driver->set_bias_level)
			ret = dapm->codec->driver->set_bias_level(dapm->codec,
								  level);
		else
			dapm->bias_level = level;
	} else if (!card || dapm != &card->dapm) {
		dapm->bias_level = level;
	}

	if (ret != 0)
		goto out;

	if (card && card->set_bias_level_post)
		ret = card->set_bias_level_post(card, dapm, level);
out:
	trace_snd_soc_bias_level_done(card, level);

	return ret;
}

/* set up initial codec paths */
static void dapm_set_path_status(struct snd_soc_dapm_widget *w,
	struct snd_soc_dapm_path *p, int i)
{
	switch (w->id) {
	case snd_soc_dapm_switch:
	case snd_soc_dapm_mixer:
	case snd_soc_dapm_mixer_named_ctl: {
		int val;
		struct soc_mixer_control *mc = (struct soc_mixer_control *)
			w->kcontrol_news[i].private_value;
		int reg = mc->reg;
		unsigned int shift = mc->shift;
		int max = mc->max;
		unsigned int mask = (1 << fls(max)) - 1;
		unsigned int invert = mc->invert;

		if (reg != SND_SOC_NOPM) {
			val = soc_widget_read(w, reg);
			val = (val >> shift) & mask;
			if (invert)
				val = max - val;
			p->connect = !!val;
		} else {
			p->connect = 0;
		}

	}
	break;
	case snd_soc_dapm_mux: {
		struct soc_enum *e = (struct soc_enum *)
			w->kcontrol_news[i].private_value;
		int val, item;

		val = soc_widget_read(w, e->reg);
		item = (val >> e->shift_l) & e->mask;

		if (item < e->max && !strcmp(p->name, e->texts[item]))
			p->connect = 1;
		else
			p->connect = 0;
	}
	break;
	case snd_soc_dapm_virt_mux: {
		struct soc_enum *e = (struct soc_enum *)
			w->kcontrol_news[i].private_value;

		p->connect = 0;
		/* since a virtual mux has no backing registers to
		 * decide which path to connect, it will try to match
		 * with the first enumeration.  This is to ensure
		 * that the default mux choice (the first) will be
		 * correctly powered up during initialization.
		 */
		if (!strcmp(p->name, e->texts[0]))
			p->connect = 1;
	}
	break;
	case snd_soc_dapm_value_mux: {
		struct soc_enum *e = (struct soc_enum *)
			w->kcontrol_news[i].private_value;
		int val, item;

		val = soc_widget_read(w, e->reg);
		val = (val >> e->shift_l) & e->mask;
		for (item = 0; item < e->max; item++) {
			if (val == e->values[item])
				break;
		}

		if (item < e->max && !strcmp(p->name, e->texts[item]))
			p->connect = 1;
		else
			p->connect = 0;
	}
	break;
	/* does not affect routing - always connected */
	case snd_soc_dapm_pga:
	case snd_soc_dapm_out_drv:
	case snd_soc_dapm_output:
	case snd_soc_dapm_adc:
	case snd_soc_dapm_input:
	case snd_soc_dapm_siggen:
	case snd_soc_dapm_dac:
	case snd_soc_dapm_micbias:
	case snd_soc_dapm_vmid:
	case snd_soc_dapm_supply:
	case snd_soc_dapm_regulator_supply:
	case snd_soc_dapm_clock_supply:
	case snd_soc_dapm_aif_in:
	case snd_soc_dapm_aif_out:
	case snd_soc_dapm_dai_in:
	case snd_soc_dapm_dai_out:
	case snd_soc_dapm_hp:
	case snd_soc_dapm_mic:
	case snd_soc_dapm_spk:
	case snd_soc_dapm_line:
	case snd_soc_dapm_dai_link:
	case snd_soc_dapm_kcontrol:
		p->connect = 1;
	break;
	/* does affect routing - dynamically connected */
	case snd_soc_dapm_pre:
	case snd_soc_dapm_post:
		p->connect = 0;
	break;
	}
}

/* connect mux widget to its interconnecting audio paths */
static int dapm_connect_mux(struct snd_soc_dapm_context *dapm,
	struct snd_soc_dapm_widget *src, struct snd_soc_dapm_widget *dest,
	struct snd_soc_dapm_path *path, const char *control_name,
	const struct snd_kcontrol_new *kcontrol)
{
	struct soc_enum *e = (struct soc_enum *)kcontrol->private_value;
	int i;

	for (i = 0; i < e->max; i++) {
		if (!(strcmp(control_name, e->texts[i]))) {
			list_add(&path->list, &dapm->card->paths);
			list_add(&path->list_sink, &dest->sources);
			list_add(&path->list_source, &src->sinks);
			path->name = (char*)e->texts[i];
			dapm_set_path_status(dest, path, 0);
			return 0;
		}
	}

	return -ENODEV;
}

/* connect mixer widget to its interconnecting audio paths */
static int dapm_connect_mixer(struct snd_soc_dapm_context *dapm,
	struct snd_soc_dapm_widget *src, struct snd_soc_dapm_widget *dest,
	struct snd_soc_dapm_path *path, const char *control_name)
{
	int i;

	/* search for mixer kcontrol */
	for (i = 0; i < dest->num_kcontrols; i++) {
		if (!strcmp(control_name, dest->kcontrol_news[i].name)) {
			list_add(&path->list, &dapm->card->paths);
			list_add(&path->list_sink, &dest->sources);
			list_add(&path->list_source, &src->sinks);
			path->name = dest->kcontrol_news[i].name;
			dapm_set_path_status(dest, path, i);
			return 0;
		}
	}
	return -ENODEV;
}

static int dapm_is_shared_kcontrol(struct snd_soc_dapm_context *dapm,
	struct snd_soc_dapm_widget *kcontrolw,
	const struct snd_kcontrol_new *kcontrol_new,
	struct snd_kcontrol **kcontrol)
{
	struct snd_soc_dapm_widget *w;
	int i;

	*kcontrol = NULL;

	list_for_each_entry(w, &dapm->card->widgets, list) {
		if (w == kcontrolw || w->dapm != kcontrolw->dapm)
			continue;
		for (i = 0; i < w->num_kcontrols; i++) {
			if (&w->kcontrol_news[i] == kcontrol_new) {
				if (w->kcontrols)
					*kcontrol = w->kcontrols[i];
				return 1;
			}
		}
	}

	return 0;
}

/*
 * Determine if a kcontrol is shared. If it is, look it up. If it isn't,
 * create it. Either way, add the widget into the control's widget list
 */
static int dapm_create_or_share_mixmux_kcontrol(struct snd_soc_dapm_widget *w,
	int kci)
{
	struct snd_soc_dapm_context *dapm = w->dapm;
	struct snd_card *card = dapm->card->snd_card;
	const char *prefix;
	size_t prefix_len;
	int shared;
	struct snd_kcontrol *kcontrol;
	bool wname_in_long_name, kcname_in_long_name;
	char *long_name;
	const char *name;
	int ret;

	if (dapm->codec)
		prefix = dapm->codec->name_prefix;
	else
		prefix = NULL;

	if (prefix)
		prefix_len = strlen(prefix) + 1;
	else
		prefix_len = 0;

	shared = dapm_is_shared_kcontrol(dapm, w, &w->kcontrol_news[kci],
					 &kcontrol);

	if (!kcontrol) {
		if (shared) {
			wname_in_long_name = false;
			kcname_in_long_name = true;
		} else {
			switch (w->id) {
			case snd_soc_dapm_switch:
			case snd_soc_dapm_mixer:
				wname_in_long_name = true;
				kcname_in_long_name = true;
				break;
			case snd_soc_dapm_mixer_named_ctl:
				wname_in_long_name = false;
				kcname_in_long_name = true;
				break;
			case snd_soc_dapm_mux:
			case snd_soc_dapm_virt_mux:
			case snd_soc_dapm_value_mux:
				wname_in_long_name = true;
				kcname_in_long_name = false;
				break;
			default:
				return -EINVAL;
			}
		}

		if (wname_in_long_name && kcname_in_long_name) {
			/*
			 * The control will get a prefix from the control
			 * creation process but we're also using the same
			 * prefix for widgets so cut the prefix off the
			 * front of the widget name.
			 */
			long_name = kasprintf(GFP_KERNEL, "%s %s",
				 w->name + prefix_len,
				 w->kcontrol_news[kci].name);
			if (long_name == NULL)
				return -ENOMEM;

			name = long_name;
		} else if (wname_in_long_name) {
			long_name = NULL;
			name = w->name + prefix_len;
		} else {
			long_name = NULL;
			name = w->kcontrol_news[kci].name;
		}

		kcontrol = snd_soc_cnew(&w->kcontrol_news[kci], NULL, name,
					prefix);
		kfree(long_name);
		if (!kcontrol)
			return -ENOMEM;
		kcontrol->private_free = dapm_kcontrol_free;

		ret = dapm_kcontrol_data_alloc(w, kcontrol);
		if (ret) {
			snd_ctl_free_one(kcontrol);
			return ret;
		}

		ret = snd_ctl_add(card, kcontrol);
		if (ret < 0) {
			dev_err(dapm->dev,
				"ASoC: failed to add widget %s dapm kcontrol %s: %d\n",
				w->name, name, ret);
			return ret;
		}
	}

	ret = dapm_kcontrol_add_widget(kcontrol, w);
	if (ret)
		return ret;

	w->kcontrols[kci] = kcontrol;

	return 0;
}

/* create new dapm mixer control */
static int dapm_new_mixer(struct snd_soc_dapm_widget *w)
{
	int i, ret;
	struct snd_soc_dapm_path *path;

	/* add kcontrol */
	for (i = 0; i < w->num_kcontrols; i++) {
		/* match name */
		list_for_each_entry(path, &w->sources, list_sink) {
			/* mixer/mux paths name must match control name */
			if (path->name != (char *)w->kcontrol_news[i].name)
				continue;

			if (w->kcontrols[i]) {
				dapm_kcontrol_add_path(w->kcontrols[i], path);
				continue;
			}

			ret = dapm_create_or_share_mixmux_kcontrol(w, i);
			if (ret < 0)
				return ret;

			dapm_kcontrol_add_path(w->kcontrols[i], path);
		}
	}

	return 0;
}

/* create new dapm mux control */
static int dapm_new_mux(struct snd_soc_dapm_widget *w)
{
	struct snd_soc_dapm_context *dapm = w->dapm;
	struct snd_soc_dapm_path *path;
	int ret;

	if (w->num_kcontrols != 1) {
		dev_err(dapm->dev,
			"ASoC: mux %s has incorrect number of controls\n",
			w->name);
		return -EINVAL;
	}

	if (list_empty(&w->sources)) {
		dev_err(dapm->dev, "ASoC: mux %s has no paths\n", w->name);
		return -EINVAL;
	}

	ret = dapm_create_or_share_mixmux_kcontrol(w, 0);
	if (ret < 0)
		return ret;

	list_for_each_entry(path, &w->sources, list_sink)
		dapm_kcontrol_add_path(w->kcontrols[0], path);

	return 0;
}

/* create new dapm volume control */
static int dapm_new_pga(struct snd_soc_dapm_widget *w)
{
	if (w->num_kcontrols)
		dev_err(w->dapm->dev,
			"ASoC: PGA controls not supported: '%s'\n", w->name);

	return 0;
}

/* reset 'walked' bit for each dapm path */
static void dapm_clear_walk_output(struct snd_soc_dapm_context *dapm,
				   struct list_head *sink)
{
	struct snd_soc_dapm_path *p;

	list_for_each_entry(p, sink, list_source) {
		if (p->walked) {
			p->walked = 0;
			dapm_clear_walk_output(dapm, &p->sink->sinks);
		}
	}
}

static void dapm_clear_walk_input(struct snd_soc_dapm_context *dapm,
				  struct list_head *source)
{
	struct snd_soc_dapm_path *p;

	list_for_each_entry(p, source, list_sink) {
		if (p->walked) {
			p->walked = 0;
			dapm_clear_walk_input(dapm, &p->source->sources);
		}
	}
}


/* We implement power down on suspend by checking the power state of
 * the ALSA card - when we are suspending the ALSA state for the card
 * is set to D3.
 */
static int snd_soc_dapm_suspend_check(struct snd_soc_dapm_widget *widget)
{
	int level = snd_power_get_state(widget->dapm->card->snd_card);

	switch (level) {
	case SNDRV_CTL_POWER_D3hot:
	case SNDRV_CTL_POWER_D3cold:
		if (widget->ignore_suspend)
			dev_dbg(widget->dapm->dev, "ASoC: %s ignoring suspend\n",
				widget->name);
		return widget->ignore_suspend;
	default:
		return 1;
	}
}

/* add widget to list if it's not already in the list */
static int dapm_list_add_widget(struct snd_soc_dapm_widget_list **list,
	struct snd_soc_dapm_widget *w)
{
	struct snd_soc_dapm_widget_list *wlist;
	int wlistsize, wlistentries, i;

	if (*list == NULL)
		return -EINVAL;

	wlist = *list;

	/* is this widget already in the list */
	for (i = 0; i < wlist->num_widgets; i++) {
		if (wlist->widgets[i] == w)
			return 0;
	}

	/* allocate some new space */
	wlistentries = wlist->num_widgets + 1;
	wlistsize = sizeof(struct snd_soc_dapm_widget_list) +
			wlistentries * sizeof(struct snd_soc_dapm_widget *);
	*list = krealloc(wlist, wlistsize, GFP_KERNEL);
	if (*list == NULL) {
		dev_err(w->dapm->dev, "ASoC: can't allocate widget list for %s\n",
			w->name);
		return -ENOMEM;
	}
	wlist = *list;

	/* insert the widget */
	dev_dbg(w->dapm->dev, "ASoC: added %s in widget list pos %d\n",
			w->name, wlist->num_widgets);

	wlist->widgets[wlist->num_widgets] = w;
	wlist->num_widgets++;
	return 1;
}

/*
 * Recursively check for a completed path to an active or physically connected
 * output widget. Returns number of complete paths.
 */
static int is_connected_output_ep(struct snd_soc_dapm_widget *widget,
	struct snd_soc_dapm_widget_list **list)
{
	struct snd_soc_dapm_path *path;
	int con = 0;

	if (widget->outputs >= 0)
		return widget->outputs;

	DAPM_UPDATE_STAT(widget, path_checks);

	switch (widget->id) {
	case snd_soc_dapm_supply:
	case snd_soc_dapm_regulator_supply:
	case snd_soc_dapm_clock_supply:
	case snd_soc_dapm_kcontrol:
		return 0;
	default:
		break;
	}

	switch (widget->id) {
	case snd_soc_dapm_adc:
	case snd_soc_dapm_aif_out:
	case snd_soc_dapm_dai_out:
		if (widget->active) {
			widget->outputs = snd_soc_dapm_suspend_check(widget);
			return widget->outputs;
		}
	default:
		break;
	}

	if (widget->connected) {
		/* connected pin ? */
		if (widget->id == snd_soc_dapm_output && !widget->ext) {
			widget->outputs = snd_soc_dapm_suspend_check(widget);
			return widget->outputs;
		}

		/* connected jack or spk ? */
		if (widget->id == snd_soc_dapm_hp ||
		    widget->id == snd_soc_dapm_spk ||
		    (widget->id == snd_soc_dapm_line &&
		     !list_empty(&widget->sources))) {
			widget->outputs = snd_soc_dapm_suspend_check(widget);
			return widget->outputs;
		}
	}

	list_for_each_entry(path, &widget->sinks, list_source) {
		DAPM_UPDATE_STAT(widget, neighbour_checks);

		if (path->weak)
			continue;

		if (path->walking)
			return 1;

		if (path->walked)
			continue;

		trace_snd_soc_dapm_output_path(widget, path);

		if (path->sink && path->connect) {
			path->walked = 1;
			path->walking = 1;

			/* do we need to add this widget to the list ? */
			if (list) {
				int err;
				err = dapm_list_add_widget(list, path->sink);
				if (err < 0) {
					dev_err(widget->dapm->dev,
						"ASoC: could not add widget %s\n",
						widget->name);
					path->walking = 0;
					return con;
				}
			}

			con += is_connected_output_ep(path->sink, list);

			path->walking = 0;
		}
	}

	widget->outputs = con;

	return con;
}

/*
 * Recursively check for a completed path to an active or physically connected
 * input widget. Returns number of complete paths.
 */
static int is_connected_input_ep(struct snd_soc_dapm_widget *widget,
	struct snd_soc_dapm_widget_list **list)
{
	struct snd_soc_dapm_path *path;
	int con = 0;

	if (widget->inputs >= 0)
		return widget->inputs;

	DAPM_UPDATE_STAT(widget, path_checks);

	switch (widget->id) {
	case snd_soc_dapm_supply:
	case snd_soc_dapm_regulator_supply:
	case snd_soc_dapm_clock_supply:
	case snd_soc_dapm_kcontrol:
		return 0;
	default:
		break;
	}

	/* active stream ? */
	switch (widget->id) {
	case snd_soc_dapm_dac:
	case snd_soc_dapm_aif_in:
	case snd_soc_dapm_dai_in:
		if (widget->active) {
			widget->inputs = snd_soc_dapm_suspend_check(widget);
			return widget->inputs;
		}
	default:
		break;
	}

	if (widget->connected) {
		/* connected pin ? */
		if (widget->id == snd_soc_dapm_input && !widget->ext) {
			widget->inputs = snd_soc_dapm_suspend_check(widget);
			return widget->inputs;
		}

		/* connected VMID/Bias for lower pops */
		if (widget->id == snd_soc_dapm_vmid) {
			widget->inputs = snd_soc_dapm_suspend_check(widget);
			return widget->inputs;
		}

		/* connected jack ? */
		if (widget->id == snd_soc_dapm_mic ||
		    (widget->id == snd_soc_dapm_line &&
		     !list_empty(&widget->sinks))) {
			widget->inputs = snd_soc_dapm_suspend_check(widget);
			return widget->inputs;
		}

		/* signal generator */
		if (widget->id == snd_soc_dapm_siggen) {
			widget->inputs = snd_soc_dapm_suspend_check(widget);
			return widget->inputs;
		}
	}

	list_for_each_entry(path, &widget->sources, list_sink) {
		DAPM_UPDATE_STAT(widget, neighbour_checks);

		if (path->weak)
			continue;

		if (path->walking)
			return 1;

		if (path->walked)
			continue;

		trace_snd_soc_dapm_input_path(widget, path);

		if (path->source && path->connect) {
			path->walked = 1;
			path->walking = 1;

			/* do we need to add this widget to the list ? */
			if (list) {
				int err;
				err = dapm_list_add_widget(list, path->source);
				if (err < 0) {
					dev_err(widget->dapm->dev,
						"ASoC: could not add widget %s\n",
						widget->name);
					path->walking = 0;
					return con;
				}
			}

			con += is_connected_input_ep(path->source, list);

			path->walking = 0;
		}
	}

	widget->inputs = con;

	return con;
}

/**
 * snd_soc_dapm_get_connected_widgets - query audio path and it's widgets.
 * @dai: the soc DAI.
 * @stream: stream direction.
 * @list: list of active widgets for this stream.
 *
 * Queries DAPM graph as to whether an valid audio stream path exists for
 * the initial stream specified by name. This takes into account
 * current mixer and mux kcontrol settings. Creates list of valid widgets.
 *
 * Returns the number of valid paths or negative error.
 */
int snd_soc_dapm_dai_get_connected_widgets(struct snd_soc_dai *dai, int stream,
	struct snd_soc_dapm_widget_list **list)
{
	struct snd_soc_card *card = dai->card;
	int paths;

	mutex_lock_nested(&card->dapm_mutex, SND_SOC_DAPM_CLASS_RUNTIME);
	dapm_reset(card);

	if (stream == SNDRV_PCM_STREAM_PLAYBACK) {
		paths = is_connected_output_ep(dai->playback_widget, list);
		dapm_clear_walk_output(&card->dapm,
				       &dai->playback_widget->sinks);
	} else {
		paths = is_connected_input_ep(dai->capture_widget, list);
		dapm_clear_walk_input(&card->dapm,
				      &dai->capture_widget->sources);
	}

	trace_snd_soc_dapm_connected(paths, stream);
	mutex_unlock(&card->dapm_mutex);

	return paths;
}

/*
 * Handler for generic register modifier widget.
 */
int dapm_reg_event(struct snd_soc_dapm_widget *w,
		   struct snd_kcontrol *kcontrol, int event)
{
	unsigned int val;

	if (SND_SOC_DAPM_EVENT_ON(event))
		val = w->on_val;
	else
		val = w->off_val;

	soc_widget_update_bits_locked(w, -(w->reg + 1),
			    w->mask << w->shift, val << w->shift);

	return 0;
}
EXPORT_SYMBOL_GPL(dapm_reg_event);

/*
 * Handler for regulator supply widget.
 */
int dapm_regulator_event(struct snd_soc_dapm_widget *w,
		   struct snd_kcontrol *kcontrol, int event)
{
	int ret;

	soc_dapm_async_complete(w->dapm);

	if (SND_SOC_DAPM_EVENT_ON(event)) {
		if (w->on_val & SND_SOC_DAPM_REGULATOR_BYPASS) {
			ret = regulator_allow_bypass(w->regulator, false);
			if (ret != 0)
				dev_warn(w->dapm->dev,
					 "ASoC: Failed to bypass %s: %d\n",
					 w->name, ret);
		}

		return regulator_enable(w->regulator);
	} else {
		if (w->on_val & SND_SOC_DAPM_REGULATOR_BYPASS) {
			ret = regulator_allow_bypass(w->regulator, true);
			if (ret != 0)
				dev_warn(w->dapm->dev,
					 "ASoC: Failed to unbypass %s: %d\n",
					 w->name, ret);
		}

		return regulator_disable_deferred(w->regulator, w->shift);
	}
}
EXPORT_SYMBOL_GPL(dapm_regulator_event);

/*
 * Handler for clock supply widget.
 */
int dapm_clock_event(struct snd_soc_dapm_widget *w,
		   struct snd_kcontrol *kcontrol, int event)
{
	if (!w->clk)
		return -EIO;

	soc_dapm_async_complete(w->dapm);

#ifdef CONFIG_HAVE_CLK
	if (SND_SOC_DAPM_EVENT_ON(event)) {
		return clk_prepare_enable(w->clk);
	} else {
		clk_disable_unprepare(w->clk);
		return 0;
	}
#endif
	return 0;
}
EXPORT_SYMBOL_GPL(dapm_clock_event);

static int dapm_widget_power_check(struct snd_soc_dapm_widget *w)
{
	if (w->power_checked)
		return w->new_power;

	if (w->force)
		w->new_power = 1;
	else
		w->new_power = w->power_check(w);

	w->power_checked = true;

	return w->new_power;
}

/* Generic check to see if a widget should be powered.
 */
static int dapm_generic_check_power(struct snd_soc_dapm_widget *w)
{
	int in, out;

	DAPM_UPDATE_STAT(w, power_checks);

	in = is_connected_input_ep(w, NULL);
	dapm_clear_walk_input(w->dapm, &w->sources);
	out = is_connected_output_ep(w, NULL);
	dapm_clear_walk_output(w->dapm, &w->sinks);
	return out != 0 && in != 0;
}

/* Check to see if an ADC has power */
static int dapm_adc_check_power(struct snd_soc_dapm_widget *w)
{
	int in;

	DAPM_UPDATE_STAT(w, power_checks);

	if (w->active) {
		in = is_connected_input_ep(w, NULL);
		dapm_clear_walk_input(w->dapm, &w->sources);
		return in != 0;
	} else {
		return dapm_generic_check_power(w);
	}
}

/* Check to see if a DAC has power */
static int dapm_dac_check_power(struct snd_soc_dapm_widget *w)
{
	int out;

	DAPM_UPDATE_STAT(w, power_checks);

	if (w->active) {
		out = is_connected_output_ep(w, NULL);
		dapm_clear_walk_output(w->dapm, &w->sinks);
		return out != 0;
	} else {
		return dapm_generic_check_power(w);
	}
}

/* Check to see if a power supply is needed */
static int dapm_supply_check_power(struct snd_soc_dapm_widget *w)
{
	struct snd_soc_dapm_path *path;

	DAPM_UPDATE_STAT(w, power_checks);

	/* Check if one of our outputs is connected */
	list_for_each_entry(path, &w->sinks, list_source) {
		DAPM_UPDATE_STAT(w, neighbour_checks);

		if (path->weak)
			continue;

		if (path->connected &&
		    !path->connected(path->source, path->sink))
			continue;

		if (!path->sink)
			continue;

		if (dapm_widget_power_check(path->sink))
			return 1;
	}

	return 0;
}

static int dapm_always_on_check_power(struct snd_soc_dapm_widget *w)
{
	return 1;
}

static int dapm_seq_compare(struct snd_soc_dapm_widget *a,
			    struct snd_soc_dapm_widget *b,
			    bool power_up)
{
	int *sort;

	if (power_up)
		sort = dapm_up_seq;
	else
		sort = dapm_down_seq;

	if (sort[a->id] != sort[b->id])
		return sort[a->id] - sort[b->id];
	if (a->subseq != b->subseq) {
		if (power_up)
			return a->subseq - b->subseq;
		else
			return b->subseq - a->subseq;
	}
	if (a->reg != b->reg)
		return a->reg - b->reg;
	if (a->dapm != b->dapm)
		return (unsigned long)a->dapm - (unsigned long)b->dapm;

	return 0;
}

/* Insert a widget in order into a DAPM power sequence. */
static void dapm_seq_insert(struct snd_soc_dapm_widget *new_widget,
			    struct list_head *list,
			    bool power_up)
{
	struct snd_soc_dapm_widget *w;

	list_for_each_entry(w, list, power_list)
		if (dapm_seq_compare(new_widget, w, power_up) < 0) {
			list_add_tail(&new_widget->power_list, &w->power_list);
			return;
		}

	list_add_tail(&new_widget->power_list, list);
}

static void dapm_seq_check_event(struct snd_soc_card *card,
				 struct snd_soc_dapm_widget *w, int event)
{
	const char *ev_name;
	int power, ret;

	switch (event) {
	case SND_SOC_DAPM_PRE_PMU:
		ev_name = "PRE_PMU";
		power = 1;
		break;
	case SND_SOC_DAPM_POST_PMU:
		ev_name = "POST_PMU";
		power = 1;
		break;
	case SND_SOC_DAPM_PRE_PMD:
		ev_name = "PRE_PMD";
		power = 0;
		break;
	case SND_SOC_DAPM_POST_PMD:
		ev_name = "POST_PMD";
		power = 0;
		break;
	case SND_SOC_DAPM_WILL_PMU:
		ev_name = "WILL_PMU";
		power = 1;
		break;
	case SND_SOC_DAPM_WILL_PMD:
		ev_name = "WILL_PMD";
		power = 0;
		break;
	default:
		WARN(1, "Unknown event %d\n", event);
		return;
	}

	if (w->new_power != power)
		return;

	if (w->event && (w->event_flags & event)) {
		pop_dbg(w->dapm->dev, card->pop_time, "pop test : %s %s\n",
			w->name, ev_name);
		soc_dapm_async_complete(w->dapm);
		trace_snd_soc_dapm_widget_event_start(w, event);
		ret = w->event(w, NULL, event);
		trace_snd_soc_dapm_widget_event_done(w, event);
		if (ret < 0)
			dev_err(w->dapm->dev, "ASoC: %s: %s event failed: %d\n",
			       ev_name, w->name, ret);
	}
}

/* Apply the coalesced changes from a DAPM sequence */
static void dapm_seq_run_coalesced(struct snd_soc_card *card,
				   struct list_head *pending)
{
	struct snd_soc_dapm_widget *w;
	int reg;
	unsigned int value = 0;
	unsigned int mask = 0;

	reg = list_first_entry(pending, struct snd_soc_dapm_widget,
			       power_list)->reg;

	list_for_each_entry(w, pending, power_list) {
		WARN_ON(reg != w->reg);
		w->power = w->new_power;

		mask |= w->mask << w->shift;
		if (w->power)
			value |= w->on_val << w->shift;
		else
			value |= w->off_val << w->shift;

		pop_dbg(w->dapm->dev, card->pop_time,
			"pop test : Queue %s: reg=0x%x, 0x%x/0x%x\n",
			w->name, reg, value, mask);

		/* Check for events */
		dapm_seq_check_event(card, w, SND_SOC_DAPM_PRE_PMU);
		dapm_seq_check_event(card, w, SND_SOC_DAPM_PRE_PMD);
	}

	if (reg >= 0) {
		/* Any widget will do, they should all be updating the
		 * same register.
		 */
		w = list_first_entry(pending, struct snd_soc_dapm_widget,
				     power_list);

		pop_dbg(w->dapm->dev, card->pop_time,
			"pop test : Applying 0x%x/0x%x to %x in %dms\n",
			value, mask, reg, card->pop_time);
		pop_wait(card->pop_time);
		soc_widget_update_bits_locked(w, reg, mask, value);
	}

	list_for_each_entry(w, pending, power_list) {
		dapm_seq_check_event(card, w, SND_SOC_DAPM_POST_PMU);
		dapm_seq_check_event(card, w, SND_SOC_DAPM_POST_PMD);
	}
}

/* Apply a DAPM power sequence.
 *
 * We walk over a pre-sorted list of widgets to apply power to.  In
 * order to minimise the number of writes to the device required
 * multiple widgets will be updated in a single write where possible.
 * Currently anything that requires more than a single write is not
 * handled.
 */
static void dapm_seq_run(struct snd_soc_card *card,
	struct list_head *list, int event, bool power_up)
{
	struct snd_soc_dapm_widget *w, *n;
	struct snd_soc_dapm_context *d;
	LIST_HEAD(pending);
	int cur_sort = -1;
	int cur_subseq = -1;
	int cur_reg = SND_SOC_NOPM;
	struct snd_soc_dapm_context *cur_dapm = NULL;
	int ret, i;
	int *sort;

	if (power_up)
		sort = dapm_up_seq;
	else
		sort = dapm_down_seq;

	list_for_each_entry_safe(w, n, list, power_list) {
		ret = 0;

		/* Do we need to apply any queued changes? */
		if (sort[w->id] != cur_sort || w->reg != cur_reg ||
		    w->dapm != cur_dapm || w->subseq != cur_subseq) {
			if (!list_empty(&pending))
				dapm_seq_run_coalesced(card, &pending);

			if (cur_dapm && cur_dapm->seq_notifier) {
				for (i = 0; i < ARRAY_SIZE(dapm_up_seq); i++)
					if (sort[i] == cur_sort)
						cur_dapm->seq_notifier(cur_dapm,
								       i,
								       cur_subseq);
			}

			if (cur_dapm && w->dapm != cur_dapm)
				soc_dapm_async_complete(cur_dapm);

			INIT_LIST_HEAD(&pending);
			cur_sort = -1;
			cur_subseq = INT_MIN;
			cur_reg = SND_SOC_NOPM;
			cur_dapm = NULL;
		}

		switch (w->id) {
		case snd_soc_dapm_pre:
			if (!w->event)
				list_for_each_entry_safe_continue(w, n, list,
								  power_list);

			if (event == SND_SOC_DAPM_STREAM_START)
				ret = w->event(w,
					       NULL, SND_SOC_DAPM_PRE_PMU);
			else if (event == SND_SOC_DAPM_STREAM_STOP)
				ret = w->event(w,
					       NULL, SND_SOC_DAPM_PRE_PMD);
			break;

		case snd_soc_dapm_post:
			if (!w->event)
				list_for_each_entry_safe_continue(w, n, list,
								  power_list);

			if (event == SND_SOC_DAPM_STREAM_START)
				ret = w->event(w,
					       NULL, SND_SOC_DAPM_POST_PMU);
			else if (event == SND_SOC_DAPM_STREAM_STOP)
				ret = w->event(w,
					       NULL, SND_SOC_DAPM_POST_PMD);
			break;

		default:
			/* Queue it up for application */
			cur_sort = sort[w->id];
			cur_subseq = w->subseq;
			cur_reg = w->reg;
			cur_dapm = w->dapm;
			list_move(&w->power_list, &pending);
			break;
		}

		if (ret < 0)
			dev_err(w->dapm->dev,
				"ASoC: Failed to apply widget power: %d\n", ret);
	}

	if (!list_empty(&pending))
		dapm_seq_run_coalesced(card, &pending);

	if (cur_dapm && cur_dapm->seq_notifier) {
		for (i = 0; i < ARRAY_SIZE(dapm_up_seq); i++)
			if (sort[i] == cur_sort)
				cur_dapm->seq_notifier(cur_dapm,
						       i, cur_subseq);
	}

	list_for_each_entry(d, &card->dapm_list, list) {
		soc_dapm_async_complete(d);
	}
}

static void dapm_widget_update(struct snd_soc_card *card)
{
	struct snd_soc_dapm_update *update = card->update;
	struct snd_soc_dapm_widget_list *wlist;
	struct snd_soc_dapm_widget *w = NULL;
	unsigned int wi;
	int ret;

	if (!update || !dapm_kcontrol_is_powered(update->kcontrol))
		return;

	wlist = dapm_kcontrol_get_wlist(update->kcontrol);

	for (wi = 0; wi < wlist->num_widgets; wi++) {
		w = wlist->widgets[wi];

		if (w->event && (w->event_flags & SND_SOC_DAPM_PRE_REG)) {
			ret = w->event(w, update->kcontrol, SND_SOC_DAPM_PRE_REG);
			if (ret != 0)
				dev_err(w->dapm->dev, "ASoC: %s DAPM pre-event failed: %d\n",
					   w->name, ret);
		}
	}

	if (!w)
		return;

	ret = soc_widget_update_bits_locked(w, update->reg, update->mask,
				  update->val);
	if (ret < 0)
		dev_err(w->dapm->dev, "ASoC: %s DAPM update failed: %d\n",
			w->name, ret);

	for (wi = 0; wi < wlist->num_widgets; wi++) {
		w = wlist->widgets[wi];

		if (w->event && (w->event_flags & SND_SOC_DAPM_POST_REG)) {
			ret = w->event(w, update->kcontrol, SND_SOC_DAPM_POST_REG);
			if (ret != 0)
				dev_err(w->dapm->dev, "ASoC: %s DAPM post-event failed: %d\n",
					   w->name, ret);
		}
	}
}

/* Async callback run prior to DAPM sequences - brings to _PREPARE if
 * they're changing state.
 */
static void dapm_pre_sequence_async(void *data, async_cookie_t cookie)
{
	struct snd_soc_dapm_context *d = data;
	int ret;

	/* If we're off and we're not supposed to be go into STANDBY */
	if (d->bias_level == SND_SOC_BIAS_OFF &&
	    d->target_bias_level != SND_SOC_BIAS_OFF) {
		if (d->dev)
			pm_runtime_get_sync(d->dev);

		ret = snd_soc_dapm_set_bias_level(d, SND_SOC_BIAS_STANDBY);
		if (ret != 0)
			dev_err(d->dev,
				"ASoC: Failed to turn on bias: %d\n", ret);
	}

	/* Prepare for a STADDBY->ON or ON->STANDBY transition */
	if (d->bias_level != d->target_bias_level) {
		ret = snd_soc_dapm_set_bias_level(d, SND_SOC_BIAS_PREPARE);
		if (ret != 0)
			dev_err(d->dev,
				"ASoC: Failed to prepare bias: %d\n", ret);
	}
}

/* Async callback run prior to DAPM sequences - brings to their final
 * state.
 */
static void dapm_post_sequence_async(void *data, async_cookie_t cookie)
{
	struct snd_soc_dapm_context *d = data;
	int ret;

	/* If we just powered the last thing off drop to standby bias */
	if (d->bias_level == SND_SOC_BIAS_PREPARE &&
	    (d->target_bias_level == SND_SOC_BIAS_STANDBY ||
	     d->target_bias_level == SND_SOC_BIAS_OFF)) {
		ret = snd_soc_dapm_set_bias_level(d, SND_SOC_BIAS_STANDBY);
		if (ret != 0)
			dev_err(d->dev, "ASoC: Failed to apply standby bias: %d\n",
				ret);
	}

	/* If we're in standby and can support bias off then do that */
	if (d->bias_level == SND_SOC_BIAS_STANDBY &&
	    d->target_bias_level == SND_SOC_BIAS_OFF) {
		ret = snd_soc_dapm_set_bias_level(d, SND_SOC_BIAS_OFF);
		if (ret != 0)
			dev_err(d->dev, "ASoC: Failed to turn off bias: %d\n",
				ret);

		if (d->dev)
			pm_runtime_put(d->dev);
	}

	/* If we just powered up then move to active bias */
	if (d->bias_level == SND_SOC_BIAS_PREPARE &&
	    d->target_bias_level == SND_SOC_BIAS_ON) {
		ret = snd_soc_dapm_set_bias_level(d, SND_SOC_BIAS_ON);
		if (ret != 0)
			dev_err(d->dev, "ASoC: Failed to apply active bias: %d\n",
				ret);
	}
}

static void dapm_widget_set_peer_power(struct snd_soc_dapm_widget *peer,
				       bool power, bool connect)
{
	/* If a connection is being made or broken then that update
	 * will have marked the peer dirty, otherwise the widgets are
	 * not connected and this update has no impact. */
	if (!connect)
		return;

	/* If the peer is already in the state we're moving to then we
	 * won't have an impact on it. */
	if (power != peer->power)
		dapm_mark_dirty(peer, "peer state change");
}

static void dapm_widget_set_power(struct snd_soc_dapm_widget *w, bool power,
				  struct list_head *up_list,
				  struct list_head *down_list)
{
	struct snd_soc_dapm_path *path;

	if (w->power == power)
		return;

	trace_snd_soc_dapm_widget_power(w, power);

	/* If we changed our power state perhaps our neigbours changed
	 * also.
	 */
	list_for_each_entry(path, &w->sources, list_sink) {
		if (path->source) {
			dapm_widget_set_peer_power(path->source, power,
						   path->connect);
		}
	}
	switch (w->id) {
	case snd_soc_dapm_supply:
	case snd_soc_dapm_regulator_supply:
	case snd_soc_dapm_clock_supply:
	case snd_soc_dapm_kcontrol:
		/* Supplies can't affect their outputs, only their inputs */
		break;
	default:
		list_for_each_entry(path, &w->sinks, list_source) {
			if (path->sink) {
				dapm_widget_set_peer_power(path->sink, power,
							   path->connect);
			}
		}
		break;
	}

	if (power)
		dapm_seq_insert(w, up_list, true);
	else
		dapm_seq_insert(w, down_list, false);
}

static void dapm_power_one_widget(struct snd_soc_dapm_widget *w,
				  struct list_head *up_list,
				  struct list_head *down_list)
{
	int power;

	switch (w->id) {
	case snd_soc_dapm_pre:
		dapm_seq_insert(w, down_list, false);
		break;
	case snd_soc_dapm_post:
		dapm_seq_insert(w, up_list, true);
		break;

	default:
		power = dapm_widget_power_check(w);

		dapm_widget_set_power(w, power, up_list, down_list);
		break;
	}
}

/*
 * Scan each dapm widget for complete audio path.
 * A complete path is a route that has valid endpoints i.e.:-
 *
 *  o DAC to output pin.
 *  o Input Pin to ADC.
 *  o Input pin to Output pin (bypass, sidetone)
 *  o DAC to ADC (loopback).
 */
static int dapm_power_widgets(struct snd_soc_card *card, int event)
{
	struct snd_soc_dapm_widget *w;
	struct snd_soc_dapm_context *d;
	LIST_HEAD(up_list);
	LIST_HEAD(down_list);
	ASYNC_DOMAIN_EXCLUSIVE(async_domain);
	enum snd_soc_bias_level bias;

	trace_snd_soc_dapm_start(card);

	list_for_each_entry(d, &card->dapm_list, list) {
		if (d->idle_bias_off)
			d->target_bias_level = SND_SOC_BIAS_OFF;
		else
			d->target_bias_level = SND_SOC_BIAS_STANDBY;
	}

	dapm_reset(card);

	/* Check which widgets we need to power and store them in
	 * lists indicating if they should be powered up or down.  We
	 * only check widgets that have been flagged as dirty but note
	 * that new widgets may be added to the dirty list while we
	 * iterate.
	 */
	list_for_each_entry(w, &card->dapm_dirty, dirty) {
		dapm_power_one_widget(w, &up_list, &down_list);
	}

	list_for_each_entry(w, &card->widgets, list) {
		switch (w->id) {
		case snd_soc_dapm_pre:
		case snd_soc_dapm_post:
			/* These widgets always need to be powered */
			break;
		default:
			list_del_init(&w->dirty);
			break;
		}

		if (w->new_power) {
			d = w->dapm;

			/* Supplies and micbiases only bring the
			 * context up to STANDBY as unless something
			 * else is active and passing audio they
			 * generally don't require full power.  Signal
			 * generators are virtual pins and have no
			 * power impact themselves.
			 */
			switch (w->id) {
			case snd_soc_dapm_siggen:
			case snd_soc_dapm_vmid:
				break;
			case snd_soc_dapm_supply:
			case snd_soc_dapm_regulator_supply:
			case snd_soc_dapm_clock_supply:
			case snd_soc_dapm_micbias:
				if (d->target_bias_level < SND_SOC_BIAS_STANDBY)
					d->target_bias_level = SND_SOC_BIAS_STANDBY;
				break;
			default:
				d->target_bias_level = SND_SOC_BIAS_ON;
				break;
			}
		}

	}

	/* Force all contexts in the card to the same bias state if
	 * they're not ground referenced.
	 */
	bias = SND_SOC_BIAS_OFF;
	list_for_each_entry(d, &card->dapm_list, list)
		if (d->target_bias_level > bias)
			bias = d->target_bias_level;
	list_for_each_entry(d, &card->dapm_list, list)
		if (!d->idle_bias_off)
			d->target_bias_level = bias;

	trace_snd_soc_dapm_walk_done(card);

	/* Run all the bias changes in parallel */
	list_for_each_entry(d, &card->dapm_list, list)
		async_schedule_domain(dapm_pre_sequence_async, d,
					&async_domain);
	async_synchronize_full_domain(&async_domain);

	list_for_each_entry(w, &down_list, power_list) {
		dapm_seq_check_event(card, w, SND_SOC_DAPM_WILL_PMD);
	}

	list_for_each_entry(w, &up_list, power_list) {
		dapm_seq_check_event(card, w, SND_SOC_DAPM_WILL_PMU);
	}

	/* Power down widgets first; try to avoid amplifying pops. */
	dapm_seq_run(card, &down_list, event, false);

	dapm_widget_update(card);

	/* Now power up. */
	dapm_seq_run(card, &up_list, event, true);

	/* Run all the bias changes in parallel */
	list_for_each_entry(d, &card->dapm_list, list)
		async_schedule_domain(dapm_post_sequence_async, d,
					&async_domain);
	async_synchronize_full_domain(&async_domain);

	/* do we need to notify any clients that DAPM event is complete */
	list_for_each_entry(d, &card->dapm_list, list) {
		if (d->stream_event)
			d->stream_event(d, event);
	}

	pop_dbg(card->dev, card->pop_time,
		"DAPM sequencing finished, waiting %dms\n", card->pop_time);
	pop_wait(card->pop_time);

	trace_snd_soc_dapm_done(card);

	return 0;
}

#ifdef CONFIG_DEBUG_FS
static ssize_t dapm_widget_power_read_file(struct file *file,
					   char __user *user_buf,
					   size_t count, loff_t *ppos)
{
	struct snd_soc_dapm_widget *w = file->private_data;
	char *buf;
	int in, out;
	ssize_t ret;
	struct snd_soc_dapm_path *p = NULL;

	buf = kmalloc(PAGE_SIZE, GFP_KERNEL);
	if (!buf)
		return -ENOMEM;

	in = is_connected_input_ep(w, NULL);
	dapm_clear_walk_input(w->dapm, &w->sources);
	out = is_connected_output_ep(w, NULL);
	dapm_clear_walk_output(w->dapm, &w->sinks);

	ret = snprintf(buf, PAGE_SIZE, "%s: %s%s  in %d out %d",
		       w->name, w->power ? "On" : "Off",
		       w->force ? " (forced)" : "", in, out);

	if (w->reg >= 0)
		ret += snprintf(buf + ret, PAGE_SIZE - ret,
				" - R%d(0x%x) mask 0x%x",
				w->reg, w->reg, w->mask << w->shift);

	ret += snprintf(buf + ret, PAGE_SIZE - ret, "\n");

	if (w->sname)
		ret += snprintf(buf + ret, PAGE_SIZE - ret, " stream %s %s\n",
				w->sname,
				w->active ? "active" : "inactive");

	list_for_each_entry(p, &w->sources, list_sink) {
		if (p->connected && !p->connected(w, p->source))
			continue;

		if (p->connect)
			ret += snprintf(buf + ret, PAGE_SIZE - ret,
					" in  \"%s\" \"%s\"\n",
					p->name ? p->name : "static",
					p->source->name);
	}
	list_for_each_entry(p, &w->sinks, list_source) {
		if (p->connected && !p->connected(w, p->sink))
			continue;

		if (p->connect)
			ret += snprintf(buf + ret, PAGE_SIZE - ret,
					" out \"%s\" \"%s\"\n",
					p->name ? p->name : "static",
					p->sink->name);
	}

	ret = simple_read_from_buffer(user_buf, count, ppos, buf, ret);

	kfree(buf);
	return ret;
}

static const struct file_operations dapm_widget_power_fops = {
	.open = simple_open,
	.read = dapm_widget_power_read_file,
	.llseek = default_llseek,
};

static ssize_t dapm_bias_read_file(struct file *file, char __user *user_buf,
				   size_t count, loff_t *ppos)
{
	struct snd_soc_dapm_context *dapm = file->private_data;
	char *level;

	switch (dapm->bias_level) {
	case SND_SOC_BIAS_ON:
		level = "On\n";
		break;
	case SND_SOC_BIAS_PREPARE:
		level = "Prepare\n";
		break;
	case SND_SOC_BIAS_STANDBY:
		level = "Standby\n";
		break;
	case SND_SOC_BIAS_OFF:
		level = "Off\n";
		break;
	default:
		WARN(1, "Unknown bias_level %d\n", dapm->bias_level);
		level = "Unknown\n";
		break;
	}

	return simple_read_from_buffer(user_buf, count, ppos, level,
				       strlen(level));
}

static const struct file_operations dapm_bias_fops = {
	.open = simple_open,
	.read = dapm_bias_read_file,
	.llseek = default_llseek,
};

void snd_soc_dapm_debugfs_init(struct snd_soc_dapm_context *dapm,
	struct dentry *parent)
{
	struct dentry *d;

	dapm->debugfs_dapm = debugfs_create_dir("dapm", parent);

	if (!dapm->debugfs_dapm) {
		dev_warn(dapm->dev,
		       "ASoC: Failed to create DAPM debugfs directory\n");
		return;
	}

	d = debugfs_create_file("bias_level", 0444,
				dapm->debugfs_dapm, dapm,
				&dapm_bias_fops);
	if (!d)
		dev_warn(dapm->dev,
			 "ASoC: Failed to create bias level debugfs file\n");
}

static void dapm_debugfs_add_widget(struct snd_soc_dapm_widget *w)
{
	struct snd_soc_dapm_context *dapm = w->dapm;
	struct dentry *d;

	if (!dapm->debugfs_dapm || !w->name)
		return;

	d = debugfs_create_file(w->name, 0444,
				dapm->debugfs_dapm, w,
				&dapm_widget_power_fops);
	if (!d)
		dev_warn(w->dapm->dev,
			"ASoC: Failed to create %s debugfs file\n",
			w->name);
}

static void dapm_debugfs_cleanup(struct snd_soc_dapm_context *dapm)
{
	debugfs_remove_recursive(dapm->debugfs_dapm);
}

#else
void snd_soc_dapm_debugfs_init(struct snd_soc_dapm_context *dapm,
	struct dentry *parent)
{
}

static inline void dapm_debugfs_add_widget(struct snd_soc_dapm_widget *w)
{
}

static inline void dapm_debugfs_cleanup(struct snd_soc_dapm_context *dapm)
{
}

#endif

/* test and update the power status of a mux widget */
static int soc_dapm_mux_update_power(struct snd_soc_card *card,
				 struct snd_kcontrol *kcontrol, int mux, struct soc_enum *e)
{
	struct snd_soc_dapm_path *path;
	int found = 0;

	/* find dapm widget path assoc with kcontrol */
	dapm_kcontrol_for_each_path(path, kcontrol) {
		if (!path->name || !e->texts[mux])
			continue;

		found = 1;
		/* we now need to match the string in the enum to the path */
		if (!(strcmp(path->name, e->texts[mux]))) {
			path->connect = 1; /* new connection */
			dapm_mark_dirty(path->source, "mux connection");
		} else {
			if (path->connect)
				dapm_mark_dirty(path->source,
						"mux disconnection");
			path->connect = 0; /* old connection must be powered down */
		}
		dapm_mark_dirty(path->sink, "mux change");
	}

	if (found)
		dapm_power_widgets(card, SND_SOC_DAPM_STREAM_NOP);

	return found;
}

int snd_soc_dapm_mux_update_power(struct snd_soc_dapm_context *dapm,
	struct snd_kcontrol *kcontrol, int mux, struct soc_enum *e,
	struct snd_soc_dapm_update *update)
{
	struct snd_soc_card *card = dapm->card;
	int ret;

	mutex_lock_nested(&card->dapm_mutex, SND_SOC_DAPM_CLASS_RUNTIME);
	card->update = update;
	ret = soc_dapm_mux_update_power(card, kcontrol, mux, e);
	card->update = NULL;
	mutex_unlock(&card->dapm_mutex);
	if (ret > 0)
		soc_dpcm_runtime_update(card);
	return ret;
}
EXPORT_SYMBOL_GPL(snd_soc_dapm_mux_update_power);

/* test and update the power status of a mixer or switch widget */
static int soc_dapm_mixer_update_power(struct snd_soc_card *card,
				   struct snd_kcontrol *kcontrol, int connect)
{
	struct snd_soc_dapm_path *path;
	int found = 0;

	/* find dapm widget path assoc with kcontrol */
	dapm_kcontrol_for_each_path(path, kcontrol) {
		found = 1;
		path->connect = connect;
		dapm_mark_dirty(path->source, "mixer connection");
		dapm_mark_dirty(path->sink, "mixer update");
	}

	if (found)
		dapm_power_widgets(card, SND_SOC_DAPM_STREAM_NOP);

	return found;
}

int snd_soc_dapm_mixer_update_power(struct snd_soc_dapm_context *dapm,
	struct snd_kcontrol *kcontrol, int connect,
	struct snd_soc_dapm_update *update)
{
	struct snd_soc_card *card = dapm->card;
	int ret;

	mutex_lock_nested(&card->dapm_mutex, SND_SOC_DAPM_CLASS_RUNTIME);
	card->update = update;
	ret = soc_dapm_mixer_update_power(card, kcontrol, connect);
	card->update = NULL;
	mutex_unlock(&card->dapm_mutex);
	if (ret > 0)
		soc_dpcm_runtime_update(card);
	return ret;
}
EXPORT_SYMBOL_GPL(snd_soc_dapm_mixer_update_power);

/* show dapm widget status in sys fs */
static ssize_t dapm_widget_show(struct device *dev,
	struct device_attribute *attr, char *buf)
{
	struct snd_soc_pcm_runtime *rtd = dev_get_drvdata(dev);
	struct snd_soc_codec *codec =rtd->codec;
	struct snd_soc_dapm_widget *w;
	int count = 0;
	char *state = "not set";

	list_for_each_entry(w, &codec->card->widgets, list) {
		if (w->dapm != &codec->dapm)
			continue;

		/* only display widgets that burnm power */
		switch (w->id) {
		case snd_soc_dapm_hp:
		case snd_soc_dapm_mic:
		case snd_soc_dapm_spk:
		case snd_soc_dapm_line:
		case snd_soc_dapm_micbias:
		case snd_soc_dapm_dac:
		case snd_soc_dapm_adc:
		case snd_soc_dapm_pga:
		case snd_soc_dapm_out_drv:
		case snd_soc_dapm_mixer:
		case snd_soc_dapm_mixer_named_ctl:
		case snd_soc_dapm_supply:
		case snd_soc_dapm_regulator_supply:
		case snd_soc_dapm_clock_supply:
			if (w->name)
				count += sprintf(buf + count, "%s: %s\n",
					w->name, w->power ? "On":"Off");
		break;
		default:
		break;
		}
	}

	switch (codec->dapm.bias_level) {
	case SND_SOC_BIAS_ON:
		state = "On";
		break;
	case SND_SOC_BIAS_PREPARE:
		state = "Prepare";
		break;
	case SND_SOC_BIAS_STANDBY:
		state = "Standby";
		break;
	case SND_SOC_BIAS_OFF:
		state = "Off";
		break;
	}
	count += sprintf(buf + count, "PM State: %s\n", state);

	return count;
}

static DEVICE_ATTR(dapm_widget, 0444, dapm_widget_show, NULL);

int snd_soc_dapm_sys_add(struct device *dev)
{
	return device_create_file(dev, &dev_attr_dapm_widget);
}

static void snd_soc_dapm_sys_remove(struct device *dev)
{
	device_remove_file(dev, &dev_attr_dapm_widget);
}

static void dapm_free_path(struct snd_soc_dapm_path *path)
{
	list_del(&path->list_sink);
	list_del(&path->list_source);
	list_del(&path->list_kcontrol);
	list_del(&path->list);
	kfree(path);
}

/* free all dapm widgets and resources */
static void dapm_free_widgets(struct snd_soc_dapm_context *dapm)
{
	struct snd_soc_dapm_widget *w, *next_w;
	struct snd_soc_dapm_path *p, *next_p;

	list_for_each_entry_safe(w, next_w, &dapm->card->widgets, list) {
		if (w->dapm != dapm)
			continue;
		list_del(&w->list);
		/*
		 * remove source and sink paths associated to this widget.
		 * While removing the path, remove reference to it from both
		 * source and sink widgets so that path is removed only once.
		 */
		list_for_each_entry_safe(p, next_p, &w->sources, list_sink)
			dapm_free_path(p);

		list_for_each_entry_safe(p, next_p, &w->sinks, list_source)
			dapm_free_path(p);

		kfree(w->kcontrols);
		kfree(w->name);
		kfree(w);
	}
}

static struct snd_soc_dapm_widget *dapm_find_widget(
			struct snd_soc_dapm_context *dapm, const char *pin,
			bool search_other_contexts)
{
	struct snd_soc_dapm_widget *w;
	struct snd_soc_dapm_widget *fallback = NULL;

	list_for_each_entry(w, &dapm->card->widgets, list) {
		if (!strcmp(w->name, pin)) {
			if (w->dapm == dapm)
				return w;
			else
				fallback = w;
		}
	}

	if (search_other_contexts)
		return fallback;

	return NULL;
}

static int snd_soc_dapm_set_pin(struct snd_soc_dapm_context *dapm,
				const char *pin, int status)
{
	struct snd_soc_dapm_widget *w = dapm_find_widget(dapm, pin, true);

	if (!w) {
		dev_err(dapm->dev, "ASoC: DAPM unknown pin %s\n", pin);
		return -EINVAL;
	}

	if (w->connected != status)
		dapm_mark_dirty(w, "pin configuration");

	w->connected = status;
	if (status == 0)
		w->force = 0;

	return 0;
}

/**
 * snd_soc_dapm_sync - scan and power dapm paths
 * @dapm: DAPM context
 *
 * Walks all dapm audio paths and powers widgets according to their
 * stream or path usage.
 *
 * Returns 0 for success.
 */
int snd_soc_dapm_sync(struct snd_soc_dapm_context *dapm)
{
	int ret;

	/*
	 * Suppress early reports (eg, jacks syncing their state) to avoid
	 * silly DAPM runs during card startup.
	 */
	if (!dapm->card || !dapm->card->instantiated)
		return 0;

	mutex_lock_nested(&dapm->card->dapm_mutex, SND_SOC_DAPM_CLASS_RUNTIME);
	ret = dapm_power_widgets(dapm->card, SND_SOC_DAPM_STREAM_NOP);
	mutex_unlock(&dapm->card->dapm_mutex);
	return ret;
}
EXPORT_SYMBOL_GPL(snd_soc_dapm_sync);

static int snd_soc_dapm_add_path(struct snd_soc_dapm_context *dapm,
	struct snd_soc_dapm_widget *wsource, struct snd_soc_dapm_widget *wsink,
	const char *control,
	int (*connected)(struct snd_soc_dapm_widget *source,
			 struct snd_soc_dapm_widget *sink))
{
	struct snd_soc_dapm_path *path;
	int ret;

	path = kzalloc(sizeof(struct snd_soc_dapm_path), GFP_KERNEL);
	if (!path)
		return -ENOMEM;

	path->source = wsource;
	path->sink = wsink;
	path->connected = connected;
	INIT_LIST_HEAD(&path->list);
	INIT_LIST_HEAD(&path->list_kcontrol);
	INIT_LIST_HEAD(&path->list_source);
	INIT_LIST_HEAD(&path->list_sink);

	/* check for external widgets */
	if (wsink->id == snd_soc_dapm_input) {
		if (wsource->id == snd_soc_dapm_micbias ||
			wsource->id == snd_soc_dapm_mic ||
			wsource->id == snd_soc_dapm_line ||
			wsource->id == snd_soc_dapm_output)
			wsink->ext = 1;
	}
	if (wsource->id == snd_soc_dapm_output) {
		if (wsink->id == snd_soc_dapm_spk ||
			wsink->id == snd_soc_dapm_hp ||
			wsink->id == snd_soc_dapm_line ||
			wsink->id == snd_soc_dapm_input)
			wsource->ext = 1;
	}

	dapm_mark_dirty(wsource, "Route added");
	dapm_mark_dirty(wsink, "Route added");

	/* connect static paths */
	if (control == NULL) {
		list_add(&path->list, &dapm->card->paths);
		list_add(&path->list_sink, &wsink->sources);
		list_add(&path->list_source, &wsource->sinks);
		path->connect = 1;
		return 0;
	}

	/* connect dynamic paths */
	switch (wsink->id) {
	case snd_soc_dapm_adc:
	case snd_soc_dapm_dac:
	case snd_soc_dapm_pga:
	case snd_soc_dapm_out_drv:
	case snd_soc_dapm_input:
	case snd_soc_dapm_output:
	case snd_soc_dapm_siggen:
	case snd_soc_dapm_micbias:
	case snd_soc_dapm_vmid:
	case snd_soc_dapm_pre:
	case snd_soc_dapm_post:
	case snd_soc_dapm_supply:
	case snd_soc_dapm_regulator_supply:
	case snd_soc_dapm_clock_supply:
	case snd_soc_dapm_aif_in:
	case snd_soc_dapm_aif_out:
	case snd_soc_dapm_dai_in:
	case snd_soc_dapm_dai_out:
	case snd_soc_dapm_dai_link:
	case snd_soc_dapm_kcontrol:
		list_add(&path->list, &dapm->card->paths);
		list_add(&path->list_sink, &wsink->sources);
		list_add(&path->list_source, &wsource->sinks);
		path->connect = 1;
		return 0;
	case snd_soc_dapm_mux:
	case snd_soc_dapm_virt_mux:
	case snd_soc_dapm_value_mux:
		ret = dapm_connect_mux(dapm, wsource, wsink, path, control,
			&wsink->kcontrol_news[0]);
		if (ret != 0)
			goto err;
		break;
	case snd_soc_dapm_switch:
	case snd_soc_dapm_mixer:
	case snd_soc_dapm_mixer_named_ctl:
		ret = dapm_connect_mixer(dapm, wsource, wsink, path, control);
		if (ret != 0)
			goto err;
		break;
	case snd_soc_dapm_hp:
	case snd_soc_dapm_mic:
	case snd_soc_dapm_line:
	case snd_soc_dapm_spk:
		list_add(&path->list, &dapm->card->paths);
		list_add(&path->list_sink, &wsink->sources);
		list_add(&path->list_source, &wsource->sinks);
		path->connect = 0;
		return 0;
	}

	return 0;
err:
	kfree(path);
	return ret;
}

static int snd_soc_dapm_add_route(struct snd_soc_dapm_context *dapm,
				  const struct snd_soc_dapm_route *route)
{
	struct snd_soc_dapm_widget *wsource = NULL, *wsink = NULL, *w;
	struct snd_soc_dapm_widget *wtsource = NULL, *wtsink = NULL;
	const char *sink;
	const char *source;
	char prefixed_sink[80];
	char prefixed_source[80];
	int ret;

	if (dapm->codec && dapm->codec->name_prefix) {
		snprintf(prefixed_sink, sizeof(prefixed_sink), "%s %s",
			 dapm->codec->name_prefix, route->sink);
		sink = prefixed_sink;
		snprintf(prefixed_source, sizeof(prefixed_source), "%s %s",
			 dapm->codec->name_prefix, route->source);
		source = prefixed_source;
	} else {
		sink = route->sink;
		source = route->source;
	}

	/*
	 * find src and dest widgets over all widgets but favor a widget from
	 * current DAPM context
	 */
	list_for_each_entry(w, &dapm->card->widgets, list) {
		if (!wsink && !(strcmp(w->name, sink))) {
			wtsink = w;
			if (w->dapm == dapm)
				wsink = w;
			continue;
		}
		if (!wsource && !(strcmp(w->name, source))) {
			wtsource = w;
			if (w->dapm == dapm)
				wsource = w;
		}
	}
	/* use widget from another DAPM context if not found from this */
	if (!wsink)
		wsink = wtsink;
	if (!wsource)
		wsource = wtsource;

	if (wsource == NULL) {
		dev_err(dapm->dev, "ASoC: no source widget found for %s\n",
			route->source);
		return -ENODEV;
	}
	if (wsink == NULL) {
		dev_err(dapm->dev, "ASoC: no sink widget found for %s\n",
			route->sink);
		return -ENODEV;
	}

	ret = snd_soc_dapm_add_path(dapm, wsource, wsink, route->control,
		route->connected);
	if (ret)
		goto err;

	return 0;
err:
	dev_warn(dapm->dev, "ASoC: no dapm match for %s --> %s --> %s\n",
		 source, route->control, sink);
	return ret;
}

static int snd_soc_dapm_del_route(struct snd_soc_dapm_context *dapm,
				  const struct snd_soc_dapm_route *route)
{
	struct snd_soc_dapm_path *path, *p;
	const char *sink;
	const char *source;
	char prefixed_sink[80];
	char prefixed_source[80];

	if (route->control) {
		dev_err(dapm->dev,
			"ASoC: Removal of routes with controls not supported\n");
		return -EINVAL;
	}

	if (dapm->codec && dapm->codec->name_prefix) {
		snprintf(prefixed_sink, sizeof(prefixed_sink), "%s %s",
			 dapm->codec->name_prefix, route->sink);
		sink = prefixed_sink;
		snprintf(prefixed_source, sizeof(prefixed_source), "%s %s",
			 dapm->codec->name_prefix, route->source);
		source = prefixed_source;
	} else {
		sink = route->sink;
		source = route->source;
	}

	path = NULL;
	list_for_each_entry(p, &dapm->card->paths, list) {
		if (strcmp(p->source->name, source) != 0)
			continue;
		if (strcmp(p->sink->name, sink) != 0)
			continue;
		path = p;
		break;
	}

	if (path) {
		dapm_mark_dirty(path->source, "Route removed");
		dapm_mark_dirty(path->sink, "Route removed");

		dapm_free_path(path);
	} else {
		dev_warn(dapm->dev, "ASoC: Route %s->%s does not exist\n",
			 source, sink);
	}

	return 0;
}

/**
 * snd_soc_dapm_add_routes - Add routes between DAPM widgets
 * @dapm: DAPM context
 * @route: audio routes
 * @num: number of routes
 *
 * Connects 2 dapm widgets together via a named audio path. The sink is
 * the widget receiving the audio signal, whilst the source is the sender
 * of the audio signal.
 *
 * Returns 0 for success else error. On error all resources can be freed
 * with a call to snd_soc_card_free().
 */
int snd_soc_dapm_add_routes(struct snd_soc_dapm_context *dapm,
			    const struct snd_soc_dapm_route *route, int num)
{
	int i, r, ret = 0;

	mutex_lock_nested(&dapm->card->dapm_mutex, SND_SOC_DAPM_CLASS_INIT);
	for (i = 0; i < num; i++) {
		r = snd_soc_dapm_add_route(dapm, route);
		if (r < 0) {
			dev_err(dapm->dev, "ASoC: Failed to add route %s -> %s -> %s\n",
				route->source,
				route->control ? route->control : "direct",
				route->sink);
			ret = r;
		}
		route++;
	}
	mutex_unlock(&dapm->card->dapm_mutex);

	return ret;
}
EXPORT_SYMBOL_GPL(snd_soc_dapm_add_routes);

/**
 * snd_soc_dapm_del_routes - Remove routes between DAPM widgets
 * @dapm: DAPM context
 * @route: audio routes
 * @num: number of routes
 *
 * Removes routes from the DAPM context.
 */
int snd_soc_dapm_del_routes(struct snd_soc_dapm_context *dapm,
			    const struct snd_soc_dapm_route *route, int num)
{
	int i, ret = 0;

	mutex_lock_nested(&dapm->card->dapm_mutex, SND_SOC_DAPM_CLASS_INIT);
	for (i = 0; i < num; i++) {
		snd_soc_dapm_del_route(dapm, route);
		route++;
	}
	mutex_unlock(&dapm->card->dapm_mutex);

	return ret;
}
EXPORT_SYMBOL_GPL(snd_soc_dapm_del_routes);

static int snd_soc_dapm_weak_route(struct snd_soc_dapm_context *dapm,
				   const struct snd_soc_dapm_route *route)
{
	struct snd_soc_dapm_widget *source = dapm_find_widget(dapm,
							      route->source,
							      true);
	struct snd_soc_dapm_widget *sink = dapm_find_widget(dapm,
							    route->sink,
							    true);
	struct snd_soc_dapm_path *path;
	int count = 0;

	if (!source) {
		dev_err(dapm->dev, "ASoC: Unable to find source %s for weak route\n",
			route->source);
		return -ENODEV;
	}

	if (!sink) {
		dev_err(dapm->dev, "ASoC: Unable to find sink %s for weak route\n",
			route->sink);
		return -ENODEV;
	}

	if (route->control || route->connected)
		dev_warn(dapm->dev, "ASoC: Ignoring control for weak route %s->%s\n",
			 route->source, route->sink);

	list_for_each_entry(path, &source->sinks, list_source) {
		if (path->sink == sink) {
			path->weak = 1;
			count++;
		}
	}

	if (count == 0)
		dev_err(dapm->dev, "ASoC: No path found for weak route %s->%s\n",
			route->source, route->sink);
	if (count > 1)
		dev_warn(dapm->dev, "ASoC: %d paths found for weak route %s->%s\n",
			 count, route->source, route->sink);

	return 0;
}

/**
 * snd_soc_dapm_weak_routes - Mark routes between DAPM widgets as weak
 * @dapm: DAPM context
 * @route: audio routes
 * @num: number of routes
 *
 * Mark existing routes matching those specified in the passed array
 * as being weak, meaning that they are ignored for the purpose of
 * power decisions.  The main intended use case is for sidetone paths
 * which couple audio between other independent paths if they are both
 * active in order to make the combination work better at the user
 * level but which aren't intended to be "used".
 *
 * Note that CODEC drivers should not use this as sidetone type paths
 * can frequently also be used as bypass paths.
 */
int snd_soc_dapm_weak_routes(struct snd_soc_dapm_context *dapm,
			     const struct snd_soc_dapm_route *route, int num)
{
	int i, err;
	int ret = 0;

	mutex_lock_nested(&dapm->card->dapm_mutex, SND_SOC_DAPM_CLASS_INIT);
	for (i = 0; i < num; i++) {
		err = snd_soc_dapm_weak_route(dapm, route);
		if (err)
			ret = err;
		route++;
	}
	mutex_unlock(&dapm->card->dapm_mutex);

	return ret;
}
EXPORT_SYMBOL_GPL(snd_soc_dapm_weak_routes);

/**
 * snd_soc_dapm_new_widgets - add new dapm widgets
 * @dapm: DAPM context
 *
 * Checks the codec for any new dapm widgets and creates them if found.
 *
 * Returns 0 for success.
 */
int snd_soc_dapm_new_widgets(struct snd_soc_card *card)
{
	struct snd_soc_dapm_widget *w;
	unsigned int val;

	mutex_lock_nested(&card->dapm_mutex, SND_SOC_DAPM_CLASS_INIT);

	list_for_each_entry(w, &card->widgets, list)
	{
		if (w->new)
			continue;

		if (w->num_kcontrols) {
			w->kcontrols = kzalloc(w->num_kcontrols *
						sizeof(struct snd_kcontrol *),
						GFP_KERNEL);
			if (!w->kcontrols) {
				mutex_unlock(&card->dapm_mutex);
				return -ENOMEM;
			}
		}

		switch(w->id) {
		case snd_soc_dapm_switch:
		case snd_soc_dapm_mixer:
		case snd_soc_dapm_mixer_named_ctl:
			dapm_new_mixer(w);
			break;
		case snd_soc_dapm_mux:
		case snd_soc_dapm_virt_mux:
		case snd_soc_dapm_value_mux:
			dapm_new_mux(w);
			break;
		case snd_soc_dapm_pga:
		case snd_soc_dapm_out_drv:
			dapm_new_pga(w);
			break;
		default:
			break;
		}

		/* Read the initial power state from the device */
		if (w->reg >= 0) {
			val = soc_widget_read(w, w->reg) >> w->shift;
			val &= w->mask;
			if (val == w->on_val)
				w->power = 1;
		}

		w->new = 1;

		dapm_mark_dirty(w, "new widget");
		dapm_debugfs_add_widget(w);
	}

	dapm_power_widgets(card, SND_SOC_DAPM_STREAM_NOP);
	mutex_unlock(&card->dapm_mutex);
	return 0;
}
EXPORT_SYMBOL_GPL(snd_soc_dapm_new_widgets);

/**
 * snd_soc_dapm_get_volsw - dapm mixer get callback
 * @kcontrol: mixer control
 * @ucontrol: control element information
 *
 * Callback to get the value of a dapm mixer control.
 *
 * Returns 0 for success.
 */
int snd_soc_dapm_get_volsw(struct snd_kcontrol *kcontrol,
	struct snd_ctl_elem_value *ucontrol)
{
	struct snd_soc_codec *codec = snd_soc_dapm_kcontrol_codec(kcontrol);
	struct snd_soc_card *card = codec->card;
	struct soc_mixer_control *mc =
		(struct soc_mixer_control *)kcontrol->private_value;
	int reg = mc->reg;
	unsigned int shift = mc->shift;
	int max = mc->max;
	unsigned int mask = (1 << fls(max)) - 1;
	unsigned int invert = mc->invert;
	unsigned int val;

	if (snd_soc_volsw_is_stereo(mc))
		dev_warn(codec->dapm.dev,
			 "ASoC: Control '%s' is stereo, which is not supported\n",
			 kcontrol->id.name);

	mutex_lock_nested(&card->dapm_mutex, SND_SOC_DAPM_CLASS_RUNTIME);
	if (dapm_kcontrol_is_powered(kcontrol) && reg != SND_SOC_NOPM)
		val = (snd_soc_read(codec, reg) >> shift) & mask;
	else
		val = dapm_kcontrol_get_value(kcontrol);
	mutex_unlock(&card->dapm_mutex);

	if (invert)
		ucontrol->value.integer.value[0] = max - val;
	else
		ucontrol->value.integer.value[0] = val;

	return 0;
}
EXPORT_SYMBOL_GPL(snd_soc_dapm_get_volsw);

/**
 * snd_soc_dapm_put_volsw - dapm mixer set callback
 * @kcontrol: mixer control
 * @ucontrol: control element information
 *
 * Callback to set the value of a dapm mixer control.
 *
 * Returns 0 for success.
 */
int snd_soc_dapm_put_volsw(struct snd_kcontrol *kcontrol,
	struct snd_ctl_elem_value *ucontrol)
{
	struct snd_soc_codec *codec = snd_soc_dapm_kcontrol_codec(kcontrol);
	struct snd_soc_card *card = codec->card;
	struct soc_mixer_control *mc =
		(struct soc_mixer_control *)kcontrol->private_value;
	int reg = mc->reg;
	unsigned int shift = mc->shift;
	int max = mc->max;
	unsigned int mask = (1 << fls(max)) - 1;
	unsigned int invert = mc->invert;
	unsigned int val;
	int connect, change;
	struct snd_soc_dapm_update update;

	if (snd_soc_volsw_is_stereo(mc))
		dev_warn(codec->dapm.dev,
			 "ASoC: Control '%s' is stereo, which is not supported\n",
			 kcontrol->id.name);

	val = (ucontrol->value.integer.value[0] & mask);
	connect = !!val;

	if (invert)
		val = max - val;

	mutex_lock_nested(&card->dapm_mutex, SND_SOC_DAPM_CLASS_RUNTIME);

	change = dapm_kcontrol_set_value(kcontrol, val);
<<<<<<< HEAD

	if (reg != SND_SOC_NOPM) {
		mask = mask << shift;
		val = val << shift;

=======

	if (reg != SND_SOC_NOPM) {
		mask = mask << shift;
		val = val << shift;

>>>>>>> 6ce4eac1
		change = snd_soc_test_bits(codec, reg, mask, val);
	}

	if (change) {
		if (reg != SND_SOC_NOPM) {
			update.kcontrol = kcontrol;
			update.reg = reg;
			update.mask = mask;
			update.val = val;

			card->update = &update;
		}

		soc_dapm_mixer_update_power(card, kcontrol, connect);

		card->update = NULL;
	}

	mutex_unlock(&card->dapm_mutex);
	return change;
}
EXPORT_SYMBOL_GPL(snd_soc_dapm_put_volsw);

/**
 * snd_soc_dapm_get_enum_double - dapm enumerated double mixer get callback
 * @kcontrol: mixer control
 * @ucontrol: control element information
 *
 * Callback to get the value of a dapm enumerated double mixer control.
 *
 * Returns 0 for success.
 */
int snd_soc_dapm_get_enum_double(struct snd_kcontrol *kcontrol,
	struct snd_ctl_elem_value *ucontrol)
{
	struct snd_soc_codec *codec = snd_soc_dapm_kcontrol_codec(kcontrol);
	struct soc_enum *e = (struct soc_enum *)kcontrol->private_value;
	unsigned int val;

	val = snd_soc_read(codec, e->reg);
	ucontrol->value.enumerated.item[0] = (val >> e->shift_l) & e->mask;
	if (e->shift_l != e->shift_r)
		ucontrol->value.enumerated.item[1] =
			(val >> e->shift_r) & e->mask;

	return 0;
}
EXPORT_SYMBOL_GPL(snd_soc_dapm_get_enum_double);

/**
 * snd_soc_dapm_put_enum_double - dapm enumerated double mixer set callback
 * @kcontrol: mixer control
 * @ucontrol: control element information
 *
 * Callback to set the value of a dapm enumerated double mixer control.
 *
 * Returns 0 for success.
 */
int snd_soc_dapm_put_enum_double(struct snd_kcontrol *kcontrol,
	struct snd_ctl_elem_value *ucontrol)
{
	struct snd_soc_codec *codec = snd_soc_dapm_kcontrol_codec(kcontrol);
	struct snd_soc_card *card = codec->card;
	struct soc_enum *e = (struct soc_enum *)kcontrol->private_value;
	unsigned int val, mux, change;
	unsigned int mask;
	struct snd_soc_dapm_update update;

	if (ucontrol->value.enumerated.item[0] > e->max - 1)
		return -EINVAL;
	mux = ucontrol->value.enumerated.item[0];
	val = mux << e->shift_l;
	mask = e->mask << e->shift_l;
	if (e->shift_l != e->shift_r) {
		if (ucontrol->value.enumerated.item[1] > e->max - 1)
			return -EINVAL;
		val |= ucontrol->value.enumerated.item[1] << e->shift_r;
		mask |= e->mask << e->shift_r;
	}

	mutex_lock_nested(&card->dapm_mutex, SND_SOC_DAPM_CLASS_RUNTIME);

	change = snd_soc_test_bits(codec, e->reg, mask, val);
	if (change) {
		update.kcontrol = kcontrol;
		update.reg = e->reg;
		update.mask = mask;
		update.val = val;
		card->update = &update;

		soc_dapm_mux_update_power(card, kcontrol, mux, e);

		card->update = NULL;
	}

	mutex_unlock(&card->dapm_mutex);
	return change;
}
EXPORT_SYMBOL_GPL(snd_soc_dapm_put_enum_double);

/**
 * snd_soc_dapm_get_enum_virt - Get virtual DAPM mux
 * @kcontrol: mixer control
 * @ucontrol: control element information
 *
 * Returns 0 for success.
 */
int snd_soc_dapm_get_enum_virt(struct snd_kcontrol *kcontrol,
			       struct snd_ctl_elem_value *ucontrol)
{
	ucontrol->value.enumerated.item[0] = dapm_kcontrol_get_value(kcontrol);
	return 0;
}
EXPORT_SYMBOL_GPL(snd_soc_dapm_get_enum_virt);

/**
 * snd_soc_dapm_put_enum_virt - Set virtual DAPM mux
 * @kcontrol: mixer control
 * @ucontrol: control element information
 *
 * Returns 0 for success.
 */
int snd_soc_dapm_put_enum_virt(struct snd_kcontrol *kcontrol,
			       struct snd_ctl_elem_value *ucontrol)
{
	struct snd_soc_codec *codec = snd_soc_dapm_kcontrol_codec(kcontrol);
	struct snd_soc_card *card = codec->card;
	unsigned int value;
	struct soc_enum *e =
		(struct soc_enum *)kcontrol->private_value;
	int change;

	if (ucontrol->value.enumerated.item[0] >= e->max)
		return -EINVAL;

	mutex_lock_nested(&card->dapm_mutex, SND_SOC_DAPM_CLASS_RUNTIME);

	value = ucontrol->value.enumerated.item[0];
	change = dapm_kcontrol_set_value(kcontrol, value);
	if (change)
		soc_dapm_mux_update_power(card, kcontrol, value, e);

	mutex_unlock(&card->dapm_mutex);
	return change;
}
EXPORT_SYMBOL_GPL(snd_soc_dapm_put_enum_virt);

/**
 * snd_soc_dapm_get_value_enum_double - dapm semi enumerated double mixer get
 *					callback
 * @kcontrol: mixer control
 * @ucontrol: control element information
 *
 * Callback to get the value of a dapm semi enumerated double mixer control.
 *
 * Semi enumerated mixer: the enumerated items are referred as values. Can be
 * used for handling bitfield coded enumeration for example.
 *
 * Returns 0 for success.
 */
int snd_soc_dapm_get_value_enum_double(struct snd_kcontrol *kcontrol,
	struct snd_ctl_elem_value *ucontrol)
{
	struct snd_soc_codec *codec = snd_soc_dapm_kcontrol_codec(kcontrol);
	struct soc_enum *e = (struct soc_enum *)kcontrol->private_value;
	unsigned int reg_val, val, mux;

	reg_val = snd_soc_read(codec, e->reg);
	val = (reg_val >> e->shift_l) & e->mask;
	for (mux = 0; mux < e->max; mux++) {
		if (val == e->values[mux])
			break;
	}
	ucontrol->value.enumerated.item[0] = mux;
	if (e->shift_l != e->shift_r) {
		val = (reg_val >> e->shift_r) & e->mask;
		for (mux = 0; mux < e->max; mux++) {
			if (val == e->values[mux])
				break;
		}
		ucontrol->value.enumerated.item[1] = mux;
	}

	return 0;
}
EXPORT_SYMBOL_GPL(snd_soc_dapm_get_value_enum_double);

/**
 * snd_soc_dapm_put_value_enum_double - dapm semi enumerated double mixer set
 *					callback
 * @kcontrol: mixer control
 * @ucontrol: control element information
 *
 * Callback to set the value of a dapm semi enumerated double mixer control.
 *
 * Semi enumerated mixer: the enumerated items are referred as values. Can be
 * used for handling bitfield coded enumeration for example.
 *
 * Returns 0 for success.
 */
int snd_soc_dapm_put_value_enum_double(struct snd_kcontrol *kcontrol,
	struct snd_ctl_elem_value *ucontrol)
{
	struct snd_soc_codec *codec = snd_soc_dapm_kcontrol_codec(kcontrol);
	struct snd_soc_card *card = codec->card;
	struct soc_enum *e = (struct soc_enum *)kcontrol->private_value;
	unsigned int val, mux, change;
	unsigned int mask;
	struct snd_soc_dapm_update update;

	if (ucontrol->value.enumerated.item[0] > e->max - 1)
		return -EINVAL;
	mux = ucontrol->value.enumerated.item[0];
	val = e->values[ucontrol->value.enumerated.item[0]] << e->shift_l;
	mask = e->mask << e->shift_l;
	if (e->shift_l != e->shift_r) {
		if (ucontrol->value.enumerated.item[1] > e->max - 1)
			return -EINVAL;
		val |= e->values[ucontrol->value.enumerated.item[1]] << e->shift_r;
		mask |= e->mask << e->shift_r;
	}

	mutex_lock_nested(&card->dapm_mutex, SND_SOC_DAPM_CLASS_RUNTIME);

	change = snd_soc_test_bits(codec, e->reg, mask, val);
	if (change) {
		update.kcontrol = kcontrol;
		update.reg = e->reg;
		update.mask = mask;
		update.val = val;
		card->update = &update;

		soc_dapm_mux_update_power(card, kcontrol, mux, e);

		card->update = NULL;
	}

	mutex_unlock(&card->dapm_mutex);
	return change;
}
EXPORT_SYMBOL_GPL(snd_soc_dapm_put_value_enum_double);

/**
 * snd_soc_dapm_info_pin_switch - Info for a pin switch
 *
 * @kcontrol: mixer control
 * @uinfo: control element information
 *
 * Callback to provide information about a pin switch control.
 */
int snd_soc_dapm_info_pin_switch(struct snd_kcontrol *kcontrol,
				 struct snd_ctl_elem_info *uinfo)
{
	uinfo->type = SNDRV_CTL_ELEM_TYPE_BOOLEAN;
	uinfo->count = 1;
	uinfo->value.integer.min = 0;
	uinfo->value.integer.max = 1;

	return 0;
}
EXPORT_SYMBOL_GPL(snd_soc_dapm_info_pin_switch);

/**
 * snd_soc_dapm_get_pin_switch - Get information for a pin switch
 *
 * @kcontrol: mixer control
 * @ucontrol: Value
 */
int snd_soc_dapm_get_pin_switch(struct snd_kcontrol *kcontrol,
				struct snd_ctl_elem_value *ucontrol)
{
	struct snd_soc_card *card = snd_kcontrol_chip(kcontrol);
	const char *pin = (const char *)kcontrol->private_value;

	mutex_lock_nested(&card->dapm_mutex, SND_SOC_DAPM_CLASS_RUNTIME);

	ucontrol->value.integer.value[0] =
		snd_soc_dapm_get_pin_status(&card->dapm, pin);

	mutex_unlock(&card->dapm_mutex);

	return 0;
}
EXPORT_SYMBOL_GPL(snd_soc_dapm_get_pin_switch);

/**
 * snd_soc_dapm_put_pin_switch - Set information for a pin switch
 *
 * @kcontrol: mixer control
 * @ucontrol: Value
 */
int snd_soc_dapm_put_pin_switch(struct snd_kcontrol *kcontrol,
				struct snd_ctl_elem_value *ucontrol)
{
	struct snd_soc_card *card = snd_kcontrol_chip(kcontrol);
	const char *pin = (const char *)kcontrol->private_value;

	mutex_lock_nested(&card->dapm_mutex, SND_SOC_DAPM_CLASS_RUNTIME);

	if (ucontrol->value.integer.value[0])
		snd_soc_dapm_enable_pin(&card->dapm, pin);
	else
		snd_soc_dapm_disable_pin(&card->dapm, pin);

	mutex_unlock(&card->dapm_mutex);

	snd_soc_dapm_sync(&card->dapm);
	return 0;
}
EXPORT_SYMBOL_GPL(snd_soc_dapm_put_pin_switch);

static struct snd_soc_dapm_widget *
snd_soc_dapm_new_control(struct snd_soc_dapm_context *dapm,
			 const struct snd_soc_dapm_widget *widget)
{
	struct snd_soc_dapm_widget *w;
	int ret;

	if ((w = dapm_cnew_widget(widget)) == NULL)
		return NULL;

	switch (w->id) {
	case snd_soc_dapm_regulator_supply:
		w->regulator = devm_regulator_get(dapm->dev, w->name);
		if (IS_ERR(w->regulator)) {
			ret = PTR_ERR(w->regulator);
			dev_err(dapm->dev, "ASoC: Failed to request %s: %d\n",
				w->name, ret);
			return NULL;
		}

		if (w->on_val & SND_SOC_DAPM_REGULATOR_BYPASS) {
			ret = regulator_allow_bypass(w->regulator, true);
			if (ret != 0)
				dev_warn(w->dapm->dev,
					 "ASoC: Failed to unbypass %s: %d\n",
					 w->name, ret);
		}
		break;
	case snd_soc_dapm_clock_supply:
#ifdef CONFIG_CLKDEV_LOOKUP
		w->clk = devm_clk_get(dapm->dev, w->name);
		if (IS_ERR(w->clk)) {
			ret = PTR_ERR(w->clk);
			dev_err(dapm->dev, "ASoC: Failed to request %s: %d\n",
				w->name, ret);
			return NULL;
		}
#else
		return NULL;
#endif
		break;
	default:
		break;
	}

	if (dapm->codec && dapm->codec->name_prefix)
		w->name = kasprintf(GFP_KERNEL, "%s %s",
			dapm->codec->name_prefix, widget->name);
	else
		w->name = kasprintf(GFP_KERNEL, "%s", widget->name);

	if (w->name == NULL) {
		kfree(w);
		return NULL;
	}

	switch (w->id) {
	case snd_soc_dapm_switch:
	case snd_soc_dapm_mixer:
	case snd_soc_dapm_mixer_named_ctl:
		w->power_check = dapm_generic_check_power;
		break;
	case snd_soc_dapm_mux:
	case snd_soc_dapm_virt_mux:
	case snd_soc_dapm_value_mux:
		w->power_check = dapm_generic_check_power;
		break;
	case snd_soc_dapm_dai_out:
		w->power_check = dapm_adc_check_power;
		break;
	case snd_soc_dapm_dai_in:
		w->power_check = dapm_dac_check_power;
		break;
	case snd_soc_dapm_adc:
	case snd_soc_dapm_aif_out:
	case snd_soc_dapm_dac:
	case snd_soc_dapm_aif_in:
	case snd_soc_dapm_pga:
	case snd_soc_dapm_out_drv:
	case snd_soc_dapm_input:
	case snd_soc_dapm_output:
	case snd_soc_dapm_micbias:
	case snd_soc_dapm_spk:
	case snd_soc_dapm_hp:
	case snd_soc_dapm_mic:
	case snd_soc_dapm_line:
	case snd_soc_dapm_dai_link:
		w->power_check = dapm_generic_check_power;
		break;
	case snd_soc_dapm_supply:
	case snd_soc_dapm_regulator_supply:
	case snd_soc_dapm_clock_supply:
	case snd_soc_dapm_kcontrol:
		w->power_check = dapm_supply_check_power;
		break;
	default:
		w->power_check = dapm_always_on_check_power;
		break;
	}

	w->dapm = dapm;
	w->codec = dapm->codec;
	w->platform = dapm->platform;
	INIT_LIST_HEAD(&w->sources);
	INIT_LIST_HEAD(&w->sinks);
	INIT_LIST_HEAD(&w->list);
	INIT_LIST_HEAD(&w->dirty);
	list_add(&w->list, &dapm->card->widgets);

	/* machine layer set ups unconnected pins and insertions */
	w->connected = 1;
	return w;
}

/**
 * snd_soc_dapm_new_controls - create new dapm controls
 * @dapm: DAPM context
 * @widget: widget array
 * @num: number of widgets
 *
 * Creates new DAPM controls based upon the templates.
 *
 * Returns 0 for success else error.
 */
int snd_soc_dapm_new_controls(struct snd_soc_dapm_context *dapm,
	const struct snd_soc_dapm_widget *widget,
	int num)
{
	struct snd_soc_dapm_widget *w;
	int i;
	int ret = 0;

	mutex_lock_nested(&dapm->card->dapm_mutex, SND_SOC_DAPM_CLASS_INIT);
	for (i = 0; i < num; i++) {
		w = snd_soc_dapm_new_control(dapm, widget);
		if (!w) {
			dev_err(dapm->dev,
				"ASoC: Failed to create DAPM control %s\n",
				widget->name);
			ret = -ENOMEM;
			break;
		}
		widget++;
	}
	mutex_unlock(&dapm->card->dapm_mutex);
	return ret;
}
EXPORT_SYMBOL_GPL(snd_soc_dapm_new_controls);

static int snd_soc_dai_link_event(struct snd_soc_dapm_widget *w,
				  struct snd_kcontrol *kcontrol, int event)
{
	struct snd_soc_dapm_path *source_p, *sink_p;
	struct snd_soc_dai *source, *sink;
	const struct snd_soc_pcm_stream *config = w->params;
	struct snd_pcm_substream substream;
	struct snd_pcm_hw_params *params = NULL;
	u64 fmt;
	int ret;

	if (WARN_ON(!config) ||
	    WARN_ON(list_empty(&w->sources) || list_empty(&w->sinks)))
		return -EINVAL;

	/* We only support a single source and sink, pick the first */
	source_p = list_first_entry(&w->sources, struct snd_soc_dapm_path,
				    list_sink);
	sink_p = list_first_entry(&w->sinks, struct snd_soc_dapm_path,
				  list_source);

	if (WARN_ON(!source_p || !sink_p) ||
	    WARN_ON(!sink_p->source || !source_p->sink) ||
	    WARN_ON(!source_p->source || !sink_p->sink))
		return -EINVAL;

	source = source_p->source->priv;
	sink = sink_p->sink->priv;

	/* Be a little careful as we don't want to overflow the mask array */
	if (config->formats) {
		fmt = ffs(config->formats) - 1;
	} else {
		dev_warn(w->dapm->dev, "ASoC: Invalid format %llx specified\n",
			 config->formats);
		fmt = 0;
	}

	/* Currently very limited parameter selection */
	params = kzalloc(sizeof(*params), GFP_KERNEL);
	if (!params) {
		ret = -ENOMEM;
		goto out;
	}
	snd_mask_set(hw_param_mask(params, SNDRV_PCM_HW_PARAM_FORMAT), fmt);

	hw_param_interval(params, SNDRV_PCM_HW_PARAM_RATE)->min =
		config->rate_min;
	hw_param_interval(params, SNDRV_PCM_HW_PARAM_RATE)->max =
		config->rate_max;

	hw_param_interval(params, SNDRV_PCM_HW_PARAM_CHANNELS)->min
		= config->channels_min;
	hw_param_interval(params, SNDRV_PCM_HW_PARAM_CHANNELS)->max
		= config->channels_max;

	memset(&substream, 0, sizeof(substream));

	switch (event) {
	case SND_SOC_DAPM_PRE_PMU:
		if (source->driver->ops && source->driver->ops->hw_params) {
			substream.stream = SNDRV_PCM_STREAM_CAPTURE;
			ret = source->driver->ops->hw_params(&substream,
							     params, source);
			if (ret != 0) {
				dev_err(source->dev,
					"ASoC: hw_params() failed: %d\n", ret);
				goto out;
			}
		}

		if (sink->driver->ops && sink->driver->ops->hw_params) {
			substream.stream = SNDRV_PCM_STREAM_PLAYBACK;
			ret = sink->driver->ops->hw_params(&substream, params,
							   sink);
			if (ret != 0) {
				dev_err(sink->dev,
					"ASoC: hw_params() failed: %d\n", ret);
				goto out;
			}
		}
		break;

	case SND_SOC_DAPM_POST_PMU:
		ret = snd_soc_dai_digital_mute(sink, 0,
					       SNDRV_PCM_STREAM_PLAYBACK);
		if (ret != 0 && ret != -ENOTSUPP)
			dev_warn(sink->dev, "ASoC: Failed to unmute: %d\n", ret);
		ret = 0;
		break;

	case SND_SOC_DAPM_PRE_PMD:
		ret = snd_soc_dai_digital_mute(sink, 1,
					       SNDRV_PCM_STREAM_PLAYBACK);
		if (ret != 0 && ret != -ENOTSUPP)
			dev_warn(sink->dev, "ASoC: Failed to mute: %d\n", ret);
		ret = 0;
		break;

	default:
		WARN(1, "Unknown event %d\n", event);
		return -EINVAL;
	}

out:
	kfree(params);
	return ret;
}

int snd_soc_dapm_new_pcm(struct snd_soc_card *card,
			 const struct snd_soc_pcm_stream *params,
			 struct snd_soc_dapm_widget *source,
			 struct snd_soc_dapm_widget *sink)
{
	struct snd_soc_dapm_route routes[2];
	struct snd_soc_dapm_widget template;
	struct snd_soc_dapm_widget *w;
	size_t len;
	char *link_name;

	len = strlen(source->name) + strlen(sink->name) + 2;
	link_name = devm_kzalloc(card->dev, len, GFP_KERNEL);
	if (!link_name)
		return -ENOMEM;
	snprintf(link_name, len, "%s-%s", source->name, sink->name);

	memset(&template, 0, sizeof(template));
	template.reg = SND_SOC_NOPM;
	template.id = snd_soc_dapm_dai_link;
	template.name = link_name;
	template.event = snd_soc_dai_link_event;
	template.event_flags = SND_SOC_DAPM_PRE_PMU | SND_SOC_DAPM_POST_PMU |
		SND_SOC_DAPM_PRE_PMD;

	dev_dbg(card->dev, "ASoC: adding %s widget\n", link_name);

	w = snd_soc_dapm_new_control(&card->dapm, &template);
	if (!w) {
		dev_err(card->dev, "ASoC: Failed to create %s widget\n",
			link_name);
		return -ENOMEM;
	}

	w->params = params;

	memset(&routes, 0, sizeof(routes));

	routes[0].source = source->name;
	routes[0].sink = link_name;
	routes[1].source = link_name;
	routes[1].sink = sink->name;

	return snd_soc_dapm_add_routes(&card->dapm, routes,
				       ARRAY_SIZE(routes));
}

int snd_soc_dapm_new_dai_widgets(struct snd_soc_dapm_context *dapm,
				 struct snd_soc_dai *dai)
{
	struct snd_soc_dapm_widget template;
	struct snd_soc_dapm_widget *w;

	WARN_ON(dapm->dev != dai->dev);

	memset(&template, 0, sizeof(template));
	template.reg = SND_SOC_NOPM;

	if (dai->driver->playback.stream_name) {
		template.id = snd_soc_dapm_dai_in;
		template.name = dai->driver->playback.stream_name;
		template.sname = dai->driver->playback.stream_name;

		dev_dbg(dai->dev, "ASoC: adding %s widget\n",
			template.name);

		w = snd_soc_dapm_new_control(dapm, &template);
		if (!w) {
			dev_err(dapm->dev, "ASoC: Failed to create %s widget\n",
				dai->driver->playback.stream_name);
			return -ENOMEM;
		}

		w->priv = dai;
		dai->playback_widget = w;
	}

	if (dai->driver->capture.stream_name) {
		template.id = snd_soc_dapm_dai_out;
		template.name = dai->driver->capture.stream_name;
		template.sname = dai->driver->capture.stream_name;

		dev_dbg(dai->dev, "ASoC: adding %s widget\n",
			template.name);

		w = snd_soc_dapm_new_control(dapm, &template);
		if (!w) {
			dev_err(dapm->dev, "ASoC: Failed to create %s widget\n",
				dai->driver->capture.stream_name);
			return -ENOMEM;
		}

		w->priv = dai;
		dai->capture_widget = w;
	}

	return 0;
}

int snd_soc_dapm_link_dai_widgets(struct snd_soc_card *card)
{
	struct snd_soc_dapm_widget *dai_w, *w;
	struct snd_soc_dai *dai;

	/* For each DAI widget... */
	list_for_each_entry(dai_w, &card->widgets, list) {
		switch (dai_w->id) {
		case snd_soc_dapm_dai_in:
		case snd_soc_dapm_dai_out:
			break;
		default:
			continue;
		}

		dai = dai_w->priv;

		/* ...find all widgets with the same stream and link them */
		list_for_each_entry(w, &card->widgets, list) {
			if (w->dapm != dai_w->dapm)
				continue;

			switch (w->id) {
			case snd_soc_dapm_dai_in:
			case snd_soc_dapm_dai_out:
				continue;
			default:
				break;
			}

			if (!w->sname || !strstr(w->sname, dai_w->name))
				continue;

			if (dai->driver->playback.stream_name &&
			    strstr(w->sname,
				   dai->driver->playback.stream_name)) {
				dev_dbg(dai->dev, "%s -> %s\n",
					 dai->playback_widget->name, w->name);

				snd_soc_dapm_add_path(w->dapm,
					dai->playback_widget, w, NULL, NULL);
			}

			if (dai->driver->capture.stream_name &&
			    strstr(w->sname,
				   dai->driver->capture.stream_name)) {
				dev_dbg(dai->dev, "%s -> %s\n",
					w->name, dai->capture_widget->name);

				snd_soc_dapm_add_path(w->dapm, w,
					dai->capture_widget, NULL, NULL);
			}
		}
	}

	return 0;
}

static void soc_dapm_stream_event(struct snd_soc_pcm_runtime *rtd, int stream,
	int event)
{

	struct snd_soc_dapm_widget *w_cpu, *w_codec;
	struct snd_soc_dai *cpu_dai = rtd->cpu_dai;
	struct snd_soc_dai *codec_dai = rtd->codec_dai;

	if (stream == SNDRV_PCM_STREAM_PLAYBACK) {
		w_cpu = cpu_dai->playback_widget;
		w_codec = codec_dai->playback_widget;
	} else {
		w_cpu = cpu_dai->capture_widget;
		w_codec = codec_dai->capture_widget;
	}

	if (w_cpu) {

		dapm_mark_dirty(w_cpu, "stream event");

		switch (event) {
		case SND_SOC_DAPM_STREAM_START:
			w_cpu->active = 1;
			break;
		case SND_SOC_DAPM_STREAM_STOP:
			w_cpu->active = 0;
			break;
		case SND_SOC_DAPM_STREAM_SUSPEND:
		case SND_SOC_DAPM_STREAM_RESUME:
		case SND_SOC_DAPM_STREAM_PAUSE_PUSH:
		case SND_SOC_DAPM_STREAM_PAUSE_RELEASE:
			break;
		}
	}

	if (w_codec) {

		dapm_mark_dirty(w_codec, "stream event");

		switch (event) {
		case SND_SOC_DAPM_STREAM_START:
			w_codec->active = 1;
			break;
		case SND_SOC_DAPM_STREAM_STOP:
			w_codec->active = 0;
			break;
		case SND_SOC_DAPM_STREAM_SUSPEND:
		case SND_SOC_DAPM_STREAM_RESUME:
		case SND_SOC_DAPM_STREAM_PAUSE_PUSH:
		case SND_SOC_DAPM_STREAM_PAUSE_RELEASE:
			break;
		}
	}

	dapm_power_widgets(rtd->card, event);
}

/**
 * snd_soc_dapm_stream_event - send a stream event to the dapm core
 * @rtd: PCM runtime data
 * @stream: stream name
 * @event: stream event
 *
 * Sends a stream event to the dapm core. The core then makes any
 * necessary widget power changes.
 *
 * Returns 0 for success else error.
 */
void snd_soc_dapm_stream_event(struct snd_soc_pcm_runtime *rtd, int stream,
			      int event)
{
	struct snd_soc_card *card = rtd->card;

	mutex_lock_nested(&card->dapm_mutex, SND_SOC_DAPM_CLASS_RUNTIME);
	soc_dapm_stream_event(rtd, stream, event);
	mutex_unlock(&card->dapm_mutex);
}

/**
 * snd_soc_dapm_enable_pin - enable pin.
 * @dapm: DAPM context
 * @pin: pin name
 *
 * Enables input/output pin and its parents or children widgets iff there is
 * a valid audio route and active audio stream.
 * NOTE: snd_soc_dapm_sync() needs to be called after this for DAPM to
 * do any widget power switching.
 */
int snd_soc_dapm_enable_pin(struct snd_soc_dapm_context *dapm, const char *pin)
{
	return snd_soc_dapm_set_pin(dapm, pin, 1);
}
EXPORT_SYMBOL_GPL(snd_soc_dapm_enable_pin);

/**
 * snd_soc_dapm_force_enable_pin - force a pin to be enabled
 * @dapm: DAPM context
 * @pin: pin name
 *
 * Enables input/output pin regardless of any other state.  This is
 * intended for use with microphone bias supplies used in microphone
 * jack detection.
 *
 * NOTE: snd_soc_dapm_sync() needs to be called after this for DAPM to
 * do any widget power switching.
 */
int snd_soc_dapm_force_enable_pin(struct snd_soc_dapm_context *dapm,
				  const char *pin)
{
	struct snd_soc_dapm_widget *w = dapm_find_widget(dapm, pin, true);

	if (!w) {
		dev_err(dapm->dev, "ASoC: unknown pin %s\n", pin);
		return -EINVAL;
	}

	dev_dbg(w->dapm->dev, "ASoC: force enable pin %s\n", pin);
	w->connected = 1;
	w->force = 1;
	dapm_mark_dirty(w, "force enable");

	return 0;
}
EXPORT_SYMBOL_GPL(snd_soc_dapm_force_enable_pin);

/**
 * snd_soc_dapm_disable_pin - disable pin.
 * @dapm: DAPM context
 * @pin: pin name
 *
 * Disables input/output pin and its parents or children widgets.
 * NOTE: snd_soc_dapm_sync() needs to be called after this for DAPM to
 * do any widget power switching.
 */
int snd_soc_dapm_disable_pin(struct snd_soc_dapm_context *dapm,
			     const char *pin)
{
	return snd_soc_dapm_set_pin(dapm, pin, 0);
}
EXPORT_SYMBOL_GPL(snd_soc_dapm_disable_pin);

/**
 * snd_soc_dapm_nc_pin - permanently disable pin.
 * @dapm: DAPM context
 * @pin: pin name
 *
 * Marks the specified pin as being not connected, disabling it along
 * any parent or child widgets.  At present this is identical to
 * snd_soc_dapm_disable_pin() but in future it will be extended to do
 * additional things such as disabling controls which only affect
 * paths through the pin.
 *
 * NOTE: snd_soc_dapm_sync() needs to be called after this for DAPM to
 * do any widget power switching.
 */
int snd_soc_dapm_nc_pin(struct snd_soc_dapm_context *dapm, const char *pin)
{
	return snd_soc_dapm_set_pin(dapm, pin, 0);
}
EXPORT_SYMBOL_GPL(snd_soc_dapm_nc_pin);

/**
 * snd_soc_dapm_get_pin_status - get audio pin status
 * @dapm: DAPM context
 * @pin: audio signal pin endpoint (or start point)
 *
 * Get audio pin status - connected or disconnected.
 *
 * Returns 1 for connected otherwise 0.
 */
int snd_soc_dapm_get_pin_status(struct snd_soc_dapm_context *dapm,
				const char *pin)
{
	struct snd_soc_dapm_widget *w = dapm_find_widget(dapm, pin, true);

	if (w)
		return w->connected;

	return 0;
}
EXPORT_SYMBOL_GPL(snd_soc_dapm_get_pin_status);

/**
 * snd_soc_dapm_ignore_suspend - ignore suspend status for DAPM endpoint
 * @dapm: DAPM context
 * @pin: audio signal pin endpoint (or start point)
 *
 * Mark the given endpoint or pin as ignoring suspend.  When the
 * system is disabled a path between two endpoints flagged as ignoring
 * suspend will not be disabled.  The path must already be enabled via
 * normal means at suspend time, it will not be turned on if it was not
 * already enabled.
 */
int snd_soc_dapm_ignore_suspend(struct snd_soc_dapm_context *dapm,
				const char *pin)
{
	struct snd_soc_dapm_widget *w = dapm_find_widget(dapm, pin, false);

	if (!w) {
		dev_err(dapm->dev, "ASoC: unknown pin %s\n", pin);
		return -EINVAL;
	}

	w->ignore_suspend = 1;

	return 0;
}
EXPORT_SYMBOL_GPL(snd_soc_dapm_ignore_suspend);

static bool snd_soc_dapm_widget_in_card_paths(struct snd_soc_card *card,
					      struct snd_soc_dapm_widget *w)
{
	struct snd_soc_dapm_path *p;

	list_for_each_entry(p, &card->paths, list) {
		if ((p->source == w) || (p->sink == w)) {
			dev_dbg(card->dev,
			    "... Path %s(id:%d dapm:%p) - %s(id:%d dapm:%p)\n",
			    p->source->name, p->source->id, p->source->dapm,
			    p->sink->name, p->sink->id, p->sink->dapm);

			/* Connected to something other than the codec */
			if (p->source->dapm != p->sink->dapm)
				return true;
			/*
			 * Loopback connection from codec external pin to
			 * codec external pin
			 */
			if (p->sink->id == snd_soc_dapm_input) {
				switch (p->source->id) {
				case snd_soc_dapm_output:
				case snd_soc_dapm_micbias:
					return true;
				default:
					break;
				}
			}
		}
	}

	return false;
}

/**
 * snd_soc_dapm_auto_nc_codec_pins - call snd_soc_dapm_nc_pin for unused pins
 * @codec: The codec whose pins should be processed
 *
 * Automatically call snd_soc_dapm_nc_pin() for any external pins in the codec
 * which are unused. Pins are used if they are connected externally to the
 * codec, whether that be to some other device, or a loop-back connection to
 * the codec itself.
 */
void snd_soc_dapm_auto_nc_codec_pins(struct snd_soc_codec *codec)
{
	struct snd_soc_card *card = codec->card;
	struct snd_soc_dapm_context *dapm = &codec->dapm;
	struct snd_soc_dapm_widget *w;

	dev_dbg(codec->dev, "ASoC: Auto NC: DAPMs: card:%p codec:%p\n",
		&card->dapm, &codec->dapm);

	list_for_each_entry(w, &card->widgets, list) {
		if (w->dapm != dapm)
			continue;
		switch (w->id) {
		case snd_soc_dapm_input:
		case snd_soc_dapm_output:
		case snd_soc_dapm_micbias:
			dev_dbg(codec->dev, "ASoC: Auto NC: Checking widget %s\n",
				w->name);
			if (!snd_soc_dapm_widget_in_card_paths(card, w)) {
				dev_dbg(codec->dev,
					"... Not in map; disabling\n");
				snd_soc_dapm_nc_pin(dapm, w->name);
			}
			break;
		default:
			break;
		}
	}
}

/**
 * snd_soc_dapm_free - free dapm resources
 * @dapm: DAPM context
 *
 * Free all dapm widgets and resources.
 */
void snd_soc_dapm_free(struct snd_soc_dapm_context *dapm)
{
	snd_soc_dapm_sys_remove(dapm->dev);
	dapm_debugfs_cleanup(dapm);
	dapm_free_widgets(dapm);
	list_del(&dapm->list);
}
EXPORT_SYMBOL_GPL(snd_soc_dapm_free);

static void soc_dapm_shutdown_codec(struct snd_soc_dapm_context *dapm)
{
	struct snd_soc_card *card = dapm->card;
	struct snd_soc_dapm_widget *w;
	LIST_HEAD(down_list);
	int powerdown = 0;

	mutex_lock(&card->dapm_mutex);

	list_for_each_entry(w, &dapm->card->widgets, list) {
		if (w->dapm != dapm)
			continue;
		if (w->power) {
			dapm_seq_insert(w, &down_list, false);
			w->power = 0;
			powerdown = 1;
		}
	}

	/* If there were no widgets to power down we're already in
	 * standby.
	 */
	if (powerdown) {
		if (dapm->bias_level == SND_SOC_BIAS_ON)
			snd_soc_dapm_set_bias_level(dapm,
						    SND_SOC_BIAS_PREPARE);
		dapm_seq_run(card, &down_list, 0, false);
		if (dapm->bias_level == SND_SOC_BIAS_PREPARE)
			snd_soc_dapm_set_bias_level(dapm,
						    SND_SOC_BIAS_STANDBY);
	}

	mutex_unlock(&card->dapm_mutex);
}

/*
 * snd_soc_dapm_shutdown - callback for system shutdown
 */
void snd_soc_dapm_shutdown(struct snd_soc_card *card)
{
	struct snd_soc_codec *codec;

	list_for_each_entry(codec, &card->codec_dev_list, card_list) {
		soc_dapm_shutdown_codec(&codec->dapm);
		if (codec->dapm.bias_level == SND_SOC_BIAS_STANDBY)
			snd_soc_dapm_set_bias_level(&codec->dapm,
						    SND_SOC_BIAS_OFF);
	}
}

/* Module information */
MODULE_AUTHOR("Liam Girdwood, lrg@slimlogic.co.uk");
MODULE_DESCRIPTION("Dynamic Audio Power Management core for ALSA SoC");
MODULE_LICENSE("GPL");<|MERGE_RESOLUTION|>--- conflicted
+++ resolved
@@ -2883,19 +2883,11 @@
 	mutex_lock_nested(&card->dapm_mutex, SND_SOC_DAPM_CLASS_RUNTIME);
 
 	change = dapm_kcontrol_set_value(kcontrol, val);
-<<<<<<< HEAD
 
 	if (reg != SND_SOC_NOPM) {
 		mask = mask << shift;
 		val = val << shift;
 
-=======
-
-	if (reg != SND_SOC_NOPM) {
-		mask = mask << shift;
-		val = val << shift;
-
->>>>>>> 6ce4eac1
 		change = snd_soc_test_bits(codec, reg, mask, val);
 	}
 
