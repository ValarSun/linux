#include <linux/module.h>
#include <linux/err.h>
#include <linux/kernel.h>
#include <linux/delay.h>
#include <linux/regulator/consumer.h>
#include <linux/types.h>
#include <linux/clk.h>
#include <linux/of.h>
#include <linux/platform_device.h>
#include <linux/regmap.h>
#include <sound/soc.h>
#include <sound/pcm.h>
#include <sound/pcm_params.h>
#include <sound/tlv.h>
#include <sound/jack.h>

#define CDC_D_REVISION1			(0xf000)
#define CDC_D_PERPH_SUBTYPE		(0xf005)
#define CDC_D_INT_EN_SET		(0x015)
#define CDC_D_INT_EN_CLR		(0x016)
#define MBHC_SWITCH_INT			BIT(7)
#define MBHC_MIC_ELECTRICAL_INS_REM_DET	BIT(6)
#define MBHC_BUTTON_PRESS_DET		BIT(5)
#define MBHC_BUTTON_RELEASE_DET		BIT(4)
#define CDC_D_CDC_RST_CTL		(0xf046)
#define RST_CTL_DIG_SW_RST_N_MASK	BIT(7)
#define RST_CTL_DIG_SW_RST_N_RESET	0
#define RST_CTL_DIG_SW_RST_N_REMOVE_RESET BIT(7)

#define CDC_D_CDC_TOP_CLK_CTL		(0xf048)
#define TOP_CLK_CTL_A_MCLK_MCLK2_EN_MASK (BIT(2) | BIT(3))
#define TOP_CLK_CTL_A_MCLK_EN_ENABLE	 BIT(2)
#define TOP_CLK_CTL_A_MCLK2_EN_ENABLE	BIT(3)

#define CDC_D_CDC_ANA_CLK_CTL		(0xf049)
#define ANA_CLK_CTL_EAR_HPHR_CLK_EN_MASK BIT(0)
#define ANA_CLK_CTL_EAR_HPHR_CLK_EN	BIT(0)
#define ANA_CLK_CTL_EAR_HPHL_CLK_EN	BIT(1)
#define ANA_CLK_CTL_SPKR_CLK_EN_MASK	BIT(4)
#define ANA_CLK_CTL_SPKR_CLK_EN	BIT(4)
#define ANA_CLK_CTL_TXA_CLK25_EN	BIT(5)

#define CDC_D_CDC_DIG_CLK_CTL		(0xf04A)
#define DIG_CLK_CTL_RXD1_CLK_EN		BIT(0)
#define DIG_CLK_CTL_RXD2_CLK_EN		BIT(1)
#define DIG_CLK_CTL_RXD3_CLK_EN		BIT(2)
#define DIG_CLK_CTL_D_MBHC_CLK_EN_MASK	BIT(3)
#define DIG_CLK_CTL_D_MBHC_CLK_EN	BIT(3)
#define DIG_CLK_CTL_TXD_CLK_EN		BIT(4)
#define DIG_CLK_CTL_NCP_CLK_EN_MASK	BIT(6)
#define DIG_CLK_CTL_NCP_CLK_EN		BIT(6)
#define DIG_CLK_CTL_RXD_PDM_CLK_EN_MASK	BIT(7)
#define DIG_CLK_CTL_RXD_PDM_CLK_EN	BIT(7)

#define CDC_D_CDC_CONN_TX1_CTL		(0xf050)
#define CONN_TX1_SERIAL_TX1_MUX		GENMASK(1, 0)
#define CONN_TX1_SERIAL_TX1_ADC_1	0x0
#define CONN_TX1_SERIAL_TX1_RX_PDM_LB	0x1
#define CONN_TX1_SERIAL_TX1_ZERO	0x2

#define CDC_D_CDC_CONN_TX2_CTL		(0xf051)
#define CONN_TX2_SERIAL_TX2_MUX		GENMASK(1, 0)
#define CONN_TX2_SERIAL_TX2_ADC_2	0x0
#define CONN_TX2_SERIAL_TX2_RX_PDM_LB	0x1
#define CONN_TX2_SERIAL_TX2_ZERO	0x2
#define CDC_D_CDC_CONN_HPHR_DAC_CTL	(0xf052)
#define CDC_D_CDC_CONN_RX1_CTL		(0xf053)
#define CDC_D_CDC_CONN_RX2_CTL		(0xf054)
#define CDC_D_CDC_CONN_RX3_CTL		(0xf055)
#define CDC_D_CDC_CONN_RX_LB_CTL	(0xf056)
#define CDC_D_SEC_ACCESS		(0xf0D0)
#define CDC_D_PERPH_RESET_CTL3		(0xf0DA)
#define CDC_D_PERPH_RESET_CTL4		(0xf0DB)
#define CDC_A_REVISION1			(0xf100)
#define CDC_A_REVISION2			(0xf101)
#define CDC_A_REVISION3			(0xf102)
#define CDC_A_REVISION4			(0xf103)
#define CDC_A_PERPH_TYPE		(0xf104)
#define CDC_A_PERPH_SUBTYPE		(0xf105)
#define CDC_A_INT_RT_STS		(0xf110)
#define CDC_A_INT_SET_TYPE		(0xf111)
#define CDC_A_INT_POLARITY_HIGH		(0xf112)
#define CDC_A_INT_POLARITY_LOW		(0xf113)
#define CDC_A_INT_LATCHED_CLR		(0xf114)
#define CDC_A_INT_EN_SET		(0xf115)
#define CDC_A_INT_EN_CLR		(0xf116)
#define CDC_A_INT_LATCHED_STS		(0xf118)
#define CDC_A_INT_PENDING_STS		(0xf119)
#define CDC_A_INT_MID_SEL		(0xf11A)
#define CDC_A_INT_PRIORITY		(0xf11B)
#define CDC_A_MICB_1_EN			(0xf140)
#define MICB_1_EN_MICB_ENABLE		BIT(7)
#define MICB_1_EN_BYP_CAP_MASK		BIT(6)
#define MICB_1_EN_NO_EXT_BYP_CAP	BIT(6)
#define MICB_1_EN_EXT_BYP_CAP		0
#define MICB_1_EN_PULL_DOWN_EN_MASK	BIT(5)
#define MICB_1_EN_PULL_DOWN_EN_ENABLE	BIT(5)
#define MICB_1_EN_OPA_STG2_TAIL_CURR_MASK GENMASK(3, 1)
#define MICB_1_EN_OPA_STG2_TAIL_CURR_1_60UA	(0x4)
#define MICB_1_EN_PULL_UP_EN_MASK	BIT(4)
#define MICB_1_EN_TX3_GND_SEL_MASK	BIT(0)
#define MICB_1_EN_TX3_GND_SEL_TX_GND	0

#define CDC_A_MICB_1_VAL		(0xf141)
#define MICB_MIN_VAL 1600
#define MICB_STEP_SIZE 50
<<<<<<< HEAD
#define MICB_VOLTAGE_REGVAL(v)		((v - MICB_MIN_VAL)/MICB_STEP_SIZE)
=======
#define MICB_VOLTAGE_REGVAL(v)		(((v - MICB_MIN_VAL)/MICB_STEP_SIZE) << 3)
>>>>>>> 9abd04af
#define MICB_1_VAL_MICB_OUT_VAL_MASK	GENMASK(7, 3)
#define MICB_1_VAL_MICB_OUT_VAL_V2P70V	((0x16)  << 3)
#define MICB_1_VAL_MICB_OUT_VAL_V1P80V	((0x4)  << 3)
#define CDC_A_MICB_1_CTL		(0xf142)

#define MICB_1_CTL_CFILT_REF_SEL_MASK		BIT(1)
#define MICB_1_CTL_CFILT_REF_SEL_HPF_REF	BIT(1)
#define MICB_1_CTL_EXT_PRECHARG_EN_MASK		BIT(5)
#define MICB_1_CTL_EXT_PRECHARG_EN_ENABLE	BIT(5)
#define MICB_1_CTL_INT_PRECHARG_BYP_MASK	BIT(6)
#define MICB_1_CTL_INT_PRECHARG_BYP_EXT_PRECHRG_SEL	BIT(6)

#define CDC_A_MICB_1_INT_RBIAS			(0xf143)
#define MICB_1_INT_TX1_INT_RBIAS_EN_MASK	BIT(7)
#define MICB_1_INT_TX1_INT_RBIAS_EN_ENABLE	BIT(7)
#define MICB_1_INT_TX1_INT_RBIAS_EN_DISABLE	0

#define MICB_1_INT_TX1_INT_PULLUP_EN_MASK	BIT(6)
#define MICB_1_INT_TX1_INT_PULLUP_EN_TX1N_TO_MICBIAS BIT(6)
#define MICB_1_INT_TX1_INT_PULLUP_EN_TX1N_TO_GND	0

#define MICB_1_INT_TX2_INT_RBIAS_EN_MASK	BIT(4)
#define MICB_1_INT_TX2_INT_RBIAS_EN_ENABLE	BIT(4)
#define MICB_1_INT_TX2_INT_RBIAS_EN_DISABLE	0
#define MICB_1_INT_TX2_INT_PULLUP_EN_MASK	BIT(3)
#define MICB_1_INT_TX2_INT_PULLUP_EN_TX1N_TO_MICBIAS BIT(3)
#define MICB_1_INT_TX2_INT_PULLUP_EN_TX1N_TO_GND	0

#define MICB_1_INT_TX3_INT_RBIAS_EN_MASK	BIT(1)
#define MICB_1_INT_TX3_INT_RBIAS_EN_ENABLE	BIT(1)
#define MICB_1_INT_TX3_INT_RBIAS_EN_DISABLE	0
#define MICB_1_INT_TX3_INT_PULLUP_EN_MASK	BIT(0)
#define MICB_1_INT_TX3_INT_PULLUP_EN_TX1N_TO_MICBIAS BIT(0)
#define MICB_1_INT_TX3_INT_PULLUP_EN_TX1N_TO_GND	0

#define CDC_A_MICB_2_EN			(0xf144)
#define CDC_A_MICB_2_EN_ENABLE		BIT(7)
#define CDC_A_MICB_2_PULL_DOWN_EN_MASK	BIT(5)
#define CDC_A_MICB_2_PULL_DOWN_EN	BIT(5)
#define CDC_A_TX_1_2_ATEST_CTL_2	(0xf145)
#define CDC_A_MASTER_BIAS_CTL		(0xf146)
#define CDC_A_MBHC_DET_CTL_1		(0xf147)
#define CDC_A_MBHC_DET_CTL_L_DET_EN			BIT(7)
#define CDC_A_MBHC_DET_CTL_GND_DET_EN			BIT(6)
#define CDC_A_MBHC_DET_CTL_MECH_DET_TYPE_INSERTION	BIT(5)
#define CDC_A_MBHC_DET_CTL_MECH_DET_TYPE_REMOVAL	(0)
#define CDC_A_MBHC_DET_CTL_MECH_DET_TYPE_MASK		BIT(5)
#define CDC_A_MBHC_DET_CTL_MECH_DET_TYPE_SHIFT		(5)
#define CDC_A_MBHC_DET_CTL_MIC_CLAMP_CTL_AUTO		BIT(4)
#define CDC_A_MBHC_DET_CTL_MIC_CLAMP_CTL_MANUAL		BIT(3)
#define CDC_A_MBHC_DET_CTL_MIC_CLAMP_CTL_MASK		GENMASK(4, 3)
#define CDC_A_MBHC_DET_CTL_MBHC_BIAS_EN			BIT(2)
#define CDC_A_MBHC_DET_CTL_2		(0xf150)
#define CDC_A_MBHC_DET_CTL_HS_L_DET_PULL_UP_CTRL_I_3P0	(BIT(7) | BIT(6))
#define CDC_A_MBHC_DET_CTL_HS_L_DET_COMPA_CTRL_V0P9_VDD	BIT(5)
#define CDC_A_PLUG_TYPE_MASK				GENMASK(4, 3)
#define CDC_A_HPHL_PLUG_TYPE_NO				BIT(4)
#define CDC_A_GND_PLUG_TYPE_NO				BIT(3)
#define CDC_A_MBHC_DET_CTL_HPHL_100K_TO_GND_EN_MASK	BIT(0)
#define CDC_A_MBHC_DET_CTL_HPHL_100K_TO_GND_EN		BIT(0)
#define CDC_A_MBHC_FSM_CTL		(0xf151)
#define CDC_A_MBHC_FSM_CTL_MBHC_FSM_EN			BIT(7)
#define CDC_A_MBHC_FSM_CTL_MBHC_FSM_EN_MASK		BIT(7)
#define CDC_A_MBHC_FSM_CTL_BTN_ISRC_CTRL_I_100UA	(0x3 << 4)
#define CDC_A_MBHC_FSM_CTL_BTN_ISRC_CTRL_MASK		GENMASK(6, 4)
#define CDC_A_MBHC_DBNC_TIMER		(0xf152)
#define CDC_A_MBHC_DBNC_TIMER_BTN_DBNC_T_16MS		BIT(3)
#define CDC_A_MBHC_DBNC_TIMER_INSREM_DBNC_T_256_MS	(0x9 << 4)
#define CDC_A_MBHC_BTN0_ZDET_CTL_0	(0xf153)
#define CDC_A_MBHC_BTN1_ZDET_CTL_1	(0xf154)
#define CDC_A_MBHC_BTN2_ZDET_CTL_2	(0xf155)
#define CDC_A_MBHC_BTN3_CTL		(0xf156)
#define CDC_A_MBHC_BTN4_CTL		(0xf157)
#define CDC_A_MBHC_BTN_VREF_FINE_SHIFT	(2)
#define CDC_A_MBHC_BTN_VREF_FINE_MASK	GENMASK(4, 2)
#define CDC_A_MBHC_BTN_VREF_COARSE_MASK	GENMASK(7, 5)
#define CDC_A_MBHC_BTN_VREF_COARSE_SHIFT (5)
#define CDC_A_MBHC_BTN_VREF_MASK	(CDC_A_MBHC_BTN_VREF_COARSE_MASK | \
					CDC_A_MBHC_BTN_VREF_FINE_MASK)
#define CDC_A_MBHC_RESULT_1		(0xf158)
#define CDC_A_MBHC_RESULT_1_BTN_RESULT_MASK	GENMASK(4, 0)
#define CDC_A_TX_1_EN			(0xf160)
#define CDC_A_TX_2_EN			(0xf161)
#define CDC_A_TX_1_2_TEST_CTL_1		(0xf162)
#define CDC_A_TX_1_2_TEST_CTL_2		(0xf163)
#define CDC_A_TX_1_2_ATEST_CTL		(0xf164)
#define CDC_A_TX_1_2_OPAMP_BIAS		(0xf165)
#define CDC_A_TX_3_EN			(0xf167)
#define CDC_A_NCP_EN			(0xf180)
#define CDC_A_NCP_CLK			(0xf181)
#define CDC_A_NCP_FBCTRL		(0xf183)
#define CDC_A_NCP_FBCTRL_FB_CLK_INV_MASK	BIT(5)
#define CDC_A_NCP_FBCTRL_FB_CLK_INV		BIT(5)
#define CDC_A_NCP_BIAS			(0xf184)
#define CDC_A_NCP_VCTRL			(0xf185)
#define CDC_A_NCP_TEST			(0xf186)
#define CDC_A_NCP_CLIM_ADDR		(0xf187)
#define CDC_A_RX_CLOCK_DIVIDER		(0xf190)
#define CDC_A_RX_COM_OCP_CTL		(0xf191)
#define CDC_A_RX_COM_OCP_COUNT		(0xf192)
#define CDC_A_RX_COM_BIAS_DAC		(0xf193)
#define RX_COM_BIAS_DAC_RX_BIAS_EN_MASK		BIT(7)
#define RX_COM_BIAS_DAC_RX_BIAS_EN_ENABLE	BIT(7)
#define RX_COM_BIAS_DAC_DAC_REF_EN_MASK		BIT(0)
#define RX_COM_BIAS_DAC_DAC_REF_EN_ENABLE	BIT(0)

#define CDC_A_RX_HPH_BIAS_PA		(0xf194)
#define CDC_A_RX_HPH_BIAS_LDO_OCP	(0xf195)
#define CDC_A_RX_HPH_BIAS_CNP		(0xf196)
#define CDC_A_RX_HPH_CNP_EN		(0xf197)
#define CDC_A_RX_HPH_L_PA_DAC_CTL	(0xf19B)
#define RX_HPA_L_PA_DAC_CTL_DATA_RESET_MASK	BIT(1)
#define RX_HPA_L_PA_DAC_CTL_DATA_RESET_RESET	BIT(1)
#define CDC_A_RX_HPH_R_PA_DAC_CTL	(0xf19D)
#define RX_HPH_R_PA_DAC_CTL_DATA_RESET	BIT(1)
#define RX_HPH_R_PA_DAC_CTL_DATA_RESET_MASK BIT(1)

#define CDC_A_RX_EAR_CTL			(0xf19E)
#define RX_EAR_CTL_SPK_VBAT_LDO_EN_MASK		BIT(0)
#define RX_EAR_CTL_SPK_VBAT_LDO_EN_ENABLE	BIT(0)

#define CDC_A_SPKR_DAC_CTL		(0xf1B0)
#define SPKR_DAC_CTL_DAC_RESET_MASK	BIT(4)
#define SPKR_DAC_CTL_DAC_RESET_NORMAL	0

#define CDC_A_SPKR_DRV_CTL		(0xf1B2)
#define SPKR_DRV_CTL_DEF_MASK		0xEF
#define SPKR_DRV_CLASSD_PA_EN_MASK	BIT(7)
#define SPKR_DRV_CLASSD_PA_EN_ENABLE	BIT(7)
#define SPKR_DRV_CAL_EN			BIT(6)
#define SPKR_DRV_SETTLE_EN		BIT(5)
#define SPKR_DRV_FW_EN			BIT(3)
#define SPKR_DRV_BOOST_SET		BIT(2)
#define SPKR_DRV_CMFB_SET		BIT(1)
#define SPKR_DRV_GAIN_SET		BIT(0)
#define SPKR_DRV_CTL_DEF_VAL (SPKR_DRV_CLASSD_PA_EN_ENABLE | \
		SPKR_DRV_CAL_EN | SPKR_DRV_SETTLE_EN | \
		SPKR_DRV_FW_EN | SPKR_DRV_BOOST_SET | \
		SPKR_DRV_CMFB_SET | SPKR_DRV_GAIN_SET)
#define CDC_A_SPKR_OCP_CTL		(0xf1B4)
#define CDC_A_SPKR_PWRSTG_CTL		(0xf1B5)
#define SPKR_PWRSTG_CTL_DAC_EN_MASK	BIT(0)
#define SPKR_PWRSTG_CTL_DAC_EN		BIT(0)
#define SPKR_PWRSTG_CTL_MASK		0xE0
#define SPKR_PWRSTG_CTL_BBM_MASK	BIT(7)
#define SPKR_PWRSTG_CTL_BBM_EN		BIT(7)
#define SPKR_PWRSTG_CTL_HBRDGE_EN_MASK	BIT(6)
#define SPKR_PWRSTG_CTL_HBRDGE_EN	BIT(6)
#define SPKR_PWRSTG_CTL_CLAMP_EN_MASK	BIT(5)
#define SPKR_PWRSTG_CTL_CLAMP_EN	BIT(5)

#define CDC_A_SPKR_DRV_DBG		(0xf1B7)
#define CDC_A_CURRENT_LIMIT		(0xf1C0)
#define CDC_A_BOOST_EN_CTL		(0xf1C3)
#define CDC_A_SLOPE_COMP_IP_ZERO	(0xf1C4)
#define CDC_A_SEC_ACCESS		(0xf1D0)
#define CDC_A_PERPH_RESET_CTL3		(0xf1DA)
#define CDC_A_PERPH_RESET_CTL4		(0xf1DB)

#define MSM8916_WCD_ANALOG_RATES (SNDRV_PCM_RATE_8000 | SNDRV_PCM_RATE_16000 |\
			SNDRV_PCM_RATE_32000 | SNDRV_PCM_RATE_48000)
#define MSM8916_WCD_ANALOG_FORMATS (SNDRV_PCM_FMTBIT_S16_LE |\
				    SNDRV_PCM_FMTBIT_S24_LE)

static int btn_mask = SND_JACK_BTN_0 | SND_JACK_BTN_1 |
	       SND_JACK_BTN_2 | SND_JACK_BTN_3 | SND_JACK_BTN_4;
static int hs_jack_mask = SND_JACK_HEADPHONE | SND_JACK_HEADSET;

static const char * const supply_names[] = {
	"vdd-cdc-io",
	"vdd-cdc-tx-rx-cx",
};

#define MBHC_MAX_BUTTONS	(5)

struct pm8916_wcd_analog_priv {
	u16 pmic_rev;
	u16 codec_version;
	bool	mbhc_btn_enabled;
	/* special event to detect accessory type */
<<<<<<< HEAD
	bool	mbhc_btn0_pressed;
=======
	int	mbhc_btn0_released;
>>>>>>> 9abd04af
	bool	detect_accessory_type;
	struct clk *mclk;
	struct snd_soc_codec *codec;
	struct regulator_bulk_data supplies[ARRAY_SIZE(supply_names)];
	struct snd_soc_jack *jack;
	bool hphl_jack_type_normally_open;
	bool gnd_jack_type_normally_open;
	/* Voltage threshold when internal current source of 100uA is used */
	u32 vref_btn_cs[MBHC_MAX_BUTTONS];
	/* Voltage threshold when microphone bias is ON */
	u32 vref_btn_micb[MBHC_MAX_BUTTONS];
	unsigned int micbias1_cap_mode;
	unsigned int micbias2_cap_mode;
	unsigned int micbias_mv;
};

static const char *const adc2_mux_text[] = { "ZERO", "INP2", "INP3" };
static const char *const rdac2_mux_text[] = { "ZERO", "RX2", "RX1" };
static const char *const hph_text[] = { "ZERO", "Switch", };

static const struct soc_enum hph_enum = SOC_ENUM_SINGLE_VIRT(
					ARRAY_SIZE(hph_text), hph_text);

static const struct snd_kcontrol_new hphl_mux = SOC_DAPM_ENUM("HPHL", hph_enum);
static const struct snd_kcontrol_new hphr_mux = SOC_DAPM_ENUM("HPHR", hph_enum);

/* ADC2 MUX */
static const struct soc_enum adc2_enum = SOC_ENUM_SINGLE_VIRT(
			ARRAY_SIZE(adc2_mux_text), adc2_mux_text);

/* RDAC2 MUX */
static const struct soc_enum rdac2_mux_enum = SOC_ENUM_SINGLE(
			CDC_D_CDC_CONN_HPHR_DAC_CTL, 0, 3, rdac2_mux_text);

static const struct snd_kcontrol_new spkr_switch[] = {
	SOC_DAPM_SINGLE("Switch", CDC_A_SPKR_DAC_CTL, 7, 1, 0)
};

static const struct snd_kcontrol_new rdac2_mux = SOC_DAPM_ENUM(
					"RDAC2 MUX Mux", rdac2_mux_enum);
static const struct snd_kcontrol_new tx_adc2_mux = SOC_DAPM_ENUM(
					"ADC2 MUX Mux", adc2_enum);

/* Analog Gain control 0 dB to +24 dB in 6 dB steps */
static const DECLARE_TLV_DB_SCALE(analog_gain, 0, 600, 0);

static const struct snd_kcontrol_new pm8916_wcd_analog_snd_controls[] = {
	SOC_SINGLE_TLV("ADC1 Volume", CDC_A_TX_1_EN, 3, 8, 0, analog_gain),
	SOC_SINGLE_TLV("ADC2 Volume", CDC_A_TX_2_EN, 3, 8, 0, analog_gain),
	SOC_SINGLE_TLV("ADC3 Volume", CDC_A_TX_3_EN, 3, 8, 0, analog_gain),
};

static void pm8916_wcd_analog_micbias_enable(struct snd_soc_codec *codec)
{
	struct pm8916_wcd_analog_priv *wcd = snd_soc_codec_get_drvdata(codec);

	snd_soc_update_bits(codec, CDC_A_MICB_1_CTL,
			    MICB_1_CTL_EXT_PRECHARG_EN_MASK |
			    MICB_1_CTL_INT_PRECHARG_BYP_MASK,
			    MICB_1_CTL_INT_PRECHARG_BYP_EXT_PRECHRG_SEL
			    | MICB_1_CTL_EXT_PRECHARG_EN_ENABLE);

	if (wcd->micbias_mv) {
<<<<<<< HEAD
		snd_soc_write(codec, CDC_A_MICB_1_VAL,
			      MICB_VOLTAGE_REGVAL(wcd->micbias_mv));
=======
		snd_soc_update_bits(codec, CDC_A_MICB_1_VAL,
				    MICB_1_VAL_MICB_OUT_VAL_MASK,
				    MICB_VOLTAGE_REGVAL(wcd->micbias_mv));
>>>>>>> 9abd04af
		/*
		 * Special headset needs MICBIAS as 2.7V so wait for
		 * 50 msec for the MICBIAS to reach 2.7 volts.
		 */
		if (wcd->micbias_mv >= 2700)
			msleep(50);
	}

	snd_soc_update_bits(codec, CDC_A_MICB_1_CTL,
			    MICB_1_CTL_EXT_PRECHARG_EN_MASK |
			    MICB_1_CTL_INT_PRECHARG_BYP_MASK, 0);

}

static int pm8916_wcd_analog_enable_micbias_ext(struct snd_soc_codec
						 *codec, int event,
						 int reg, unsigned int cap_mode)
{
	switch (event) {
	case SND_SOC_DAPM_POST_PMU:
		pm8916_wcd_analog_micbias_enable(codec);
		snd_soc_update_bits(codec, CDC_A_MICB_1_EN,
				    MICB_1_EN_BYP_CAP_MASK, cap_mode);
		break;
	}

	return 0;
}

static int pm8916_wcd_analog_enable_micbias_int(struct snd_soc_codec
						 *codec, int event,
						 int reg, u32 cap_mode)
{

	switch (event) {
	case SND_SOC_DAPM_PRE_PMU:
		snd_soc_update_bits(codec, CDC_A_MICB_1_INT_RBIAS,
				    MICB_1_INT_TX2_INT_RBIAS_EN_MASK,
				    MICB_1_INT_TX2_INT_RBIAS_EN_ENABLE);
		snd_soc_update_bits(codec, reg, MICB_1_EN_PULL_DOWN_EN_MASK, 0);
		snd_soc_update_bits(codec, CDC_A_MICB_1_EN,
				    MICB_1_EN_OPA_STG2_TAIL_CURR_MASK,
				    MICB_1_EN_OPA_STG2_TAIL_CURR_1_60UA);

		break;
	case SND_SOC_DAPM_POST_PMU:
		pm8916_wcd_analog_micbias_enable(codec);
		snd_soc_update_bits(codec, CDC_A_MICB_1_EN,
				    MICB_1_EN_BYP_CAP_MASK, cap_mode);
		break;
	}

	return 0;
}

static int pm8916_wcd_analog_enable_micbias_ext1(struct
						  snd_soc_dapm_widget
						  *w, struct snd_kcontrol
						  *kcontrol, int event)
{
	struct snd_soc_codec *codec = snd_soc_dapm_to_codec(w->dapm);
	struct pm8916_wcd_analog_priv *wcd = snd_soc_codec_get_drvdata(codec);

	return pm8916_wcd_analog_enable_micbias_ext(codec, event, w->reg,
						     wcd->micbias1_cap_mode);
}

static int pm8916_wcd_analog_enable_micbias_ext2(struct
						  snd_soc_dapm_widget
						  *w, struct snd_kcontrol
						  *kcontrol, int event)
{
	struct snd_soc_codec *codec = snd_soc_dapm_to_codec(w->dapm);
	struct pm8916_wcd_analog_priv *wcd = snd_soc_codec_get_drvdata(codec);

	return pm8916_wcd_analog_enable_micbias_ext(codec, event, w->reg,
						     wcd->micbias2_cap_mode);

}

static int pm8916_wcd_analog_enable_micbias_int1(struct
						  snd_soc_dapm_widget
						  *w, struct snd_kcontrol
						  *kcontrol, int event)
{
	struct snd_soc_codec *codec = snd_soc_dapm_to_codec(w->dapm);
	struct pm8916_wcd_analog_priv *wcd = snd_soc_codec_get_drvdata(codec);

	return pm8916_wcd_analog_enable_micbias_int(codec, event, w->reg,
						     wcd->micbias1_cap_mode);
}

<<<<<<< HEAD
static void pm8916_wcd_setup_mbhc(struct pm8916_wcd_analog_priv *wcd)
{
	struct snd_soc_codec *codec = wcd->codec;
	u32 plug_type = 0;
	u32 int_en_mask;

	snd_soc_write(codec, CDC_A_MBHC_DET_CTL_1,
		      CDC_A_MBHC_DET_CTL_L_DET_EN |
		      CDC_A_MBHC_DET_CTL_MECH_DET_TYPE_INSERTION |
		      CDC_A_MBHC_DET_CTL_MIC_CLAMP_CTL_AUTO |
		      CDC_A_MBHC_DET_CTL_MBHC_BIAS_EN);

	if (wcd->hphl_jack_type_normally_open)
		plug_type |= CDC_A_HPHL_PLUG_TYPE_NO;

	if (wcd->gnd_jack_type_normally_open)
		plug_type |= CDC_A_GND_PLUG_TYPE_NO;

	snd_soc_write(codec, CDC_A_MBHC_DET_CTL_2,
		      CDC_A_MBHC_DET_CTL_HS_L_DET_PULL_UP_CTRL_I_3P0 |
		      CDC_A_MBHC_DET_CTL_HS_L_DET_COMPA_CTRL_V0P9_VDD |
		      plug_type |
		      CDC_A_MBHC_DET_CTL_HPHL_100K_TO_GND_EN);


	snd_soc_write(codec, CDC_A_MBHC_DBNC_TIMER,
		      CDC_A_MBHC_DBNC_TIMER_INSREM_DBNC_T_256_MS |
		      CDC_A_MBHC_DBNC_TIMER_BTN_DBNC_T_16MS);

	/* enable MBHC clock */
	snd_soc_update_bits(codec, CDC_D_CDC_DIG_CLK_CTL,
			    DIG_CLK_CTL_D_MBHC_CLK_EN_MASK,
			    DIG_CLK_CTL_D_MBHC_CLK_EN);

	int_en_mask = MBHC_SWITCH_INT;
	if (wcd->mbhc_btn_enabled)
		int_en_mask |= MBHC_BUTTON_PRESS_DET | MBHC_BUTTON_RELEASE_DET;

	snd_soc_update_bits(codec, CDC_D_INT_EN_CLR, int_en_mask, 0);
	snd_soc_update_bits(codec, CDC_D_INT_EN_SET, int_en_mask, int_en_mask);
	wcd->mbhc_btn0_pressed = false;
	wcd->detect_accessory_type = true;
}

=======
>>>>>>> 9abd04af
static int pm8916_mbhc_configure_bias(struct pm8916_wcd_analog_priv *priv,
				      bool micbias2_enabled)
{
	struct snd_soc_codec *codec = priv->codec;
	u32 coarse, fine, reg_val, reg_addr;
	int *vrefs, i;

	if (!micbias2_enabled) { /* use internal 100uA Current source */
		/* Enable internal 2.2k Internal Rbias Resistor */
		snd_soc_update_bits(codec, CDC_A_MICB_1_INT_RBIAS,
				    MICB_1_INT_TX2_INT_RBIAS_EN_MASK,
				    MICB_1_INT_TX2_INT_RBIAS_EN_ENABLE);
		/* Remove pull down on MIC BIAS2 */
		snd_soc_update_bits(codec, CDC_A_MICB_2_EN,
				   CDC_A_MICB_2_PULL_DOWN_EN_MASK,
				   0);
		/* enable 100uA internal current source */
		snd_soc_update_bits(codec, CDC_A_MBHC_FSM_CTL,
				    CDC_A_MBHC_FSM_CTL_BTN_ISRC_CTRL_MASK,
				    CDC_A_MBHC_FSM_CTL_BTN_ISRC_CTRL_I_100UA);
	}
	snd_soc_update_bits(codec, CDC_A_MBHC_FSM_CTL,
			CDC_A_MBHC_FSM_CTL_MBHC_FSM_EN_MASK,
			CDC_A_MBHC_FSM_CTL_MBHC_FSM_EN);

	if (micbias2_enabled)
		vrefs = &priv->vref_btn_micb[0];
	else
		vrefs = &priv->vref_btn_cs[0];

	/* program vref ranges for all the buttons */
	reg_addr = CDC_A_MBHC_BTN0_ZDET_CTL_0;
	for (i = 0; i <  MBHC_MAX_BUTTONS; i++) {
		/* split mv in to coarse parts of 100mv & fine parts of 12mv */
		coarse = (vrefs[i] / 100);
		fine = ((vrefs[i] % 100) / 12);
		reg_val = (coarse << CDC_A_MBHC_BTN_VREF_COARSE_SHIFT) |
			 (fine << CDC_A_MBHC_BTN_VREF_FINE_SHIFT);
		snd_soc_update_bits(codec, reg_addr,
			       CDC_A_MBHC_BTN_VREF_MASK,
			       reg_val);
		reg_addr++;
	}

	return 0;
}

<<<<<<< HEAD
=======
static void pm8916_wcd_setup_mbhc(struct pm8916_wcd_analog_priv *wcd)
{
	struct snd_soc_codec *codec = wcd->codec;
	bool micbias_enabled = false;
	u32 plug_type = 0;
	u32 int_en_mask;

	snd_soc_write(codec, CDC_A_MBHC_DET_CTL_1,
		      CDC_A_MBHC_DET_CTL_L_DET_EN |
		      CDC_A_MBHC_DET_CTL_MECH_DET_TYPE_INSERTION |
		      CDC_A_MBHC_DET_CTL_MIC_CLAMP_CTL_AUTO |
		      CDC_A_MBHC_DET_CTL_MBHC_BIAS_EN);

	if (wcd->hphl_jack_type_normally_open)
		plug_type |= CDC_A_HPHL_PLUG_TYPE_NO;

	if (wcd->gnd_jack_type_normally_open)
		plug_type |= CDC_A_GND_PLUG_TYPE_NO;

	snd_soc_write(codec, CDC_A_MBHC_DET_CTL_2,
		      CDC_A_MBHC_DET_CTL_HS_L_DET_PULL_UP_CTRL_I_3P0 |
		      CDC_A_MBHC_DET_CTL_HS_L_DET_COMPA_CTRL_V0P9_VDD |
		      plug_type |
		      CDC_A_MBHC_DET_CTL_HPHL_100K_TO_GND_EN);


	snd_soc_write(codec, CDC_A_MBHC_DBNC_TIMER,
		      CDC_A_MBHC_DBNC_TIMER_INSREM_DBNC_T_256_MS |
		      CDC_A_MBHC_DBNC_TIMER_BTN_DBNC_T_16MS);

	/* enable MBHC clock */
	snd_soc_update_bits(codec, CDC_D_CDC_DIG_CLK_CTL,
			    DIG_CLK_CTL_D_MBHC_CLK_EN_MASK,
			    DIG_CLK_CTL_D_MBHC_CLK_EN);

	if (snd_soc_read(codec, CDC_A_MICB_2_EN) & CDC_A_MICB_2_EN_ENABLE)
		micbias_enabled = true;

	pm8916_mbhc_configure_bias(wcd, micbias_enabled);

	int_en_mask = MBHC_SWITCH_INT;
	if (wcd->mbhc_btn_enabled)
		int_en_mask |= MBHC_BUTTON_PRESS_DET | MBHC_BUTTON_RELEASE_DET;

	snd_soc_update_bits(codec, CDC_D_INT_EN_CLR, int_en_mask, 0);
	snd_soc_update_bits(codec, CDC_D_INT_EN_SET, int_en_mask, int_en_mask);
	wcd->mbhc_btn0_released = false;
	wcd->detect_accessory_type = true;
}

>>>>>>> 9abd04af
static int pm8916_wcd_analog_enable_micbias_int2(struct
						  snd_soc_dapm_widget
						  *w, struct snd_kcontrol
						  *kcontrol, int event)
{
	struct snd_soc_codec *codec = snd_soc_dapm_to_codec(w->dapm);
	struct pm8916_wcd_analog_priv *wcd = snd_soc_codec_get_drvdata(codec);

	switch (event) {
	case SND_SOC_DAPM_POST_PMU:
		pm8916_mbhc_configure_bias(wcd, true);
		break;
	case SND_SOC_DAPM_POST_PMD:
		pm8916_mbhc_configure_bias(wcd, false);
		break;
	}

	return pm8916_wcd_analog_enable_micbias_int(codec, event, w->reg,
						     wcd->micbias2_cap_mode);
}

static int pm8916_wcd_analog_enable_adc(struct snd_soc_dapm_widget *w,
					 struct snd_kcontrol *kcontrol,
					 int event)
{
	struct snd_soc_codec *codec = snd_soc_dapm_to_codec(w->dapm);
	u16 adc_reg = CDC_A_TX_1_2_TEST_CTL_2;
	u8 init_bit_shift;

	if (w->reg == CDC_A_TX_1_EN)
		init_bit_shift = 5;
	else
		init_bit_shift = 4;

	switch (event) {
	case SND_SOC_DAPM_PRE_PMU:
		if (w->reg == CDC_A_TX_2_EN)
			snd_soc_update_bits(codec, CDC_A_MICB_1_CTL,
					    MICB_1_CTL_CFILT_REF_SEL_MASK,
					    MICB_1_CTL_CFILT_REF_SEL_HPF_REF);
		/*
		 * Add delay of 10 ms to give sufficient time for the voltage
		 * to shoot up and settle so that the txfe init does not
		 * happen when the input voltage is changing too much.
		 */
		usleep_range(10000, 10010);
		snd_soc_update_bits(codec, adc_reg, 1 << init_bit_shift,
				    1 << init_bit_shift);
		switch (w->reg) {
		case CDC_A_TX_1_EN:
			snd_soc_update_bits(codec, CDC_D_CDC_CONN_TX1_CTL,
					    CONN_TX1_SERIAL_TX1_MUX,
					    CONN_TX1_SERIAL_TX1_ADC_1);
			break;
		case CDC_A_TX_2_EN:
		case CDC_A_TX_3_EN:
			snd_soc_update_bits(codec, CDC_D_CDC_CONN_TX2_CTL,
					    CONN_TX2_SERIAL_TX2_MUX,
					    CONN_TX2_SERIAL_TX2_ADC_2);
			break;
		}
		break;
	case SND_SOC_DAPM_POST_PMU:
		/*
		 * Add delay of 12 ms before deasserting the init
		 * to reduce the tx pop
		 */
		usleep_range(12000, 12010);
		snd_soc_update_bits(codec, adc_reg, 1 << init_bit_shift, 0x00);
		break;
	case SND_SOC_DAPM_POST_PMD:
		switch (w->reg) {
		case CDC_A_TX_1_EN:
			snd_soc_update_bits(codec, CDC_D_CDC_CONN_TX1_CTL,
					    CONN_TX1_SERIAL_TX1_MUX,
					    CONN_TX1_SERIAL_TX1_ZERO);
			break;
		case CDC_A_TX_2_EN:
			snd_soc_update_bits(codec, CDC_A_MICB_1_CTL,
					    MICB_1_CTL_CFILT_REF_SEL_MASK, 0);
			/* fall through */
		case CDC_A_TX_3_EN:
			snd_soc_update_bits(codec, CDC_D_CDC_CONN_TX2_CTL,
					    CONN_TX2_SERIAL_TX2_MUX,
					    CONN_TX2_SERIAL_TX2_ZERO);
			break;
		}


		break;
	}
	return 0;
}

static int pm8916_wcd_analog_enable_spk_pa(struct snd_soc_dapm_widget *w,
					    struct snd_kcontrol *kcontrol,
					    int event)
{
	struct snd_soc_codec *codec = snd_soc_dapm_to_codec(w->dapm);

	switch (event) {
	case SND_SOC_DAPM_PRE_PMU:
		snd_soc_update_bits(codec, CDC_A_SPKR_PWRSTG_CTL,
				    SPKR_PWRSTG_CTL_DAC_EN_MASK |
				    SPKR_PWRSTG_CTL_BBM_MASK |
				    SPKR_PWRSTG_CTL_HBRDGE_EN_MASK |
				    SPKR_PWRSTG_CTL_CLAMP_EN_MASK,
				    SPKR_PWRSTG_CTL_DAC_EN|
				    SPKR_PWRSTG_CTL_BBM_EN |
				    SPKR_PWRSTG_CTL_HBRDGE_EN |
				    SPKR_PWRSTG_CTL_CLAMP_EN);

		snd_soc_update_bits(codec, CDC_A_RX_EAR_CTL,
				    RX_EAR_CTL_SPK_VBAT_LDO_EN_MASK,
				    RX_EAR_CTL_SPK_VBAT_LDO_EN_ENABLE);
		break;
	case SND_SOC_DAPM_POST_PMU:
		snd_soc_update_bits(codec, CDC_A_SPKR_DRV_CTL,
				    SPKR_DRV_CTL_DEF_MASK,
				    SPKR_DRV_CTL_DEF_VAL);
		snd_soc_update_bits(codec, w->reg,
				    SPKR_DRV_CLASSD_PA_EN_MASK,
				    SPKR_DRV_CLASSD_PA_EN_ENABLE);
		break;
	case SND_SOC_DAPM_POST_PMD:
		snd_soc_update_bits(codec, CDC_A_SPKR_PWRSTG_CTL,
				    SPKR_PWRSTG_CTL_DAC_EN_MASK|
				    SPKR_PWRSTG_CTL_BBM_MASK |
				    SPKR_PWRSTG_CTL_HBRDGE_EN_MASK |
				    SPKR_PWRSTG_CTL_CLAMP_EN_MASK, 0);

		snd_soc_update_bits(codec, CDC_A_SPKR_DAC_CTL,
				    SPKR_DAC_CTL_DAC_RESET_MASK,
				    SPKR_DAC_CTL_DAC_RESET_NORMAL);
		snd_soc_update_bits(codec, CDC_A_RX_EAR_CTL,
				    RX_EAR_CTL_SPK_VBAT_LDO_EN_MASK, 0);
		break;
	}
	return 0;
}

static const struct reg_default wcd_reg_defaults_2_0[] = {
	{CDC_A_RX_COM_OCP_CTL, 0xD1},
	{CDC_A_RX_COM_OCP_COUNT, 0xFF},
	{CDC_D_SEC_ACCESS, 0xA5},
	{CDC_D_PERPH_RESET_CTL3, 0x0F},
	{CDC_A_TX_1_2_OPAMP_BIAS, 0x4F},
	{CDC_A_NCP_FBCTRL, 0x28},
	{CDC_A_SPKR_DRV_CTL, 0x69},
	{CDC_A_SPKR_DRV_DBG, 0x01},
	{CDC_A_BOOST_EN_CTL, 0x5F},
	{CDC_A_SLOPE_COMP_IP_ZERO, 0x88},
	{CDC_A_SEC_ACCESS, 0xA5},
	{CDC_A_PERPH_RESET_CTL3, 0x0F},
	{CDC_A_CURRENT_LIMIT, 0x82},
	{CDC_A_SPKR_DAC_CTL, 0x03},
	{CDC_A_SPKR_OCP_CTL, 0xE1},
	{CDC_A_MASTER_BIAS_CTL, 0x30},
};

static int pm8916_wcd_analog_probe(struct snd_soc_codec *codec)
{
	struct pm8916_wcd_analog_priv *priv = dev_get_drvdata(codec->dev);
	int err, reg;

	err = regulator_bulk_enable(ARRAY_SIZE(priv->supplies), priv->supplies);
	if (err != 0) {
		dev_err(codec->dev, "failed to enable regulators (%d)\n", err);
		return err;
	}

	snd_soc_codec_set_drvdata(codec, priv);
	priv->pmic_rev = snd_soc_read(codec, CDC_D_REVISION1);
	priv->codec_version = snd_soc_read(codec, CDC_D_PERPH_SUBTYPE);

	dev_info(codec->dev, "PMIC REV: %d\t CODEC Version: %d\n",
		 priv->pmic_rev, priv->codec_version);

	snd_soc_write(codec, CDC_D_PERPH_RESET_CTL4, 0x01);
	snd_soc_write(codec, CDC_A_PERPH_RESET_CTL4, 0x01);

	for (reg = 0; reg < ARRAY_SIZE(wcd_reg_defaults_2_0); reg++)
		snd_soc_write(codec, wcd_reg_defaults_2_0[reg].reg,
			      wcd_reg_defaults_2_0[reg].def);

	priv->codec = codec;

	snd_soc_update_bits(codec, CDC_D_CDC_RST_CTL,
			    RST_CTL_DIG_SW_RST_N_MASK,
			    RST_CTL_DIG_SW_RST_N_REMOVE_RESET);

	pm8916_wcd_setup_mbhc(priv);

	return 0;
}

static int pm8916_wcd_analog_remove(struct snd_soc_codec *codec)
{
	struct pm8916_wcd_analog_priv *priv = dev_get_drvdata(codec->dev);

	snd_soc_update_bits(codec, CDC_D_CDC_RST_CTL,
			    RST_CTL_DIG_SW_RST_N_MASK, 0);

	return regulator_bulk_disable(ARRAY_SIZE(priv->supplies),
				      priv->supplies);
}

static const struct snd_soc_dapm_route pm8916_wcd_analog_audio_map[] = {

	{"PDM_RX1", NULL, "PDM Playback"},
	{"PDM_RX2", NULL, "PDM Playback"},
	{"PDM_RX3", NULL, "PDM Playback"},
	{"PDM Capture", NULL, "PDM_TX"},

	/* ADC Connections */
	{"PDM_TX", NULL, "ADC2"},
	{"PDM_TX", NULL, "ADC3"},
	{"ADC2", NULL, "ADC2 MUX"},
	{"ADC3", NULL, "ADC2 MUX"},
	{"ADC2 MUX", "INP2", "ADC2_INP2"},
	{"ADC2 MUX", "INP3", "ADC2_INP3"},

	{"PDM_TX", NULL, "ADC1"},
	{"ADC1", NULL, "AMIC1"},
	{"ADC2_INP2", NULL, "AMIC2"},
	{"ADC2_INP3", NULL, "AMIC3"},

	/* RDAC Connections */
	{"HPHR DAC", NULL, "RDAC2 MUX"},
	{"RDAC2 MUX", "RX1", "PDM_RX1"},
	{"RDAC2 MUX", "RX2", "PDM_RX2"},
	{"HPHL DAC", NULL, "PDM_RX1"},
	{"PDM_RX1", NULL, "RXD1_CLK"},
	{"PDM_RX2", NULL, "RXD2_CLK"},
	{"PDM_RX3", NULL, "RXD3_CLK"},

	{"PDM_RX1", NULL, "RXD_PDM_CLK"},
	{"PDM_RX2", NULL, "RXD_PDM_CLK"},
	{"PDM_RX3", NULL, "RXD_PDM_CLK"},

	{"ADC1", NULL, "TXD_CLK"},
	{"ADC2", NULL, "TXD_CLK"},
	{"ADC3", NULL, "TXD_CLK"},

	{"ADC1", NULL, "TXA_CLK25"},
	{"ADC2", NULL, "TXA_CLK25"},
	{"ADC3", NULL, "TXA_CLK25"},

	{"PDM_RX1", NULL, "A_MCLK2"},
	{"PDM_RX2", NULL, "A_MCLK2"},
	{"PDM_RX3", NULL, "A_MCLK2"},

	{"PDM_TX", NULL, "A_MCLK2"},
	{"A_MCLK2", NULL, "A_MCLK"},

	/* Headset (RX MIX1 and RX MIX2) */
	{"HEADPHONE", NULL, "HPHL PA"},
	{"HEADPHONE", NULL, "HPHR PA"},

	{"HPHL PA", NULL, "EAR_HPHL_CLK"},
	{"HPHR PA", NULL, "EAR_HPHR_CLK"},

	{"CP", NULL, "NCP_CLK"},

	{"HPHL PA", NULL, "HPHL"},
	{"HPHR PA", NULL, "HPHR"},
	{"HPHL PA", NULL, "CP"},
	{"HPHL PA", NULL, "RX_BIAS"},
	{"HPHR PA", NULL, "CP"},
	{"HPHR PA", NULL, "RX_BIAS"},
	{"HPHL", "Switch", "HPHL DAC"},
	{"HPHR", "Switch", "HPHR DAC"},

	{"RX_BIAS", NULL, "DAC_REF"},

	{"SPK_OUT", NULL, "SPK PA"},
	{"SPK PA", NULL, "RX_BIAS"},
	{"SPK PA", NULL, "SPKR_CLK"},
	{"SPK PA", NULL, "SPK DAC"},
	{"SPK DAC", "Switch", "PDM_RX3"},

	{"MIC BIAS Internal1", NULL, "INT_LDO_H"},
	{"MIC BIAS Internal2", NULL, "INT_LDO_H"},
	{"MIC BIAS External1", NULL, "INT_LDO_H"},
	{"MIC BIAS External2", NULL, "INT_LDO_H"},
	{"MIC BIAS Internal1", NULL, "vdd-micbias"},
	{"MIC BIAS Internal2", NULL, "vdd-micbias"},
	{"MIC BIAS External1", NULL, "vdd-micbias"},
	{"MIC BIAS External2", NULL, "vdd-micbias"},
};

static const struct snd_soc_dapm_widget pm8916_wcd_analog_dapm_widgets[] = {

	SND_SOC_DAPM_AIF_IN("PDM_RX1", NULL, 0, SND_SOC_NOPM, 0, 0),
	SND_SOC_DAPM_AIF_IN("PDM_RX2", NULL, 0, SND_SOC_NOPM, 0, 0),
	SND_SOC_DAPM_AIF_IN("PDM_RX3", NULL, 0, SND_SOC_NOPM, 0, 0),
	SND_SOC_DAPM_AIF_OUT("PDM_TX", NULL, 0, SND_SOC_NOPM, 0, 0),

	SND_SOC_DAPM_INPUT("AMIC1"),
	SND_SOC_DAPM_INPUT("AMIC3"),
	SND_SOC_DAPM_INPUT("AMIC2"),
	SND_SOC_DAPM_OUTPUT("HEADPHONE"),

	/* RX stuff */
	SND_SOC_DAPM_SUPPLY("INT_LDO_H", SND_SOC_NOPM, 1, 0, NULL, 0),

	SND_SOC_DAPM_PGA("HPHL PA", CDC_A_RX_HPH_CNP_EN, 5, 0, NULL, 0),
	SND_SOC_DAPM_MUX("HPHL", SND_SOC_NOPM, 0, 0, &hphl_mux),
	SND_SOC_DAPM_MIXER("HPHL DAC", CDC_A_RX_HPH_L_PA_DAC_CTL, 3, 0, NULL,
			   0),
	SND_SOC_DAPM_PGA("HPHR PA", CDC_A_RX_HPH_CNP_EN, 4, 0, NULL, 0),
	SND_SOC_DAPM_MUX("HPHR", SND_SOC_NOPM, 0, 0, &hphr_mux),
	SND_SOC_DAPM_MIXER("HPHR DAC", CDC_A_RX_HPH_R_PA_DAC_CTL, 3, 0, NULL,
			   0),
	SND_SOC_DAPM_MIXER("SPK DAC", SND_SOC_NOPM, 0, 0,
			   spkr_switch, ARRAY_SIZE(spkr_switch)),

	/* Speaker */
	SND_SOC_DAPM_OUTPUT("SPK_OUT"),
	SND_SOC_DAPM_PGA_E("SPK PA", CDC_A_SPKR_DRV_CTL,
			   6, 0, NULL, 0,
			   pm8916_wcd_analog_enable_spk_pa,
			   SND_SOC_DAPM_PRE_PMU | SND_SOC_DAPM_POST_PMU |
			   SND_SOC_DAPM_PRE_PMD | SND_SOC_DAPM_POST_PMD),
	SND_SOC_DAPM_REGULATOR_SUPPLY("vdd-micbias", 0, 0),
	SND_SOC_DAPM_SUPPLY("CP", CDC_A_NCP_EN, 0, 0, NULL, 0),

	SND_SOC_DAPM_SUPPLY("DAC_REF", CDC_A_RX_COM_BIAS_DAC, 0, 0, NULL, 0),
	SND_SOC_DAPM_SUPPLY("RX_BIAS", CDC_A_RX_COM_BIAS_DAC, 7, 0, NULL, 0),

	/* TX */
	SND_SOC_DAPM_SUPPLY("MIC BIAS Internal1", CDC_A_MICB_1_EN, 7, 0,
			    pm8916_wcd_analog_enable_micbias_int1,
			    SND_SOC_DAPM_PRE_PMU | SND_SOC_DAPM_POST_PMU |
			    SND_SOC_DAPM_POST_PMD),
	SND_SOC_DAPM_SUPPLY("MIC BIAS Internal2", CDC_A_MICB_2_EN, 7, 0,
			    pm8916_wcd_analog_enable_micbias_int2,
			    SND_SOC_DAPM_PRE_PMU | SND_SOC_DAPM_POST_PMU |
			    SND_SOC_DAPM_POST_PMD),

	SND_SOC_DAPM_SUPPLY("MIC BIAS External1", CDC_A_MICB_1_EN, 7, 0,
			    pm8916_wcd_analog_enable_micbias_ext1,
			    SND_SOC_DAPM_PRE_PMU | SND_SOC_DAPM_POST_PMD),
	SND_SOC_DAPM_SUPPLY("MIC BIAS External2", CDC_A_MICB_2_EN, 7, 0,
			    pm8916_wcd_analog_enable_micbias_ext2,
			    SND_SOC_DAPM_POST_PMU | SND_SOC_DAPM_POST_PMD),

	SND_SOC_DAPM_ADC_E("ADC1", NULL, CDC_A_TX_1_EN, 7, 0,
			   pm8916_wcd_analog_enable_adc,
			   SND_SOC_DAPM_PRE_PMU | SND_SOC_DAPM_POST_PMU |
			   SND_SOC_DAPM_POST_PMD),
	SND_SOC_DAPM_ADC_E("ADC2_INP2", NULL, CDC_A_TX_2_EN, 7, 0,
			   pm8916_wcd_analog_enable_adc,
			   SND_SOC_DAPM_PRE_PMU | SND_SOC_DAPM_POST_PMU |
			   SND_SOC_DAPM_POST_PMD),
	SND_SOC_DAPM_ADC_E("ADC2_INP3", NULL, CDC_A_TX_3_EN, 7, 0,
			   pm8916_wcd_analog_enable_adc,
			   SND_SOC_DAPM_PRE_PMU | SND_SOC_DAPM_POST_PMU |
			   SND_SOC_DAPM_POST_PMD),

	SND_SOC_DAPM_MIXER("ADC2", SND_SOC_NOPM, 0, 0, NULL, 0),
	SND_SOC_DAPM_MIXER("ADC3", SND_SOC_NOPM, 0, 0, NULL, 0),

	SND_SOC_DAPM_MUX("ADC2 MUX", SND_SOC_NOPM, 0, 0, &tx_adc2_mux),
	SND_SOC_DAPM_MUX("RDAC2 MUX", SND_SOC_NOPM, 0, 0, &rdac2_mux),

	/* Analog path clocks */
	SND_SOC_DAPM_SUPPLY("EAR_HPHR_CLK", CDC_D_CDC_ANA_CLK_CTL, 0, 0, NULL,
			    0),
	SND_SOC_DAPM_SUPPLY("EAR_HPHL_CLK", CDC_D_CDC_ANA_CLK_CTL, 1, 0, NULL,
			    0),
	SND_SOC_DAPM_SUPPLY("SPKR_CLK", CDC_D_CDC_ANA_CLK_CTL, 4, 0, NULL, 0),
	SND_SOC_DAPM_SUPPLY("TXA_CLK25", CDC_D_CDC_ANA_CLK_CTL, 5, 0, NULL, 0),

	/* Digital path clocks */

	SND_SOC_DAPM_SUPPLY("RXD1_CLK", CDC_D_CDC_DIG_CLK_CTL, 0, 0, NULL, 0),
	SND_SOC_DAPM_SUPPLY("RXD2_CLK", CDC_D_CDC_DIG_CLK_CTL, 1, 0, NULL, 0),
	SND_SOC_DAPM_SUPPLY("RXD3_CLK", CDC_D_CDC_DIG_CLK_CTL, 2, 0, NULL, 0),

	SND_SOC_DAPM_SUPPLY("TXD_CLK", CDC_D_CDC_DIG_CLK_CTL, 4, 0, NULL, 0),
	SND_SOC_DAPM_SUPPLY("NCP_CLK", CDC_D_CDC_DIG_CLK_CTL, 6, 0, NULL, 0),
	SND_SOC_DAPM_SUPPLY("RXD_PDM_CLK", CDC_D_CDC_DIG_CLK_CTL, 7, 0, NULL,
			    0),

	/* System Clock source */
	SND_SOC_DAPM_SUPPLY("A_MCLK", CDC_D_CDC_TOP_CLK_CTL, 2, 0, NULL, 0),
	/* TX ADC and RX DAC Clock source. */
	SND_SOC_DAPM_SUPPLY("A_MCLK2", CDC_D_CDC_TOP_CLK_CTL, 3, 0, NULL, 0),
};

static int pm8916_wcd_analog_set_jack(struct snd_soc_codec *codec,
				      struct snd_soc_jack *jack,
				      void *data)
{
	struct pm8916_wcd_analog_priv *wcd = snd_soc_codec_get_drvdata(codec);

	wcd->jack = jack;

	return 0;
}

static struct regmap *pm8916_get_regmap(struct device *dev)
{
	return dev_get_regmap(dev->parent, NULL);
}

static irqreturn_t mbhc_btn_release_irq_handler(int irq, void *arg)
{
	struct pm8916_wcd_analog_priv *priv = arg;

	if (priv->detect_accessory_type) {
		struct snd_soc_codec *codec = priv->codec;
		u32 val = snd_soc_read(codec, CDC_A_MBHC_RESULT_1);

		/* check if its BTN0 thats released */
		if ((val != -1) && !(val & CDC_A_MBHC_RESULT_1_BTN_RESULT_MASK))
<<<<<<< HEAD
			priv->mbhc_btn0_pressed = false;
=======
			priv->mbhc_btn0_released = true;
>>>>>>> 9abd04af

	} else {
		snd_soc_jack_report(priv->jack, 0, btn_mask);
	}

	return IRQ_HANDLED;
}

static irqreturn_t mbhc_btn_press_irq_handler(int irq, void *arg)
{
	struct pm8916_wcd_analog_priv *priv = arg;
	struct snd_soc_codec *codec = priv->codec;
	u32 btn_result;

	btn_result = snd_soc_read(codec, CDC_A_MBHC_RESULT_1) &
				  CDC_A_MBHC_RESULT_1_BTN_RESULT_MASK;

	switch (btn_result) {
	case 0xf:
		snd_soc_jack_report(priv->jack, SND_JACK_BTN_4, btn_mask);
		break;
	case 0x7:
		snd_soc_jack_report(priv->jack, SND_JACK_BTN_3, btn_mask);
		break;
	case 0x3:
		snd_soc_jack_report(priv->jack, SND_JACK_BTN_2, btn_mask);
		break;
	case 0x1:
		snd_soc_jack_report(priv->jack, SND_JACK_BTN_1, btn_mask);
		break;
	case 0x0:
		/* handle BTN_0 specially for type detection */
<<<<<<< HEAD
		if (priv->detect_accessory_type)
			priv->mbhc_btn0_pressed = true;
		else
=======
		if (!priv->detect_accessory_type)
>>>>>>> 9abd04af
			snd_soc_jack_report(priv->jack,
					    SND_JACK_BTN_0, btn_mask);
		break;
	default:
		dev_err(codec->dev,
			"Unexpected button press result (%x)", btn_result);
		break;
	}

	return IRQ_HANDLED;
}

static irqreturn_t pm8916_mbhc_switch_irq_handler(int irq, void *arg)
{
	struct pm8916_wcd_analog_priv *priv = arg;
	struct snd_soc_codec *codec = priv->codec;
	bool ins = false;

	if (snd_soc_read(codec, CDC_A_MBHC_DET_CTL_1) &
				CDC_A_MBHC_DET_CTL_MECH_DET_TYPE_MASK)
		ins = true;

	/* Set the detection type appropriately */
	snd_soc_update_bits(codec, CDC_A_MBHC_DET_CTL_1,
			    CDC_A_MBHC_DET_CTL_MECH_DET_TYPE_MASK,
			    (!ins << CDC_A_MBHC_DET_CTL_MECH_DET_TYPE_SHIFT));


	if (ins) { /* hs insertion */
		bool micbias_enabled = false;

		if (snd_soc_read(codec, CDC_A_MICB_2_EN) &
				CDC_A_MICB_2_EN_ENABLE)
			micbias_enabled = true;

		pm8916_mbhc_configure_bias(priv, micbias_enabled);

		/*
		 * if only a btn0 press event is receive just before
		 * insert event then its a 3 pole headphone else if
		 * both press and release event received then its
		 * a headset.
		 */
<<<<<<< HEAD
		if (priv->mbhc_btn0_pressed)
			snd_soc_jack_report(priv->jack,
					    SND_JACK_HEADPHONE, hs_jack_mask);
		else
			snd_soc_jack_report(priv->jack,
					    SND_JACK_HEADSET, hs_jack_mask);
=======
		if (priv->mbhc_btn0_released)
			snd_soc_jack_report(priv->jack,
					    SND_JACK_HEADSET, hs_jack_mask);
		else
			snd_soc_jack_report(priv->jack,
					    SND_JACK_HEADPHONE, hs_jack_mask);
>>>>>>> 9abd04af

		priv->detect_accessory_type = false;

	} else { /* removal */
		snd_soc_jack_report(priv->jack, 0, hs_jack_mask);
		priv->detect_accessory_type = true;
<<<<<<< HEAD
		priv->mbhc_btn0_pressed = false;
=======
		priv->mbhc_btn0_released = false;
>>>>>>> 9abd04af
	}

	return IRQ_HANDLED;
}

static struct snd_soc_dai_driver pm8916_wcd_analog_dai[] = {
	[0] = {
	       .name = "pm8916_wcd_analog_pdm_rx",
	       .id = 0,
	       .playback = {
			    .stream_name = "PDM Playback",
			    .rates = MSM8916_WCD_ANALOG_RATES,
			    .formats = MSM8916_WCD_ANALOG_FORMATS,
			    .channels_min = 1,
			    .channels_max = 3,
			    },
	       },
	[1] = {
	       .name = "pm8916_wcd_analog_pdm_tx",
	       .id = 1,
	       .capture = {
			   .stream_name = "PDM Capture",
			   .rates = MSM8916_WCD_ANALOG_RATES,
			   .formats = MSM8916_WCD_ANALOG_FORMATS,
			   .channels_min = 1,
			   .channels_max = 4,
			   },
	       },
};

static const struct snd_soc_codec_driver pm8916_wcd_analog = {
	.probe = pm8916_wcd_analog_probe,
	.remove = pm8916_wcd_analog_remove,
	.set_jack = pm8916_wcd_analog_set_jack,
	.get_regmap = pm8916_get_regmap,
	.component_driver = {
		.controls = pm8916_wcd_analog_snd_controls,
		.num_controls = ARRAY_SIZE(pm8916_wcd_analog_snd_controls),
		.dapm_widgets = pm8916_wcd_analog_dapm_widgets,
		.num_dapm_widgets = ARRAY_SIZE(pm8916_wcd_analog_dapm_widgets),
		.dapm_routes = pm8916_wcd_analog_audio_map,
		.num_dapm_routes = ARRAY_SIZE(pm8916_wcd_analog_audio_map),
	},
};

static int pm8916_wcd_analog_parse_dt(struct device *dev,
				       struct pm8916_wcd_analog_priv *priv)
{
	int rval;

	if (of_property_read_bool(dev->of_node, "qcom,micbias1-ext-cap"))
		priv->micbias1_cap_mode = MICB_1_EN_EXT_BYP_CAP;
	else
		priv->micbias1_cap_mode = MICB_1_EN_NO_EXT_BYP_CAP;

	if (of_property_read_bool(dev->of_node, "qcom,micbias2-ext-cap"))
		priv->micbias2_cap_mode = MICB_1_EN_EXT_BYP_CAP;
	else
		priv->micbias2_cap_mode = MICB_1_EN_NO_EXT_BYP_CAP;

	of_property_read_u32(dev->of_node, "qcom,micbias-lvl",
			     &priv->micbias_mv);

	if (of_property_read_bool(dev->of_node,
				  "qcom,hphl-jack-type-normally-open"))
		priv->hphl_jack_type_normally_open = true;
	else
		priv->hphl_jack_type_normally_open = false;

	if (of_property_read_bool(dev->of_node,
				  "qcom,gnd-jack-type-normally-open"))
		priv->gnd_jack_type_normally_open = true;
	else
		priv->gnd_jack_type_normally_open = false;

	priv->mbhc_btn_enabled = true;
	rval = of_property_read_u32_array(dev->of_node,
					  "qcom,mbhc-vthreshold-low",
					  &priv->vref_btn_cs[0],
					  MBHC_MAX_BUTTONS);
	if (rval < 0) {
		priv->mbhc_btn_enabled = false;
	} else {
		rval = of_property_read_u32_array(dev->of_node,
						  "qcom,mbhc-vthreshold-high",
						  &priv->vref_btn_micb[0],
						  MBHC_MAX_BUTTONS);
		if (rval < 0)
			priv->mbhc_btn_enabled = false;
	}

	if (!priv->mbhc_btn_enabled)
		dev_err(dev,
			"DT property missing, MBHC btn detection disabled\n");


	return 0;
}

static int pm8916_wcd_analog_spmi_probe(struct platform_device *pdev)
{
	struct pm8916_wcd_analog_priv *priv;
	struct device *dev = &pdev->dev;
	int ret, i, irq;

	priv = devm_kzalloc(dev, sizeof(*priv), GFP_KERNEL);
	if (!priv)
		return -ENOMEM;

	ret = pm8916_wcd_analog_parse_dt(dev, priv);
	if (ret < 0)
		return ret;

	priv->mclk = devm_clk_get(dev, "mclk");
	if (IS_ERR(priv->mclk)) {
		dev_err(dev, "failed to get mclk\n");
		return PTR_ERR(priv->mclk);
	}

	for (i = 0; i < ARRAY_SIZE(supply_names); i++)
		priv->supplies[i].supply = supply_names[i];

	ret = devm_regulator_bulk_get(dev, ARRAY_SIZE(priv->supplies),
				    priv->supplies);
	if (ret) {
		dev_err(dev, "Failed to get regulator supplies %d\n", ret);
		return ret;
	}

	ret = clk_prepare_enable(priv->mclk);
	if (ret < 0) {
		dev_err(dev, "failed to enable mclk %d\n", ret);
		return ret;
	}

	irq = platform_get_irq_byname(pdev, "mbhc_switch_int");
	if (irq < 0) {
		dev_err(dev, "failed to get mbhc switch irq\n");
		return irq;
	}

	ret = devm_request_irq(dev, irq, pm8916_mbhc_switch_irq_handler,
			       IRQF_TRIGGER_RISING | IRQF_TRIGGER_FALLING |
			       IRQF_ONESHOT,
			       "mbhc switch irq", priv);
	if (ret)
		dev_err(dev, "cannot request mbhc switch irq\n");

	if (priv->mbhc_btn_enabled) {
		irq = platform_get_irq_byname(pdev, "mbhc_but_press_det");
		if (irq < 0) {
			dev_err(dev, "failed to get button press irq\n");
			return irq;
		}

		ret = devm_request_irq(dev, irq, mbhc_btn_press_irq_handler,
				       IRQF_TRIGGER_RISING |
				       IRQF_TRIGGER_FALLING | IRQF_ONESHOT,
				       "mbhc btn press irq", priv);
		if (ret)
			dev_err(dev, "cannot request mbhc button press irq\n");

		irq = platform_get_irq_byname(pdev, "mbhc_but_rel_det");
		if (irq < 0) {
			dev_err(dev, "failed to get button release irq\n");
			return irq;
		}

		ret = devm_request_irq(dev, irq, mbhc_btn_release_irq_handler,
				       IRQF_TRIGGER_RISING |
				       IRQF_TRIGGER_FALLING | IRQF_ONESHOT,
				       "mbhc btn release irq", priv);
		if (ret)
			dev_err(dev, "cannot request mbhc button release irq\n");

	}

	dev_set_drvdata(dev, priv);

	return snd_soc_register_codec(dev, &pm8916_wcd_analog,
				      pm8916_wcd_analog_dai,
				      ARRAY_SIZE(pm8916_wcd_analog_dai));
}

static int pm8916_wcd_analog_spmi_remove(struct platform_device *pdev)
{
	struct pm8916_wcd_analog_priv *priv = dev_get_drvdata(&pdev->dev);

	snd_soc_unregister_codec(&pdev->dev);
	clk_disable_unprepare(priv->mclk);

	return 0;
}

static const struct of_device_id pm8916_wcd_analog_spmi_match_table[] = {
	{ .compatible = "qcom,pm8916-wcd-analog-codec", },
	{ }
};

MODULE_DEVICE_TABLE(of, pm8916_wcd_analog_spmi_match_table);

static struct platform_driver pm8916_wcd_analog_spmi_driver = {
	.driver = {
		   .name = "qcom,pm8916-wcd-spmi-codec",
		   .of_match_table = pm8916_wcd_analog_spmi_match_table,
	},
	.probe = pm8916_wcd_analog_spmi_probe,
	.remove = pm8916_wcd_analog_spmi_remove,
};

module_platform_driver(pm8916_wcd_analog_spmi_driver);

MODULE_AUTHOR("Srinivas Kandagatla <srinivas.kandagatla@linaro.org>");
MODULE_DESCRIPTION("PMIC PM8916 WCD Analog Codec driver");
MODULE_LICENSE("GPL v2");<|MERGE_RESOLUTION|>--- conflicted
+++ resolved
@@ -104,11 +104,7 @@
 #define CDC_A_MICB_1_VAL		(0xf141)
 #define MICB_MIN_VAL 1600
 #define MICB_STEP_SIZE 50
-<<<<<<< HEAD
-#define MICB_VOLTAGE_REGVAL(v)		((v - MICB_MIN_VAL)/MICB_STEP_SIZE)
-=======
 #define MICB_VOLTAGE_REGVAL(v)		(((v - MICB_MIN_VAL)/MICB_STEP_SIZE) << 3)
->>>>>>> 9abd04af
 #define MICB_1_VAL_MICB_OUT_VAL_MASK	GENMASK(7, 3)
 #define MICB_1_VAL_MICB_OUT_VAL_V2P70V	((0x16)  << 3)
 #define MICB_1_VAL_MICB_OUT_VAL_V1P80V	((0x4)  << 3)
@@ -289,11 +285,7 @@
 	u16 codec_version;
 	bool	mbhc_btn_enabled;
 	/* special event to detect accessory type */
-<<<<<<< HEAD
-	bool	mbhc_btn0_pressed;
-=======
 	int	mbhc_btn0_released;
->>>>>>> 9abd04af
 	bool	detect_accessory_type;
 	struct clk *mclk;
 	struct snd_soc_codec *codec;
@@ -357,14 +349,9 @@
 			    | MICB_1_CTL_EXT_PRECHARG_EN_ENABLE);
 
 	if (wcd->micbias_mv) {
-<<<<<<< HEAD
-		snd_soc_write(codec, CDC_A_MICB_1_VAL,
-			      MICB_VOLTAGE_REGVAL(wcd->micbias_mv));
-=======
 		snd_soc_update_bits(codec, CDC_A_MICB_1_VAL,
 				    MICB_1_VAL_MICB_OUT_VAL_MASK,
 				    MICB_VOLTAGE_REGVAL(wcd->micbias_mv));
->>>>>>> 9abd04af
 		/*
 		 * Special headset needs MICBIAS as 2.7V so wait for
 		 * 50 msec for the MICBIAS to reach 2.7 volts.
@@ -457,53 +444,6 @@
 						     wcd->micbias1_cap_mode);
 }
 
-<<<<<<< HEAD
-static void pm8916_wcd_setup_mbhc(struct pm8916_wcd_analog_priv *wcd)
-{
-	struct snd_soc_codec *codec = wcd->codec;
-	u32 plug_type = 0;
-	u32 int_en_mask;
-
-	snd_soc_write(codec, CDC_A_MBHC_DET_CTL_1,
-		      CDC_A_MBHC_DET_CTL_L_DET_EN |
-		      CDC_A_MBHC_DET_CTL_MECH_DET_TYPE_INSERTION |
-		      CDC_A_MBHC_DET_CTL_MIC_CLAMP_CTL_AUTO |
-		      CDC_A_MBHC_DET_CTL_MBHC_BIAS_EN);
-
-	if (wcd->hphl_jack_type_normally_open)
-		plug_type |= CDC_A_HPHL_PLUG_TYPE_NO;
-
-	if (wcd->gnd_jack_type_normally_open)
-		plug_type |= CDC_A_GND_PLUG_TYPE_NO;
-
-	snd_soc_write(codec, CDC_A_MBHC_DET_CTL_2,
-		      CDC_A_MBHC_DET_CTL_HS_L_DET_PULL_UP_CTRL_I_3P0 |
-		      CDC_A_MBHC_DET_CTL_HS_L_DET_COMPA_CTRL_V0P9_VDD |
-		      plug_type |
-		      CDC_A_MBHC_DET_CTL_HPHL_100K_TO_GND_EN);
-
-
-	snd_soc_write(codec, CDC_A_MBHC_DBNC_TIMER,
-		      CDC_A_MBHC_DBNC_TIMER_INSREM_DBNC_T_256_MS |
-		      CDC_A_MBHC_DBNC_TIMER_BTN_DBNC_T_16MS);
-
-	/* enable MBHC clock */
-	snd_soc_update_bits(codec, CDC_D_CDC_DIG_CLK_CTL,
-			    DIG_CLK_CTL_D_MBHC_CLK_EN_MASK,
-			    DIG_CLK_CTL_D_MBHC_CLK_EN);
-
-	int_en_mask = MBHC_SWITCH_INT;
-	if (wcd->mbhc_btn_enabled)
-		int_en_mask |= MBHC_BUTTON_PRESS_DET | MBHC_BUTTON_RELEASE_DET;
-
-	snd_soc_update_bits(codec, CDC_D_INT_EN_CLR, int_en_mask, 0);
-	snd_soc_update_bits(codec, CDC_D_INT_EN_SET, int_en_mask, int_en_mask);
-	wcd->mbhc_btn0_pressed = false;
-	wcd->detect_accessory_type = true;
-}
-
-=======
->>>>>>> 9abd04af
 static int pm8916_mbhc_configure_bias(struct pm8916_wcd_analog_priv *priv,
 				      bool micbias2_enabled)
 {
@@ -551,8 +491,6 @@
 	return 0;
 }
 
-<<<<<<< HEAD
-=======
 static void pm8916_wcd_setup_mbhc(struct pm8916_wcd_analog_priv *wcd)
 {
 	struct snd_soc_codec *codec = wcd->codec;
@@ -603,7 +541,6 @@
 	wcd->detect_accessory_type = true;
 }
 
->>>>>>> 9abd04af
 static int pm8916_wcd_analog_enable_micbias_int2(struct
 						  snd_soc_dapm_widget
 						  *w, struct snd_kcontrol
@@ -1021,11 +958,7 @@
 
 		/* check if its BTN0 thats released */
 		if ((val != -1) && !(val & CDC_A_MBHC_RESULT_1_BTN_RESULT_MASK))
-<<<<<<< HEAD
-			priv->mbhc_btn0_pressed = false;
-=======
 			priv->mbhc_btn0_released = true;
->>>>>>> 9abd04af
 
 	} else {
 		snd_soc_jack_report(priv->jack, 0, btn_mask);
@@ -1058,13 +991,7 @@
 		break;
 	case 0x0:
 		/* handle BTN_0 specially for type detection */
-<<<<<<< HEAD
-		if (priv->detect_accessory_type)
-			priv->mbhc_btn0_pressed = true;
-		else
-=======
 		if (!priv->detect_accessory_type)
->>>>>>> 9abd04af
 			snd_soc_jack_report(priv->jack,
 					    SND_JACK_BTN_0, btn_mask);
 		break;
@@ -1108,32 +1035,19 @@
 		 * both press and release event received then its
 		 * a headset.
 		 */
-<<<<<<< HEAD
-		if (priv->mbhc_btn0_pressed)
-			snd_soc_jack_report(priv->jack,
-					    SND_JACK_HEADPHONE, hs_jack_mask);
-		else
-			snd_soc_jack_report(priv->jack,
-					    SND_JACK_HEADSET, hs_jack_mask);
-=======
 		if (priv->mbhc_btn0_released)
 			snd_soc_jack_report(priv->jack,
 					    SND_JACK_HEADSET, hs_jack_mask);
 		else
 			snd_soc_jack_report(priv->jack,
 					    SND_JACK_HEADPHONE, hs_jack_mask);
->>>>>>> 9abd04af
 
 		priv->detect_accessory_type = false;
 
 	} else { /* removal */
 		snd_soc_jack_report(priv->jack, 0, hs_jack_mask);
 		priv->detect_accessory_type = true;
-<<<<<<< HEAD
-		priv->mbhc_btn0_pressed = false;
-=======
 		priv->mbhc_btn0_released = false;
->>>>>>> 9abd04af
 	}
 
 	return IRQ_HANDLED;
