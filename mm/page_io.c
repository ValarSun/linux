// SPDX-License-Identifier: GPL-2.0
/*
 *  linux/mm/page_io.c
 *
 *  Copyright (C) 1991, 1992, 1993, 1994  Linus Torvalds
 *
 *  Swap reorganised 29.12.95, 
 *  Asynchronous swapping added 30.12.95. Stephen Tweedie
 *  Removed race in async swapping. 14.4.1996. Bruno Haible
 *  Add swap of shared pages through the page cache. 20.2.1998. Stephen Tweedie
 *  Always use brw_page, life becomes simpler. 12 May 1998 Eric Biederman
 */

#include <linux/mm.h>
#include <linux/kernel_stat.h>
#include <linux/gfp.h>
#include <linux/pagemap.h>
#include <linux/swap.h>
#include <linux/bio.h>
#include <linux/swapops.h>
#include <linux/buffer_head.h>
#include <linux/writeback.h>
#include <linux/frontswap.h>
#include <linux/blkdev.h>
#include <linux/uio.h>
#include <linux/sched/task.h>
#include <asm/pgtable.h>

static struct bio *get_swap_bio(gfp_t gfp_flags,
				struct page *page, bio_end_io_t end_io)
{
	int i, nr = hpage_nr_pages(page);
	struct bio *bio;

	bio = bio_alloc(gfp_flags, nr);
	if (bio) {
		struct block_device *bdev;

		bio->bi_iter.bi_sector = map_swap_page(page, &bdev);
		bio_set_dev(bio, bdev);
		bio->bi_iter.bi_sector <<= PAGE_SHIFT - 9;
		bio->bi_end_io = end_io;

		for (i = 0; i < nr; i++)
			bio_add_page(bio, page + i, PAGE_SIZE, 0);
		VM_BUG_ON(bio->bi_iter.bi_size != PAGE_SIZE * nr);
	}
	return bio;
}

void end_swap_bio_write(struct bio *bio)
{
	struct page *page = bio->bi_io_vec[0].bv_page;

	if (bio->bi_status) {
		SetPageError(page);
		/*
		 * We failed to write the page out to swap-space.
		 * Re-dirty the page in order to avoid it being reclaimed.
		 * Also print a dire warning that things will go BAD (tm)
		 * very quickly.
		 *
		 * Also clear PG_reclaim to avoid rotate_reclaimable_page()
		 */
		set_page_dirty(page);
		pr_alert("Write-error on swap-device (%u:%u:%llu)\n",
			 MAJOR(bio_dev(bio)), MINOR(bio_dev(bio)),
			 (unsigned long long)bio->bi_iter.bi_sector);
		ClearPageReclaim(page);
	}
	end_page_writeback(page);
	bio_put(bio);
}

static void swap_slot_free_notify(struct page *page)
{
	struct swap_info_struct *sis;
	struct gendisk *disk;

	/*
	 * There is no guarantee that the page is in swap cache - the software
	 * suspend code (at least) uses end_swap_bio_read() against a non-
	 * swapcache page.  So we must check PG_swapcache before proceeding with
	 * this optimization.
	 */
	if (unlikely(!PageSwapCache(page)))
		return;

	sis = page_swap_info(page);
	if (!(sis->flags & SWP_BLKDEV))
		return;

	/*
	 * The swap subsystem performs lazy swap slot freeing,
	 * expecting that the page will be swapped out again.
	 * So we can avoid an unnecessary write if the page
	 * isn't redirtied.
	 * This is good for real swap storage because we can
	 * reduce unnecessary I/O and enhance wear-leveling
	 * if an SSD is used as the as swap device.
	 * But if in-memory swap device (eg zram) is used,
	 * this causes a duplicated copy between uncompressed
	 * data in VM-owned memory and compressed data in
	 * zram-owned memory.  So let's free zram-owned memory
	 * and make the VM-owned decompressed page *dirty*,
	 * so the page should be swapped out somewhere again if
	 * we again wish to reclaim it.
	 */
	disk = sis->bdev->bd_disk;
	if (disk->fops->swap_slot_free_notify) {
		swp_entry_t entry;
		unsigned long offset;

		entry.val = page_private(page);
		offset = swp_offset(entry);

		SetPageDirty(page);
		disk->fops->swap_slot_free_notify(sis->bdev,
				offset);
	}
}

static void end_swap_bio_read(struct bio *bio)
{
	struct page *page = bio->bi_io_vec[0].bv_page;
	struct task_struct *waiter = bio->bi_private;

	if (bio->bi_status) {
		SetPageError(page);
		ClearPageUptodate(page);
		pr_alert("Read-error on swap-device (%u:%u:%llu)\n",
			 MAJOR(bio_dev(bio)), MINOR(bio_dev(bio)),
			 (unsigned long long)bio->bi_iter.bi_sector);
		goto out;
	}

	SetPageUptodate(page);
	swap_slot_free_notify(page);
out:
	unlock_page(page);
	WRITE_ONCE(bio->bi_private, NULL);
	bio_put(bio);
	wake_up_process(waiter);
	put_task_struct(waiter);
}

int generic_swapfile_activate(struct swap_info_struct *sis,
				struct file *swap_file,
				sector_t *span)
{
	struct address_space *mapping = swap_file->f_mapping;
	struct inode *inode = mapping->host;
	unsigned blocks_per_page;
	unsigned long page_no;
	unsigned blkbits;
	sector_t probe_block;
	sector_t last_block;
	sector_t lowest_block = -1;
	sector_t highest_block = 0;
	int nr_extents = 0;
	int ret;

	blkbits = inode->i_blkbits;
	blocks_per_page = PAGE_SIZE >> blkbits;

	/*
	 * Map all the blocks into the extent list.  This code doesn't try
	 * to be very smart.
	 */
	probe_block = 0;
	page_no = 0;
	last_block = i_size_read(inode) >> blkbits;
	while ((probe_block + blocks_per_page) <= last_block &&
			page_no < sis->max) {
		unsigned block_in_page;
		sector_t first_block;

		cond_resched();

		first_block = bmap(inode, probe_block);
		if (first_block == 0)
			goto bad_bmap;

		/*
		 * It must be PAGE_SIZE aligned on-disk
		 */
		if (first_block & (blocks_per_page - 1)) {
			probe_block++;
			goto reprobe;
		}

		for (block_in_page = 1; block_in_page < blocks_per_page;
					block_in_page++) {
			sector_t block;

			block = bmap(inode, probe_block + block_in_page);
			if (block == 0)
				goto bad_bmap;
			if (block != first_block + block_in_page) {
				/* Discontiguity */
				probe_block++;
				goto reprobe;
			}
		}

		first_block >>= (PAGE_SHIFT - blkbits);
		if (page_no) {	/* exclude the header page */
			if (first_block < lowest_block)
				lowest_block = first_block;
			if (first_block > highest_block)
				highest_block = first_block;
		}

		/*
		 * We found a PAGE_SIZE-length, PAGE_SIZE-aligned run of blocks
		 */
		ret = add_swap_extent(sis, page_no, 1, first_block);
		if (ret < 0)
			goto out;
		nr_extents += ret;
		page_no++;
		probe_block += blocks_per_page;
reprobe:
		continue;
	}
	ret = nr_extents;
	*span = 1 + highest_block - lowest_block;
	if (page_no == 0)
		page_no = 1;	/* force Empty message */
	sis->max = page_no;
	sis->pages = page_no - 1;
	sis->highest_bit = page_no - 1;
out:
	return ret;
bad_bmap:
	pr_err("swapon: swapfile has holes\n");
	ret = -EINVAL;
	goto out;
}

/*
 * We may have stale swap cache pages in memory: notice
 * them here and get rid of the unnecessary final write.
 */
int swap_writepage(struct page *page, struct writeback_control *wbc)
{
	int ret = 0;

	if (try_to_free_swap(page)) {
		unlock_page(page);
		goto out;
	}
	if (frontswap_store(page) == 0) {
		set_page_writeback(page);
		unlock_page(page);
		end_page_writeback(page);
		goto out;
	}
	ret = __swap_writepage(page, wbc, end_swap_bio_write);
out:
	return ret;
}

static sector_t swap_page_sector(struct page *page)
{
	return (sector_t)__page_file_index(page) << (PAGE_SHIFT - 9);
}

static inline void count_swpout_vm_event(struct page *page)
{
#ifdef CONFIG_TRANSPARENT_HUGEPAGE
	if (unlikely(PageTransHuge(page)))
		count_vm_event(THP_SWPOUT);
#endif
	count_vm_events(PSWPOUT, hpage_nr_pages(page));
}

int __swap_writepage(struct page *page, struct writeback_control *wbc,
		bio_end_io_t end_write_func)
{
	struct bio *bio;
	int ret;
	struct swap_info_struct *sis = page_swap_info(page);

	VM_BUG_ON_PAGE(!PageSwapCache(page), page);
	if (sis->flags & SWP_FILE) {
		struct kiocb kiocb;
		struct file *swap_file = sis->swap_file;
		struct address_space *mapping = swap_file->f_mapping;
		struct bio_vec bv = {
			.bv_page = page,
			.bv_len  = PAGE_SIZE,
			.bv_offset = 0
		};
		struct iov_iter from;

		iov_iter_bvec(&from, ITER_BVEC | WRITE, &bv, 1, PAGE_SIZE);
		init_sync_kiocb(&kiocb, swap_file);
		kiocb.ki_pos = page_file_offset(page);

		set_page_writeback(page);
		unlock_page(page);
		ret = mapping->a_ops->direct_IO(&kiocb, &from);
		if (ret == PAGE_SIZE) {
			count_vm_event(PSWPOUT);
			ret = 0;
		} else {
			/*
			 * In the case of swap-over-nfs, this can be a
			 * temporary failure if the system has limited
			 * memory for allocating transmit buffers.
			 * Mark the page dirty and avoid
			 * rotate_reclaimable_page but rate-limit the
			 * messages but do not flag PageError like
			 * the normal direct-to-bio case as it could
			 * be temporary.
			 */
			set_page_dirty(page);
			ClearPageReclaim(page);
			pr_err_ratelimited("Write error on dio swapfile (%llu)\n",
					   page_file_offset(page));
		}
		end_page_writeback(page);
		return ret;
	}

	ret = bdev_write_page(sis->bdev, swap_page_sector(page), page, wbc);
	if (!ret) {
		count_swpout_vm_event(page);
		return 0;
	}

	ret = 0;
	bio = get_swap_bio(GFP_NOIO, page, end_write_func);
	if (bio == NULL) {
		set_page_dirty(page);
		unlock_page(page);
		ret = -ENOMEM;
		goto out;
	}
	bio->bi_opf = REQ_OP_WRITE | wbc_to_write_flags(wbc);
	count_swpout_vm_event(page);
	set_page_writeback(page);
	unlock_page(page);
	submit_bio(bio);
out:
	return ret;
}

int swap_readpage(struct page *page, bool do_poll)
{
	struct bio *bio;
	int ret = 0;
	struct swap_info_struct *sis = page_swap_info(page);
	blk_qc_t qc;
	struct gendisk *disk;

	VM_BUG_ON_PAGE(!PageSwapCache(page), page);
	VM_BUG_ON_PAGE(!PageLocked(page), page);
	VM_BUG_ON_PAGE(PageUptodate(page), page);
	if (frontswap_load(page) == 0) {
		SetPageUptodate(page);
		unlock_page(page);
		goto out;
	}

	if (sis->flags & SWP_FILE) {
		struct file *swap_file = sis->swap_file;
		struct address_space *mapping = swap_file->f_mapping;

		ret = mapping->a_ops->readpage(swap_file, page);
		if (!ret)
			count_vm_event(PSWPIN);
		return ret;
	}

	ret = bdev_read_page(sis->bdev, swap_page_sector(page), page);
	if (!ret) {
		if (trylock_page(page)) {
			swap_slot_free_notify(page);
			unlock_page(page);
		}

		count_vm_event(PSWPIN);
		return 0;
	}

	ret = 0;
	bio = get_swap_bio(GFP_KERNEL, page, end_swap_bio_read);
	if (bio == NULL) {
		unlock_page(page);
		ret = -ENOMEM;
		goto out;
	}
	disk = bio->bi_disk;
	/*
	 * Keep this task valid during swap readpage because the oom killer may
	 * attempt to access it in the page fault retry time check.
	 */
	get_task_struct(current);
	bio->bi_private = current;
	bio_set_op_attrs(bio, REQ_OP_READ, 0);
	count_vm_event(PSWPIN);
	bio_get(bio);
	qc = submit_bio(bio);
	while (do_poll) {
		set_current_state(TASK_UNINTERRUPTIBLE);
		if (!READ_ONCE(bio->bi_private))
			break;

<<<<<<< HEAD
		if (!blk_mq_poll(disk->queue, qc))
=======
		if (!blk_poll(disk->queue, qc))
>>>>>>> 9abd04af
			break;
	}
	__set_current_state(TASK_RUNNING);
	bio_put(bio);

out:
	return ret;
}

int swap_set_page_dirty(struct page *page)
{
	struct swap_info_struct *sis = page_swap_info(page);

	if (sis->flags & SWP_FILE) {
		struct address_space *mapping = sis->swap_file->f_mapping;

		VM_BUG_ON_PAGE(!PageSwapCache(page), page);
		return mapping->a_ops->set_page_dirty(page);
	} else {
		return __set_page_dirty_no_writeback(page);
	}
}<|MERGE_RESOLUTION|>--- conflicted
+++ resolved
@@ -408,11 +408,7 @@
 		if (!READ_ONCE(bio->bi_private))
 			break;
 
-<<<<<<< HEAD
-		if (!blk_mq_poll(disk->queue, qc))
-=======
 		if (!blk_poll(disk->queue, qc))
->>>>>>> 9abd04af
 			break;
 	}
 	__set_current_state(TASK_RUNNING);
