--- conflicted
+++ resolved
@@ -10,13 +10,6 @@
 config GENERIC_HARDIRQS
        def_bool y
 
-<<<<<<< HEAD
-# Select this to disable the deprecated stuff
-config GENERIC_HARDIRQS_NO_DEPRECATED
-       bool
-
-=======
->>>>>>> 00b317a4
 config GENERIC_HARDIRQS_NO_COMPAT
        bool
 
@@ -33,19 +26,11 @@
 # Use the generic /proc/interrupts implementation
 config GENERIC_IRQ_SHOW
        bool
-<<<<<<< HEAD
 
 # Print level/edge extra information
 config GENERIC_IRQ_SHOW_LEVEL
        bool
 
-=======
-
-# Print level/edge extra information
-config GENERIC_IRQ_SHOW_LEVEL
-       bool
-
->>>>>>> 00b317a4
 # Support for delayed migration from interrupt context
 config GENERIC_PENDING_IRQ
 	bool
@@ -62,13 +47,10 @@
 config IRQ_PREFLOW_FASTEOI
        bool
 
-<<<<<<< HEAD
-=======
 # Edge style eoi based handler (cell)
 config IRQ_EDGE_EOI_HANDLER
        bool
 
->>>>>>> 00b317a4
 # Support forced irq threading
 config IRQ_FORCED_THREADING
        bool
