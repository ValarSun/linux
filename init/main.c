/*
 *  linux/init/main.c
 *
 *  Copyright (C) 1991, 1992  Linus Torvalds
 *
 *  GK 2/5/95  -  Changed to support mounting root fs via NFS
 *  Added initrd & change_root: Werner Almesberger & Hans Lermen, Feb '96
 *  Moan early if gcc is old, avoiding bogus kernels - Paul Gortmaker, May '96
 *  Simplified starting of init:  Michael A. Griffith <grif@acm.org>
 */

#define DEBUG		/* Enable initcall_debug */

#include <linux/types.h>
#include <linux/extable.h>
#include <linux/module.h>
#include <linux/proc_fs.h>
#include <linux/binfmts.h>
#include <linux/kernel.h>
#include <linux/syscalls.h>
#include <linux/stackprotector.h>
#include <linux/string.h>
#include <linux/ctype.h>
#include <linux/delay.h>
#include <linux/ioport.h>
#include <linux/init.h>
#include <linux/initrd.h>
#include <linux/bootmem.h>
#include <linux/acpi.h>
#include <linux/console.h>
#include <linux/nmi.h>
#include <linux/percpu.h>
#include <linux/kmod.h>
#include <linux/vmalloc.h>
#include <linux/kernel_stat.h>
#include <linux/start_kernel.h>
#include <linux/security.h>
#include <linux/smp.h>
#include <linux/profile.h>
#include <linux/rcupdate.h>
#include <linux/moduleparam.h>
#include <linux/kallsyms.h>
#include <linux/writeback.h>
#include <linux/cpu.h>
#include <linux/cpuset.h>
#include <linux/cgroup.h>
#include <linux/efi.h>
#include <linux/tick.h>
#include <linux/sched/isolation.h>
#include <linux/interrupt.h>
#include <linux/taskstats_kern.h>
#include <linux/delayacct.h>
#include <linux/unistd.h>
#include <linux/rmap.h>
#include <linux/mempolicy.h>
#include <linux/key.h>
#include <linux/buffer_head.h>
#include <linux/page_ext.h>
#include <linux/debug_locks.h>
#include <linux/debugobjects.h>
#include <linux/lockdep.h>
#include <linux/kmemleak.h>
#include <linux/pid_namespace.h>
#include <linux/device.h>
#include <linux/kthread.h>
#include <linux/sched.h>
#include <linux/sched/init.h>
#include <linux/signal.h>
#include <linux/idr.h>
#include <linux/kgdb.h>
#include <linux/ftrace.h>
#include <linux/async.h>
#include <linux/sfi.h>
#include <linux/shmem_fs.h>
#include <linux/slab.h>
#include <linux/perf_event.h>
#include <linux/ptrace.h>
#include <linux/pti.h>
#include <linux/blkdev.h>
#include <linux/elevator.h>
#include <linux/sched_clock.h>
#include <linux/sched/task.h>
#include <linux/sched/task_stack.h>
#include <linux/context_tracking.h>
#include <linux/random.h>
#include <linux/list.h>
#include <linux/integrity.h>
#include <linux/proc_ns.h>
#include <linux/io.h>
#include <linux/cache.h>
#include <linux/rodata_test.h>

#include <asm/io.h>
#include <asm/bugs.h>
#include <asm/setup.h>
#include <asm/sections.h>
#include <asm/cacheflush.h>

static int kernel_init(void *);

extern void init_IRQ(void);
extern void fork_init(void);
extern void radix_tree_init(void);

/*
 * Debug helper: via this flag we know that we are in 'early bootup code'
 * where only the boot processor is running with IRQ disabled.  This means
 * two things - IRQ must not be enabled before the flag is cleared and some
 * operations which are not allowed with IRQ disabled are allowed while the
 * flag is set.
 */
bool early_boot_irqs_disabled __read_mostly;

enum system_states system_state __read_mostly;
EXPORT_SYMBOL(system_state);

/*
 * Boot command-line arguments
 */
#define MAX_INIT_ARGS CONFIG_INIT_ENV_ARG_LIMIT
#define MAX_INIT_ENVS CONFIG_INIT_ENV_ARG_LIMIT

extern void time_init(void);
/* Default late time init is NULL. archs can override this later. */
void (*__initdata late_time_init)(void);

/* Untouched command line saved by arch-specific code. */
char __initdata boot_command_line[COMMAND_LINE_SIZE];
/* Untouched saved command line (eg. for /proc) */
char *saved_command_line;
/* Command line for parameter parsing */
static char *static_command_line;
/* Command line for per-initcall parameter parsing */
static char *initcall_command_line;

static char *execute_command;
static char *ramdisk_execute_command;

/*
 * Used to generate warnings if static_key manipulation functions are used
 * before jump_label_init is called.
 */
bool static_key_initialized __read_mostly;
EXPORT_SYMBOL_GPL(static_key_initialized);

/*
 * If set, this is an indication to the drivers that reset the underlying
 * device before going ahead with the initialization otherwise driver might
 * rely on the BIOS and skip the reset operation.
 *
 * This is useful if kernel is booting in an unreliable environment.
 * For ex. kdump situation where previous kernel has crashed, BIOS has been
 * skipped and devices will be in unknown state.
 */
unsigned int reset_devices;
EXPORT_SYMBOL(reset_devices);

static int __init set_reset_devices(char *str)
{
	reset_devices = 1;
	return 1;
}

__setup("reset_devices", set_reset_devices);

static const char *argv_init[MAX_INIT_ARGS+2] = { "init", NULL, };
const char *envp_init[MAX_INIT_ENVS+2] = { "HOME=/", "TERM=linux", NULL, };
static const char *panic_later, *panic_param;

extern const struct obs_kernel_param __setup_start[], __setup_end[];

static bool __init obsolete_checksetup(char *line)
{
	const struct obs_kernel_param *p;
	bool had_early_param = false;

	p = __setup_start;
	do {
		int n = strlen(p->str);
		if (parameqn(line, p->str, n)) {
			if (p->early) {
				/* Already done in parse_early_param?
				 * (Needs exact match on param part).
				 * Keep iterating, as we can have early
				 * params and __setups of same names 8( */
				if (line[n] == '\0' || line[n] == '=')
					had_early_param = true;
			} else if (!p->setup_func) {
				pr_warn("Parameter %s is obsolete, ignored\n",
					p->str);
				return true;
			} else if (p->setup_func(line + n))
				return true;
		}
		p++;
	} while (p < __setup_end);

	return had_early_param;
}

/*
 * This should be approx 2 Bo*oMips to start (note initial shift), and will
 * still work even if initially too large, it will just take slightly longer
 */
unsigned long loops_per_jiffy = (1<<12);
EXPORT_SYMBOL(loops_per_jiffy);

static int __init debug_kernel(char *str)
{
	console_loglevel = CONSOLE_LOGLEVEL_DEBUG;
	return 0;
}

static int __init quiet_kernel(char *str)
{
	console_loglevel = CONSOLE_LOGLEVEL_QUIET;
	return 0;
}

early_param("debug", debug_kernel);
early_param("quiet", quiet_kernel);

static int __init loglevel(char *str)
{
	int newlevel;

	/*
	 * Only update loglevel value when a correct setting was passed,
	 * to prevent blind crashes (when loglevel being set to 0) that
	 * are quite hard to debug
	 */
	if (get_option(&str, &newlevel)) {
		console_loglevel = newlevel;
		return 0;
	}

	return -EINVAL;
}

early_param("loglevel", loglevel);

/* Change NUL term back to "=", to make "param" the whole string. */
static int __init repair_env_string(char *param, char *val,
				    const char *unused, void *arg)
{
	if (val) {
		/* param=val or param="val"? */
		if (val == param+strlen(param)+1)
			val[-1] = '=';
		else if (val == param+strlen(param)+2) {
			val[-2] = '=';
			memmove(val-1, val, strlen(val)+1);
			val--;
		} else
			BUG();
	}
	return 0;
}

/* Anything after -- gets handed straight to init. */
static int __init set_init_arg(char *param, char *val,
			       const char *unused, void *arg)
{
	unsigned int i;

	if (panic_later)
		return 0;

	repair_env_string(param, val, unused, NULL);

	for (i = 0; argv_init[i]; i++) {
		if (i == MAX_INIT_ARGS) {
			panic_later = "init";
			panic_param = param;
			return 0;
		}
	}
	argv_init[i] = param;
	return 0;
}

/*
 * Unknown boot options get handed to init, unless they look like
 * unused parameters (modprobe will find them in /proc/cmdline).
 */
static int __init unknown_bootoption(char *param, char *val,
				     const char *unused, void *arg)
{
	repair_env_string(param, val, unused, NULL);

	/* Handle obsolete-style parameters */
	if (obsolete_checksetup(param))
		return 0;

	/* Unused module parameter. */
	if (strchr(param, '.') && (!val || strchr(param, '.') < val))
		return 0;

	if (panic_later)
		return 0;

	if (val) {
		/* Environment option */
		unsigned int i;
		for (i = 0; envp_init[i]; i++) {
			if (i == MAX_INIT_ENVS) {
				panic_later = "env";
				panic_param = param;
			}
			if (!strncmp(param, envp_init[i], val - param))
				break;
		}
		envp_init[i] = param;
	} else {
		/* Command line option */
		unsigned int i;
		for (i = 0; argv_init[i]; i++) {
			if (i == MAX_INIT_ARGS) {
				panic_later = "init";
				panic_param = param;
			}
		}
		argv_init[i] = param;
	}
	return 0;
}

static int __init init_setup(char *str)
{
	unsigned int i;

	execute_command = str;
	/*
	 * In case LILO is going to boot us with default command line,
	 * it prepends "auto" before the whole cmdline which makes
	 * the shell think it should execute a script with such name.
	 * So we ignore all arguments entered _before_ init=... [MJ]
	 */
	for (i = 1; i < MAX_INIT_ARGS; i++)
		argv_init[i] = NULL;
	return 1;
}
__setup("init=", init_setup);

static int __init rdinit_setup(char *str)
{
	unsigned int i;

	ramdisk_execute_command = str;
	/* See "auto" comment in init_setup */
	for (i = 1; i < MAX_INIT_ARGS; i++)
		argv_init[i] = NULL;
	return 1;
}
__setup("rdinit=", rdinit_setup);

#ifndef CONFIG_SMP
static const unsigned int setup_max_cpus = NR_CPUS;
static inline void setup_nr_cpu_ids(void) { }
static inline void smp_prepare_cpus(unsigned int maxcpus) { }
#endif

/*
 * We need to store the untouched command line for future reference.
 * We also need to store the touched command line since the parameter
 * parsing is performed in place, and we should allow a component to
 * store reference of name/value for future reference.
 */
static void __init setup_command_line(char *command_line)
{
	saved_command_line =
		memblock_virt_alloc(strlen(boot_command_line) + 1, 0);
	initcall_command_line =
		memblock_virt_alloc(strlen(boot_command_line) + 1, 0);
	static_command_line = memblock_virt_alloc(strlen(command_line) + 1, 0);
	strcpy(saved_command_line, boot_command_line);
	strcpy(static_command_line, command_line);
}

/*
 * We need to finalize in a non-__init function or else race conditions
 * between the root thread and the init thread may cause start_kernel to
 * be reaped by free_initmem before the root thread has proceeded to
 * cpu_idle.
 *
 * gcc-3.4 accidentally inlines this function, so use noinline.
 */

static __initdata DECLARE_COMPLETION(kthreadd_done);

static noinline void __ref rest_init(void)
{
	struct task_struct *tsk;
	int pid;

	rcu_scheduler_starting();
	/*
	 * We need to spawn init first so that it obtains pid 1, however
	 * the init task will end up wanting to create kthreads, which, if
	 * we schedule it before we create kthreadd, will OOPS.
	 */
	pid = kernel_thread(kernel_init, NULL, CLONE_FS);
	/*
	 * Pin init on the boot CPU. Task migration is not properly working
	 * until sched_init_smp() has been run. It will set the allowed
	 * CPUs for init to the non isolated CPUs.
	 */
	rcu_read_lock();
	tsk = find_task_by_pid_ns(pid, &init_pid_ns);
	set_cpus_allowed_ptr(tsk, cpumask_of(smp_processor_id()));
	rcu_read_unlock();

	numa_default_policy();
	pid = kernel_thread(kthreadd, NULL, CLONE_FS | CLONE_FILES);
	rcu_read_lock();
	kthreadd_task = find_task_by_pid_ns(pid, &init_pid_ns);
	rcu_read_unlock();

	/*
	 * Enable might_sleep() and smp_processor_id() checks.
	 * They cannot be enabled earlier because with CONFIG_PRREMPT=y
	 * kernel_thread() would trigger might_sleep() splats. With
	 * CONFIG_PREEMPT_VOLUNTARY=y the init task might have scheduled
	 * already, but it's stuck on the kthreadd_done completion.
	 */
	system_state = SYSTEM_SCHEDULING;

	complete(&kthreadd_done);

	/*
	 * The boot idle thread must execute schedule()
	 * at least once to get things moving:
	 */
	schedule_preempt_disabled();
	/* Call into cpu_idle with preempt disabled */
	cpu_startup_entry(CPUHP_ONLINE);
}

/* Check for early params. */
static int __init do_early_param(char *param, char *val,
				 const char *unused, void *arg)
{
	const struct obs_kernel_param *p;

	for (p = __setup_start; p < __setup_end; p++) {
		if ((p->early && parameq(param, p->str)) ||
		    (strcmp(param, "console") == 0 &&
		     strcmp(p->str, "earlycon") == 0)
		) {
			if (p->setup_func(val) != 0)
				pr_warn("Malformed early option '%s'\n", param);
		}
	}
	/* We accept everything at this stage. */
	return 0;
}

void __init parse_early_options(char *cmdline)
{
	parse_args("early options", cmdline, NULL, 0, 0, 0, NULL,
		   do_early_param);
}

/* Arch code calls this early on, or if not, just before other parsing. */
void __init parse_early_param(void)
{
	static int done __initdata;
	static char tmp_cmdline[COMMAND_LINE_SIZE] __initdata;

	if (done)
		return;

	/* All fall through to do_early_param. */
	strlcpy(tmp_cmdline, boot_command_line, COMMAND_LINE_SIZE);
	parse_early_options(tmp_cmdline);
	done = 1;
}

void __init __weak arch_post_acpi_subsys_init(void) { }

void __init __weak smp_setup_processor_id(void)
{
}

# if THREAD_SIZE >= PAGE_SIZE
void __init __weak thread_stack_cache_init(void)
{
}
#endif

void __init __weak mem_encrypt_init(void) { }

/*
 * Set up kernel memory allocators
 */
static void __init mm_init(void)
{
	/*
	 * page_ext requires contiguous pages,
	 * bigger than MAX_ORDER unless SPARSEMEM.
	 */
	page_ext_init_flatmem();
	mem_init();
	kmem_cache_init();
	pgtable_init();
	vmalloc_init();
	ioremap_huge_init();
	/* Should be run before the first non-init thread is created */
	init_espfix_bsp();
<<<<<<< HEAD
=======
	/* Should be run after espfix64 is set up. */
	pti_init();
>>>>>>> f11a0446
}

asmlinkage __visible void __init start_kernel(void)
{
	char *command_line;
	char *after_dashes;

	set_task_stack_end_magic(&init_task);
	smp_setup_processor_id();
	debug_objects_early_init();

	cgroup_init_early();

	local_irq_disable();
	early_boot_irqs_disabled = true;

	/*
	 * Interrupts are still disabled. Do necessary setups, then
	 * enable them.
	 */
	boot_cpu_init();
	page_address_init();
	pr_notice("%s", linux_banner);
	setup_arch(&command_line);
	/*
	 * Set up the the initial canary and entropy after arch
	 * and after adding latent and command line entropy.
	 */
	add_latent_entropy();
	add_device_randomness(command_line, strlen(command_line));
	boot_init_stack_canary();
	mm_init_cpumask(&init_mm);
	setup_command_line(command_line);
	setup_nr_cpu_ids();
	setup_per_cpu_areas();
	boot_cpu_state_init();
	smp_prepare_boot_cpu();	/* arch-specific boot-cpu hooks */

	build_all_zonelists(NULL);
	page_alloc_init();

	pr_notice("Kernel command line: %s\n", boot_command_line);
	parse_early_param();
	after_dashes = parse_args("Booting kernel",
				  static_command_line, __start___param,
				  __stop___param - __start___param,
				  -1, -1, NULL, &unknown_bootoption);
	if (!IS_ERR_OR_NULL(after_dashes))
		parse_args("Setting init args", after_dashes, NULL, 0, -1, -1,
			   NULL, set_init_arg);

	jump_label_init();

	/*
	 * These use large bootmem allocations and must precede
	 * kmem_cache_init()
	 */
	setup_log_buf(0);
	vfs_caches_init_early();
	sort_main_extable();
	trap_init();
	mm_init();

	ftrace_init();

	/* trace_printk can be enabled here */
	early_trace_init();

	/*
	 * Set up the scheduler prior starting any interrupts (such as the
	 * timer interrupt). Full topology setup happens at smp_init()
	 * time - but meanwhile we still have a functioning scheduler.
	 */
	sched_init();
	/*
	 * Disable preemption - early bootup scheduling is extremely
	 * fragile until we cpu_idle() for the first time.
	 */
	preempt_disable();
	if (WARN(!irqs_disabled(),
		 "Interrupts were enabled *very* early, fixing it\n"))
		local_irq_disable();
	radix_tree_init();

	/*
	 * Set up housekeeping before setting up workqueues to allow the unbound
	 * workqueue to take non-housekeeping into account.
	 */
	housekeeping_init();

	/*
	 * Allow workqueue creation and work item queueing/cancelling
	 * early.  Work item execution depends on kthreads and starts after
	 * workqueue_init().
	 */
	workqueue_init_early();

	rcu_init();

	/* Trace events are available after this */
	trace_init();

	context_tracking_init();
	/* init some links before init_ISA_irqs() */
	early_irq_init();
	init_IRQ();
	tick_init();
	rcu_init_nohz();
	init_timers();
	hrtimers_init();
	softirq_init();
	timekeeping_init();
	time_init();
	sched_clock_postinit();
	printk_safe_init();
	perf_event_init();
	profile_init();
	call_function_init();
	WARN(!irqs_disabled(), "Interrupts were enabled early\n");
	early_boot_irqs_disabled = false;
	local_irq_enable();

	kmem_cache_init_late();

	/*
	 * HACK ALERT! This is early. We're enabling the console before
	 * we've done PCI setups etc, and console_init() must be aware of
	 * this. But we do want output early, in case something goes wrong.
	 */
	console_init();
	if (panic_later)
		panic("Too many boot %s vars at `%s'", panic_later,
		      panic_param);

	lockdep_info();

	/*
	 * Need to run this when irqs are enabled, because it wants
	 * to self-test [hard/soft]-irqs on/off lock inversion bugs
	 * too:
	 */
	locking_selftest();

	/*
	 * This needs to be called before any devices perform DMA
	 * operations that might use the SWIOTLB bounce buffers. It will
	 * mark the bounce buffers as decrypted so that their usage will
	 * not cause "plain-text" data to be decrypted when accessed.
	 */
	mem_encrypt_init();

#ifdef CONFIG_BLK_DEV_INITRD
	if (initrd_start && !initrd_below_start_ok &&
	    page_to_pfn(virt_to_page((void *)initrd_start)) < min_low_pfn) {
		pr_crit("initrd overwritten (0x%08lx < 0x%08lx) - disabling it.\n",
		    page_to_pfn(virt_to_page((void *)initrd_start)),
		    min_low_pfn);
		initrd_start = 0;
	}
#endif
	page_ext_init();
	kmemleak_init();
	debug_objects_mem_init();
	setup_per_cpu_pageset();
	numa_policy_init();
	acpi_early_init();
	if (late_time_init)
		late_time_init();
	calibrate_delay();
	pid_idr_init();
	anon_vma_init();
#ifdef CONFIG_X86
	if (efi_enabled(EFI_RUNTIME_SERVICES))
		efi_enter_virtual_mode();
#endif
	thread_stack_cache_init();
	cred_init();
	fork_init();
	proc_caches_init();
	buffer_init();
	key_init();
	security_init();
	dbg_late_init();
	vfs_caches_init();
	pagecache_init();
	signals_init();
	proc_root_init();
	nsfs_init();
	cpuset_init();
	cgroup_init();
	taskstats_init_early();
	delayacct_init();

	check_bugs();

	acpi_subsystem_init();
	arch_post_acpi_subsys_init();
	sfi_init_late();

	if (efi_enabled(EFI_RUNTIME_SERVICES)) {
		efi_free_boot_services();
	}

	/* Do the rest non-__init'ed, we're now alive */
	rest_init();
}

/* Call all constructor functions linked into the kernel. */
static void __init do_ctors(void)
{
#ifdef CONFIG_CONSTRUCTORS
	ctor_fn_t *fn = (ctor_fn_t *) __ctors_start;

	for (; fn < (ctor_fn_t *) __ctors_end; fn++)
		(*fn)();
#endif
}

bool initcall_debug;
core_param(initcall_debug, initcall_debug, bool, 0644);

#ifdef CONFIG_KALLSYMS
struct blacklist_entry {
	struct list_head next;
	char *buf;
};

static __initdata_or_module LIST_HEAD(blacklisted_initcalls);

static int __init initcall_blacklist(char *str)
{
	char *str_entry;
	struct blacklist_entry *entry;

	/* str argument is a comma-separated list of functions */
	do {
		str_entry = strsep(&str, ",");
		if (str_entry) {
			pr_debug("blacklisting initcall %s\n", str_entry);
			entry = alloc_bootmem(sizeof(*entry));
			entry->buf = alloc_bootmem(strlen(str_entry) + 1);
			strcpy(entry->buf, str_entry);
			list_add(&entry->next, &blacklisted_initcalls);
		}
	} while (str_entry);

	return 0;
}

static bool __init_or_module initcall_blacklisted(initcall_t fn)
{
	struct blacklist_entry *entry;
	char fn_name[KSYM_SYMBOL_LEN];
	unsigned long addr;

	if (list_empty(&blacklisted_initcalls))
		return false;

	addr = (unsigned long) dereference_function_descriptor(fn);
	sprint_symbol_no_offset(fn_name, addr);

	/*
	 * fn will be "function_name [module_name]" where [module_name] is not
	 * displayed for built-in init functions.  Strip off the [module_name].
	 */
	strreplace(fn_name, ' ', '\0');

	list_for_each_entry(entry, &blacklisted_initcalls, next) {
		if (!strcmp(fn_name, entry->buf)) {
			pr_debug("initcall %s blacklisted\n", fn_name);
			return true;
		}
	}

	return false;
}
#else
static int __init initcall_blacklist(char *str)
{
	pr_warn("initcall_blacklist requires CONFIG_KALLSYMS\n");
	return 0;
}

static bool __init_or_module initcall_blacklisted(initcall_t fn)
{
	return false;
}
#endif
__setup("initcall_blacklist=", initcall_blacklist);

static int __init_or_module do_one_initcall_debug(initcall_t fn)
{
	ktime_t calltime, delta, rettime;
	unsigned long long duration;
	int ret;

	printk(KERN_DEBUG "calling  %pF @ %i\n", fn, task_pid_nr(current));
	calltime = ktime_get();
	ret = fn();
	rettime = ktime_get();
	delta = ktime_sub(rettime, calltime);
	duration = (unsigned long long) ktime_to_ns(delta) >> 10;
	printk(KERN_DEBUG "initcall %pF returned %d after %lld usecs\n",
		 fn, ret, duration);

	return ret;
}

int __init_or_module do_one_initcall(initcall_t fn)
{
	int count = preempt_count();
	int ret;
	char msgbuf[64];

	if (initcall_blacklisted(fn))
		return -EPERM;

	if (initcall_debug)
		ret = do_one_initcall_debug(fn);
	else
		ret = fn();

	msgbuf[0] = 0;

	if (preempt_count() != count) {
		sprintf(msgbuf, "preemption imbalance ");
		preempt_count_set(count);
	}
	if (irqs_disabled()) {
		strlcat(msgbuf, "disabled interrupts ", sizeof(msgbuf));
		local_irq_enable();
	}
	WARN(msgbuf[0], "initcall %pF returned with %s\n", fn, msgbuf);

	add_latent_entropy();
	return ret;
}


extern initcall_t __initcall_start[];
extern initcall_t __initcall0_start[];
extern initcall_t __initcall1_start[];
extern initcall_t __initcall2_start[];
extern initcall_t __initcall3_start[];
extern initcall_t __initcall4_start[];
extern initcall_t __initcall5_start[];
extern initcall_t __initcall6_start[];
extern initcall_t __initcall7_start[];
extern initcall_t __initcall_end[];

static initcall_t *initcall_levels[] __initdata = {
	__initcall0_start,
	__initcall1_start,
	__initcall2_start,
	__initcall3_start,
	__initcall4_start,
	__initcall5_start,
	__initcall6_start,
	__initcall7_start,
	__initcall_end,
};

/* Keep these in sync with initcalls in include/linux/init.h */
static char *initcall_level_names[] __initdata = {
	"early",
	"core",
	"postcore",
	"arch",
	"subsys",
	"fs",
	"device",
	"late",
};

static void __init do_initcall_level(int level)
{
	initcall_t *fn;

	strcpy(initcall_command_line, saved_command_line);
	parse_args(initcall_level_names[level],
		   initcall_command_line, __start___param,
		   __stop___param - __start___param,
		   level, level,
		   NULL, &repair_env_string);

	for (fn = initcall_levels[level]; fn < initcall_levels[level+1]; fn++)
		do_one_initcall(*fn);
}

static void __init do_initcalls(void)
{
	int level;

	for (level = 0; level < ARRAY_SIZE(initcall_levels) - 1; level++)
		do_initcall_level(level);
}

/*
 * Ok, the machine is now initialized. None of the devices
 * have been touched yet, but the CPU subsystem is up and
 * running, and memory and process management works.
 *
 * Now we can finally start doing some real work..
 */
static void __init do_basic_setup(void)
{
	cpuset_init_smp();
	shmem_init();
	driver_init();
	init_irq_proc();
	do_ctors();
	usermodehelper_enable();
	do_initcalls();
}

static void __init do_pre_smp_initcalls(void)
{
	initcall_t *fn;

	for (fn = __initcall_start; fn < __initcall0_start; fn++)
		do_one_initcall(*fn);
}

/*
 * This function requests modules which should be loaded by default and is
 * called twice right after initrd is mounted and right before init is
 * exec'd.  If such modules are on either initrd or rootfs, they will be
 * loaded before control is passed to userland.
 */
void __init load_default_modules(void)
{
	load_default_elevator_module();
}

static int run_init_process(const char *init_filename)
{
	argv_init[0] = init_filename;
	return do_execve(getname_kernel(init_filename),
		(const char __user *const __user *)argv_init,
		(const char __user *const __user *)envp_init);
}

static int try_to_run_init_process(const char *init_filename)
{
	int ret;

	ret = run_init_process(init_filename);

	if (ret && ret != -ENOENT) {
		pr_err("Starting init: %s exists but couldn't execute it (error %d)\n",
		       init_filename, ret);
	}

	return ret;
}

static noinline void __init kernel_init_freeable(void);

#if defined(CONFIG_STRICT_KERNEL_RWX) || defined(CONFIG_STRICT_MODULE_RWX)
bool rodata_enabled __ro_after_init = true;
static int __init set_debug_rodata(char *str)
{
	return strtobool(str, &rodata_enabled);
}
__setup("rodata=", set_debug_rodata);
#endif

#ifdef CONFIG_STRICT_KERNEL_RWX
static void mark_readonly(void)
{
	if (rodata_enabled) {
		mark_rodata_ro();
		rodata_test();
	} else
		pr_info("Kernel memory protection disabled.\n");
}
#else
static inline void mark_readonly(void)
{
	pr_warn("This architecture does not have kernel memory protection.\n");
}
#endif

static int __ref kernel_init(void *unused)
{
	int ret;

	kernel_init_freeable();
	/* need to finish all async __init code before freeing the memory */
	async_synchronize_full();
	ftrace_free_init_mem();
	free_initmem();
	mark_readonly();
	system_state = SYSTEM_RUNNING;
	numa_default_policy();

	rcu_end_inkernel_boot();

	if (ramdisk_execute_command) {
		ret = run_init_process(ramdisk_execute_command);
		if (!ret)
			return 0;
		pr_err("Failed to execute %s (error %d)\n",
		       ramdisk_execute_command, ret);
	}

	/*
	 * We try each of these until one succeeds.
	 *
	 * The Bourne shell can be used instead of init if we are
	 * trying to recover a really broken machine.
	 */
	if (execute_command) {
		ret = run_init_process(execute_command);
		if (!ret)
			return 0;
		panic("Requested init %s failed (error %d).",
		      execute_command, ret);
	}
	if (!try_to_run_init_process("/sbin/init") ||
	    !try_to_run_init_process("/etc/init") ||
	    !try_to_run_init_process("/bin/init") ||
	    !try_to_run_init_process("/bin/sh"))
		return 0;

	panic("No working init found.  Try passing init= option to kernel. "
	      "See Linux Documentation/admin-guide/init.rst for guidance.");
}

static noinline void __init kernel_init_freeable(void)
{
	/*
	 * Wait until kthreadd is all set-up.
	 */
	wait_for_completion(&kthreadd_done);

	/* Now the scheduler is fully set up and can do blocking allocations */
	gfp_allowed_mask = __GFP_BITS_MASK;

	/*
	 * init can allocate pages on any node
	 */
	set_mems_allowed(node_states[N_MEMORY]);

	cad_pid = task_pid(current);

	smp_prepare_cpus(setup_max_cpus);

	workqueue_init();

	init_mm_internals();

	do_pre_smp_initcalls();
	lockup_detector_init();

	smp_init();
	sched_init_smp();

	page_alloc_init_late();

	do_basic_setup();

	/* Open the /dev/console on the rootfs, this should never fail */
	if (sys_open((const char __user *) "/dev/console", O_RDWR, 0) < 0)
		pr_err("Warning: unable to open an initial console.\n");

	(void) sys_dup(0);
	(void) sys_dup(0);
	/*
	 * check if there is an early userspace init.  If yes, let it do all
	 * the work
	 */

	if (!ramdisk_execute_command)
		ramdisk_execute_command = "/init";

	if (sys_access((const char __user *) ramdisk_execute_command, 0) != 0) {
		ramdisk_execute_command = NULL;
		prepare_namespace();
	}

	/*
	 * Ok, we have completed the initial bootup, and
	 * we're essentially up and running. Get rid of the
	 * initmem segments and start the user-mode stuff..
	 *
	 * rootfs is available now, try loading the public keys
	 * and default modules
	 */

	integrity_load_keys();
	load_default_modules();
}<|MERGE_RESOLUTION|>--- conflicted
+++ resolved
@@ -507,11 +507,8 @@
 	ioremap_huge_init();
 	/* Should be run before the first non-init thread is created */
 	init_espfix_bsp();
-<<<<<<< HEAD
-=======
 	/* Should be run after espfix64 is set up. */
 	pti_init();
->>>>>>> f11a0446
 }
 
 asmlinkage __visible void __init start_kernel(void)
