--- conflicted
+++ resolved
@@ -5,48 +5,11 @@
 
 apparmor-y := apparmorfs.o audit.o capability.o context.o ipc.o lib.o match.o \
               path.o domain.o policy.o policy_unpack.o procattr.o lsm.o \
-<<<<<<< HEAD
-              resource.o secid.o file.o policy_ns.o label.o mount.o net.o
-=======
               resource.o secid.o file.o policy_ns.o label.o mount.o
->>>>>>> 9abd04af
 apparmor-$(CONFIG_SECURITY_APPARMOR_HASH) += crypto.o
 
-clean-files := capability_names.h rlim_names.h net_names.h
+clean-files := capability_names.h rlim_names.h
 
-# Build a lower case string table of address family names
-# Transform lines from
-#    #define AF_LOCAL		1	/* POSIX name for AF_UNIX	*/
-#    #define AF_INET		2	/* Internet IP Protocol 	*/
-# to
-#    [1] = "local",
-#    [2] = "inet",
-#
-# and build the securityfs entries for the mapping.
-# Transforms lines from
-#    #define AF_INET		2	/* Internet IP Protocol 	*/
-# to
-#    #define AA_SFS_AF_MASK "local inet"
-quiet_cmd_make-af = GEN     $@
-cmd_make-af = echo "static const char *address_family_names[] = {" > $@ ;\
-	sed $< >>$@ -r -n -e "/AF_MAX/d" -e "/AF_LOCAL/d" -e "/AF_ROUTE/d" -e \
-	 's/^\#define[ \t]+AF_([A-Z0-9_]+)[ \t]+([0-9]+)(.*)/[\2] = "\L\1",/p';\
-	echo "};" >> $@ ;\
-	printf '%s' '\#define AA_SFS_AF_MASK "' >> $@ ;\
-	sed -r -n -e "/AF_MAX/d" -e "/AF_LOCAL/d" -e "/AF_ROUTE/d" -e \
-	 's/^\#define[ \t]+AF_([A-Z0-9_]+)[ \t]+([0-9]+)(.*)/\L\1/p'\
-	 $< | tr '\n' ' ' | sed -e 's/ $$/"\n/' >> $@
-
-# Build a lower case string table of sock type names
-# Transform lines from
-#    SOCK_STREAM	= 1,
-# to
-#    [1] = "stream",
-quiet_cmd_make-sock = GEN     $@
-cmd_make-sock = echo "static const char *sock_type_names[] = {" >> $@ ;\
-	sed $^ >>$@ -r -n \
-	-e 's/^\tSOCK_([A-Z0-9_]+)[\t]+=[ \t]+([0-9]+)(.*)/[\2] = "\L\1",/p';\
-	echo "};" >> $@
 
 # Build a lower case string table of capability names
 # Transforms lines from
@@ -99,16 +62,10 @@
 	    tr '\n' ' ' | sed -e 's/ $$/"\n/' >> $@
 
 $(obj)/capability.o : $(obj)/capability_names.h
-$(obj)/net.o : $(obj)/net_names.h
 $(obj)/resource.o : $(obj)/rlim_names.h
 $(obj)/capability_names.h : $(srctree)/include/uapi/linux/capability.h \
 			    $(src)/Makefile
 	$(call cmd,make-caps)
 $(obj)/rlim_names.h : $(srctree)/include/uapi/asm-generic/resource.h \
 		      $(src)/Makefile
-	$(call cmd,make-rlim)
-$(obj)/net_names.h : $(srctree)/include/linux/socket.h \
-		     $(srctree)/include/linux/net.h \
-		     $(src)/Makefile
-	$(call cmd,make-af)
-	$(call cmd,make-sock)+	$(call cmd,make-rlim)