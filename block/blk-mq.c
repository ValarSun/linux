--- conflicted
+++ resolved
@@ -1474,11 +1474,7 @@
  * Should only be used carefully, when the caller knows we want to
  * bypass a potential IO scheduler on the target device.
  */
-<<<<<<< HEAD
-void blk_mq_request_bypass_insert(struct request *rq)
-=======
 void blk_mq_request_bypass_insert(struct request *rq, bool run_queue)
->>>>>>> 9abd04af
 {
 	struct blk_mq_ctx *ctx = rq->mq_ctx;
 	struct blk_mq_hw_ctx *hctx = blk_mq_map_queue(rq->q, ctx->cpu);
@@ -1487,12 +1483,8 @@
 	list_add_tail(&rq->queuelist, &hctx->dispatch);
 	spin_unlock(&hctx->lock);
 
-<<<<<<< HEAD
-	blk_mq_run_hw_queue(hctx, false);
-=======
 	if (run_queue)
 		blk_mq_run_hw_queue(hctx, false);
->>>>>>> 9abd04af
 }
 
 void blk_mq_insert_requests(struct blk_mq_hw_ctx *hctx, struct blk_mq_ctx *ctx,
