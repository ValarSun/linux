--- conflicted
+++ resolved
@@ -815,7 +815,6 @@
 /* Deferred transmit */
 uint brcmf_deferred_tx = 1;
 module_param(brcmf_deferred_tx, uint, 0);
-<<<<<<< HEAD
 
 /* Watchdog thread priority, -1 to use kernel timer */
 int brcmf_watchdog_prio = 97;
@@ -825,17 +824,6 @@
 uint brcmf_watchdog_ms = 10;
 module_param(brcmf_watchdog_ms, uint, 0);
 
-=======
-
-/* Watchdog thread priority, -1 to use kernel timer */
-int brcmf_watchdog_prio = 97;
-module_param(brcmf_watchdog_prio, int, 0);
-
-/* Watchdog interval */
-uint brcmf_watchdog_ms = 10;
-module_param(brcmf_watchdog_ms, uint, 0);
-
->>>>>>> 5f66d2b5
 /* DPC thread priority, -1 to use tasklet */
 int brcmf_dpc_prio = 98;
 module_param(brcmf_dpc_prio, int, 0);
@@ -1926,19 +1914,11 @@
 	{"cons", IOV_CONS, 0, IOVT_BUFFER, 0}
 	,
 	{"dconpoll", IOV_DCONSOLE_POLL, 0, IOVT_UINT32, 0}
-<<<<<<< HEAD
 	,
 	{"sdreg", IOV_SDREG, 0, IOVT_BUFFER, sizeof(struct brcmf_sdreg)}
 	,
 	{"sbreg", IOV_SBREG, 0, IOVT_BUFFER, sizeof(struct brcmf_sdreg)}
 	,
-=======
-	,
-	{"sdreg", IOV_SDREG, 0, IOVT_BUFFER, sizeof(struct brcmf_sdreg)}
-	,
-	{"sbreg", IOV_SBREG, 0, IOVT_BUFFER, sizeof(struct brcmf_sdreg)}
-	,
->>>>>>> 5f66d2b5
 	{"sd_cis", IOV_SDCIS, 0, IOVT_BUFFER, BRCMF_IOCTL_MAXLEN}
 	,
 	{"forcealign", IOV_FORCEEVEN, 0, IOVT_BOOL, 0}
@@ -2953,24 +2933,8 @@
 
 		/* Get its status */
 		int_val = (bool) bus->drvr->dongle_reset;
-<<<<<<< HEAD
-=======
 		memcpy(arg, &int_val, val_size);
 
-		break;
-
-	case IOV_GVAL(IOV_WDTICK):
-		int_val = (s32) brcmf_watchdog_ms;
->>>>>>> 5f66d2b5
-		memcpy(arg, &int_val, val_size);
-		break;
-
-	case IOV_SVAL(IOV_WDTICK):
-		if (!bus->drvr->up) {
-			bcmerror = -ENOLINK;
-			break;
-		}
-		brcmf_sdbrcm_wd_timer(bus, (uint) int_val);
 		break;
 
 	case IOV_GVAL(IOV_WDTICK):
