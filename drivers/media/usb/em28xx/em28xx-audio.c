/*
 *  Empiatech em28x1 audio extension
 *
 *  Copyright (C) 2006 Markus Rechberger <mrechberger@gmail.com>
 *
 *  Copyright (C) 2007-2014 Mauro Carvalho Chehab
 *	- Port to work with the in-kernel driver
 *	- Cleanups, fixes, alsa-controls, etc.
 *
 *  This driver is based on my previous au600 usb pstn audio driver
 *  and inherits all the copyrights
 *
 *  This program is free software; you can redistribute it and/or modify
 *  it under the terms of the GNU General Public License as published by
 *  the Free Software Foundation; either version 2 of the License, or
 *  (at your option) any later version.
 *
 *  This program is distributed in the hope that it will be useful,
 *  but WITHOUT ANY WARRANTY; without even the implied warranty of
 *  MERCHANTABILITY or FITNESS FOR A PARTICULAR PURPOSE.  See the
 *  GNU General Public License for more details.
 *
 *  You should have received a copy of the GNU General Public License
 *  along with this program; if not, write to the Free Software
 *  Foundation, Inc., 675 Mass Ave, Cambridge, MA 02139, USA.
 */

#include <linux/kernel.h>
#include <linux/usb.h>
#include <linux/init.h>
#include <linux/sound.h>
#include <linux/spinlock.h>
#include <linux/soundcard.h>
#include <linux/slab.h>
#include <linux/vmalloc.h>
#include <linux/proc_fs.h>
#include <linux/module.h>
#include <sound/core.h>
#include <sound/pcm.h>
#include <sound/pcm_params.h>
#include <sound/info.h>
#include <sound/initval.h>
#include <sound/control.h>
#include <sound/tlv.h>
#include <sound/ac97_codec.h>
#include <media/v4l2-common.h>
#include "em28xx.h"

static int debug;
module_param(debug, int, 0644);
MODULE_PARM_DESC(debug, "activates debug info");

#define EM28XX_MAX_AUDIO_BUFS		5
#define EM28XX_MIN_AUDIO_PACKETS	64

#define dprintk(fmt, arg...) do {					\
	    if (debug)							\
		printk(KERN_INFO "em28xx-audio %s: " fmt,		\
				  __func__, ##arg); 		\
	} while (0)

static int index[SNDRV_CARDS] = SNDRV_DEFAULT_IDX;

static int em28xx_deinit_isoc_audio(struct em28xx *dev)
{
	int i;

	dprintk("Stopping isoc\n");
	for (i = 0; i < dev->adev.num_urb; i++) {
		struct urb *urb = dev->adev.urb[i];

		if (!irqs_disabled())
			usb_kill_urb(urb);
		else
			usb_unlink_urb(urb);
	}

	return 0;
}

static void em28xx_audio_isocirq(struct urb *urb)
{
	struct em28xx            *dev = urb->context;
	int                      i;
	unsigned int             oldptr;
	int                      period_elapsed = 0;
	int                      status;
	unsigned char            *cp;
	unsigned int             stride;
	struct snd_pcm_substream *substream;
	struct snd_pcm_runtime   *runtime;

	if (dev->disconnected) {
		dprintk("device disconnected while streaming. URB status=%d.\n", urb->status);
		atomic_set(&dev->stream_started, 0);
		return;
	}

	switch (urb->status) {
	case 0:             /* success */
	case -ETIMEDOUT:    /* NAK */
		break;
	case -ECONNRESET:   /* kill */
	case -ENOENT:
	case -ESHUTDOWN:
		return;
	default:            /* error */
		dprintk("urb completition error %d.\n", urb->status);
		break;
	}

	if (atomic_read(&dev->stream_started) == 0)
		return;

	if (dev->adev.capture_pcm_substream) {
		substream = dev->adev.capture_pcm_substream;
		runtime = substream->runtime;
		stride = runtime->frame_bits >> 3;

		for (i = 0; i < urb->number_of_packets; i++) {
			int length =
			    urb->iso_frame_desc[i].actual_length / stride;
			cp = (unsigned char *)urb->transfer_buffer +
			    urb->iso_frame_desc[i].offset;

			if (!length)
				continue;

			oldptr = dev->adev.hwptr_done_capture;
			if (oldptr + length >= runtime->buffer_size) {
				unsigned int cnt =
				    runtime->buffer_size - oldptr;
				memcpy(runtime->dma_area + oldptr * stride, cp,
				       cnt * stride);
				memcpy(runtime->dma_area, cp + cnt * stride,
				       length * stride - cnt * stride);
			} else {
				memcpy(runtime->dma_area + oldptr * stride, cp,
				       length * stride);
			}

			snd_pcm_stream_lock(substream);

			dev->adev.hwptr_done_capture += length;
			if (dev->adev.hwptr_done_capture >=
			    runtime->buffer_size)
				dev->adev.hwptr_done_capture -=
				    runtime->buffer_size;

			dev->adev.capture_transfer_done += length;
			if (dev->adev.capture_transfer_done >=
			    runtime->period_size) {
				dev->adev.capture_transfer_done -=
				    runtime->period_size;
				period_elapsed = 1;
			}

			snd_pcm_stream_unlock(substream);
		}
		if (period_elapsed)
			snd_pcm_period_elapsed(substream);
	}
	urb->status = 0;

	status = usb_submit_urb(urb, GFP_ATOMIC);
	if (status < 0)
		em28xx_errdev("resubmit of audio urb failed (error=%i)\n",
			      status);
	return;
}

static int em28xx_init_audio_isoc(struct em28xx *dev)
{
	int       i, errCode;

	dprintk("Starting isoc transfers\n");

	/* Start streaming */
	for (i = 0; i < dev->adev.num_urb; i++) {
		memset(dev->adev.transfer_buffer[i], 0x80,
		       dev->adev.urb[i]->transfer_buffer_length);

		errCode = usb_submit_urb(dev->adev.urb[i], GFP_ATOMIC);
		if (errCode) {
			em28xx_errdev("submit of audio urb failed (error=%i)\n",
				      errCode);
			em28xx_deinit_isoc_audio(dev);
			atomic_set(&dev->stream_started, 0);
			return errCode;
		}

	}

	return 0;
}

static int snd_pcm_alloc_vmalloc_buffer(struct snd_pcm_substream *subs,
					size_t size)
{
	struct snd_pcm_runtime *runtime = subs->runtime;

	dprintk("Allocating vbuffer\n");
	if (runtime->dma_area) {
		if (runtime->dma_bytes > size)
			return 0;

		vfree(runtime->dma_area);
	}
	runtime->dma_area = vmalloc(size);
	if (!runtime->dma_area)
		return -ENOMEM;

	runtime->dma_bytes = size;

	return 0;
}

static struct snd_pcm_hardware snd_em28xx_hw_capture = {
	.info = SNDRV_PCM_INFO_BLOCK_TRANSFER |
		SNDRV_PCM_INFO_MMAP           |
		SNDRV_PCM_INFO_INTERLEAVED    |
		SNDRV_PCM_INFO_BATCH	      |
		SNDRV_PCM_INFO_MMAP_VALID,

	.formats = SNDRV_PCM_FMTBIT_S16_LE,

	.rates = SNDRV_PCM_RATE_48000,

	.rate_min = 48000,
	.rate_max = 48000,
	.channels_min = 2,
	.channels_max = 2,
	.buffer_bytes_max = 62720 * 8,	/* just about the value in usbaudio.c */


	/*
	 * The period is 12.288 bytes. Allow a 10% of variation along its
	 * value, in order to avoid overruns/underruns due to some clock
	 * drift.
	 *
	 * FIXME: This period assumes 64 packets, and a 48000 PCM rate.
	 * Calculate it dynamically.
	 */
	.period_bytes_min = 11059,
	.period_bytes_max = 13516,

	.periods_min = 2,
	.periods_max = 98,		/* 12544, */
};

static int snd_em28xx_capture_open(struct snd_pcm_substream *substream)
{
	struct em28xx *dev = snd_pcm_substream_chip(substream);
	struct snd_pcm_runtime *runtime = substream->runtime;
	int nonblock, ret = 0;

	if (!dev) {
		em28xx_err("BUG: em28xx can't find device struct."
				" Can't proceed with open\n");
		return -ENODEV;
	}

	if (dev->disconnected)
		return -ENODEV;

	dprintk("opening device and trying to acquire exclusive lock\n");

	nonblock = !!(substream->f_flags & O_NONBLOCK);
	if (nonblock) {
		if (!mutex_trylock(&dev->lock))
		return -EAGAIN;
	} else
		mutex_lock(&dev->lock);

	runtime->hw = snd_em28xx_hw_capture;
<<<<<<< HEAD
	if ((dev->alt == 0 || dev->is_audio_only) && dev->adev.users == 0) {
		if (dev->is_audio_only)
			/* vendor audio is on a separate interface */
			dev->alt = 1;
		else
			/* vendor audio is on the same interface as video */
			dev->alt = 7;
			/*
			 * FIXME: The intention seems to be to select the alt
			 * setting with the largest wMaxPacketSize for the video
			 * endpoint.
			 * At least dev->alt should be used instead, but we
			 * should probably not touch it at all if it is
			 * already >0, because wMaxPacketSize of the audio
			 * endpoints seems to be the same for all.
			 */

		dprintk("changing alternate number on interface %d to %d\n",
			dev->ifnum, dev->alt);
		usb_set_interface(dev->udev, dev->ifnum, dev->alt);
=======

	if (dev->adev.users == 0) {
		if (dev->alt == 0 || dev->is_audio_only) {
			if (dev->is_audio_only)
				/* audio is on a separate interface */
				dev->alt = 1;
			else
				/* audio is on the same interface as video */
				dev->alt = 7;
				/*
				 * FIXME: The intention seems to be to select
				 * the alt setting with the largest
				 * wMaxPacketSize for the video endpoint.
				 * At least dev->alt should be used instead, but
				 * we should probably not touch it at all if it
				 * is already >0, because wMaxPacketSize of the
				 * audio endpoints seems to be the same for all.
				 */
			dprintk("changing alternate number on interface %d to %d\n",
				dev->ifnum, dev->alt);
			usb_set_interface(dev->udev, dev->ifnum, dev->alt);
		}
>>>>>>> 40dde7e2

		/* Sets volume, mute, etc */
		dev->mute = 0;
		ret = em28xx_audio_analog_set(dev);
		if (ret < 0)
			goto err;
	}

<<<<<<< HEAD
=======
	kref_get(&dev->ref);
>>>>>>> 40dde7e2
	dev->adev.users++;
	mutex_unlock(&dev->lock);

	/* Dynamically adjust the period size */
	snd_pcm_hw_constraint_integer(runtime, SNDRV_PCM_HW_PARAM_PERIODS);
	snd_pcm_hw_constraint_minmax(runtime, SNDRV_PCM_HW_PARAM_PERIOD_BYTES,
				     dev->adev.period * 95 / 100,
				     dev->adev.period * 105 / 100);

	dev->adev.capture_pcm_substream = substream;

	return 0;
err:
	mutex_unlock(&dev->lock);

	em28xx_err("Error while configuring em28xx mixer\n");
	return ret;
}

static int snd_em28xx_pcm_close(struct snd_pcm_substream *substream)
{
	struct em28xx *dev = snd_pcm_substream_chip(substream);

	dprintk("closing device\n");

	dev->mute = 1;
	mutex_lock(&dev->lock);
	dev->adev.users--;
	if (atomic_read(&dev->stream_started) > 0) {
		atomic_set(&dev->stream_started, 0);
		schedule_work(&dev->wq_trigger);
	}

	em28xx_audio_analog_set(dev);
	if (substream->runtime->dma_area) {
		dprintk("freeing\n");
		vfree(substream->runtime->dma_area);
		substream->runtime->dma_area = NULL;
	}
	mutex_unlock(&dev->lock);
	kref_put(&dev->ref, em28xx_free_device);

	return 0;
}

static int snd_em28xx_hw_capture_params(struct snd_pcm_substream *substream,
					struct snd_pcm_hw_params *hw_params)
{
	int ret;
	struct em28xx *dev = snd_pcm_substream_chip(substream);

	if (dev->disconnected)
		return -ENODEV;

	dprintk("Setting capture parameters\n");

	ret = snd_pcm_alloc_vmalloc_buffer(substream,
				params_buffer_bytes(hw_params));
	if (ret < 0)
		return ret;
#if 0
	/* TODO: set up em28xx audio chip to deliver the correct audio format,
	   current default is 48000hz multiplexed => 96000hz mono
	   which shouldn't matter since analogue TV only supports mono */
	unsigned int channels, rate, format;

	format = params_format(hw_params);
	rate = params_rate(hw_params);
	channels = params_channels(hw_params);
#endif

	return 0;
}

static int snd_em28xx_hw_capture_free(struct snd_pcm_substream *substream)
{
	struct em28xx *dev = snd_pcm_substream_chip(substream);

	dprintk("Stop capture, if needed\n");

	if (atomic_read(&dev->stream_started) > 0) {
		atomic_set(&dev->stream_started, 0);
		schedule_work(&dev->wq_trigger);
	}

	return 0;
}

static int snd_em28xx_prepare(struct snd_pcm_substream *substream)
{
	struct em28xx *dev = snd_pcm_substream_chip(substream);

	if (dev->disconnected)
		return -ENODEV;

	dev->adev.hwptr_done_capture = 0;
	dev->adev.capture_transfer_done = 0;

	return 0;
}

static void audio_trigger(struct work_struct *work)
{
	struct em28xx *dev = container_of(work, struct em28xx, wq_trigger);

	if (atomic_read(&dev->stream_started)) {
		dprintk("starting capture");
		em28xx_init_audio_isoc(dev);
	} else {
		dprintk("stopping capture");
		em28xx_deinit_isoc_audio(dev);
	}
}

static int snd_em28xx_capture_trigger(struct snd_pcm_substream *substream,
				      int cmd)
{
	struct em28xx *dev = snd_pcm_substream_chip(substream);
	int retval = 0;

	if (dev->disconnected)
		return -ENODEV;

	switch (cmd) {
	case SNDRV_PCM_TRIGGER_PAUSE_RELEASE: /* fall through */
	case SNDRV_PCM_TRIGGER_RESUME: /* fall through */
	case SNDRV_PCM_TRIGGER_START:
		atomic_set(&dev->stream_started, 1);
		break;
	case SNDRV_PCM_TRIGGER_PAUSE_PUSH: /* fall through */
	case SNDRV_PCM_TRIGGER_SUSPEND: /* fall through */
	case SNDRV_PCM_TRIGGER_STOP:
		atomic_set(&dev->stream_started, 0);
		break;
	default:
		retval = -EINVAL;
	}
	schedule_work(&dev->wq_trigger);
	return retval;
}

static snd_pcm_uframes_t snd_em28xx_capture_pointer(struct snd_pcm_substream
						    *substream)
{
	unsigned long flags;
	struct em28xx *dev;
	snd_pcm_uframes_t hwptr_done;

	dev = snd_pcm_substream_chip(substream);
	if (dev->disconnected)
		return SNDRV_PCM_POS_XRUN;

	spin_lock_irqsave(&dev->adev.slock, flags);
	hwptr_done = dev->adev.hwptr_done_capture;
	spin_unlock_irqrestore(&dev->adev.slock, flags);

	return hwptr_done;
}

static struct page *snd_pcm_get_vmalloc_page(struct snd_pcm_substream *subs,
					     unsigned long offset)
{
	void *pageptr = subs->runtime->dma_area + offset;

	return vmalloc_to_page(pageptr);
}

/*
 * AC97 volume control support
 */
static int em28xx_vol_info(struct snd_kcontrol *kcontrol,
				struct snd_ctl_elem_info *info)
{
	struct em28xx *dev = snd_kcontrol_chip(kcontrol);

	if (dev->disconnected)
		return -ENODEV;

	info->type = SNDRV_CTL_ELEM_TYPE_INTEGER;
	info->count = 2;
	info->value.integer.min = 0;
	info->value.integer.max = 0x1f;

	return 0;
}

static int em28xx_vol_put(struct snd_kcontrol *kcontrol,
			       struct snd_ctl_elem_value *value)
{
	struct em28xx *dev = snd_kcontrol_chip(kcontrol);
	struct snd_pcm_substream *substream = dev->adev.capture_pcm_substream;
	u16 val = (0x1f - (value->value.integer.value[0] & 0x1f)) |
		  (0x1f - (value->value.integer.value[1] & 0x1f)) << 8;
	int nonblock = 0;
	int rc;

	if (dev->disconnected)
		return -ENODEV;

	if (substream)
		nonblock = !!(substream->f_flags & O_NONBLOCK);
	if (nonblock) {
		if (!mutex_trylock(&dev->lock))
			return -EAGAIN;
	} else
		mutex_lock(&dev->lock);
	rc = em28xx_read_ac97(dev, kcontrol->private_value);
	if (rc < 0)
		goto err;

	val |= rc & 0x8000;	/* Preserve the mute flag */

	rc = em28xx_write_ac97(dev, kcontrol->private_value, val);
	if (rc < 0)
		goto err;

	dprintk("%sleft vol %d, right vol %d (0x%04x) to ac97 volume control 0x%04x\n",
		(val & 0x8000) ? "muted " : "",
		0x1f - ((val >> 8) & 0x1f), 0x1f - (val & 0x1f),
		val, (int)kcontrol->private_value);

err:
	mutex_unlock(&dev->lock);
	return rc;
}

static int em28xx_vol_get(struct snd_kcontrol *kcontrol,
			       struct snd_ctl_elem_value *value)
{
	struct em28xx *dev = snd_kcontrol_chip(kcontrol);
	struct snd_pcm_substream *substream = dev->adev.capture_pcm_substream;
	int nonblock = 0;
	int val;

	if (dev->disconnected)
		return -ENODEV;

	if (substream)
		nonblock = !!(substream->f_flags & O_NONBLOCK);
	if (nonblock) {
		if (!mutex_trylock(&dev->lock))
			return -EAGAIN;
	} else
		mutex_lock(&dev->lock);
	val = em28xx_read_ac97(dev, kcontrol->private_value);
	mutex_unlock(&dev->lock);
	if (val < 0)
		return val;

	dprintk("%sleft vol %d, right vol %d (0x%04x) from ac97 volume control 0x%04x\n",
		(val & 0x8000) ? "muted " : "",
		0x1f - ((val >> 8) & 0x1f), 0x1f - (val & 0x1f),
		val, (int)kcontrol->private_value);

	value->value.integer.value[0] = 0x1f - (val & 0x1f);
	value->value.integer.value[1] = 0x1f - ((val << 8) & 0x1f);

	return 0;
}

static int em28xx_vol_put_mute(struct snd_kcontrol *kcontrol,
			       struct snd_ctl_elem_value *value)
{
	struct em28xx *dev = snd_kcontrol_chip(kcontrol);
	u16 val = value->value.integer.value[0];
	struct snd_pcm_substream *substream = dev->adev.capture_pcm_substream;
	int nonblock = 0;
	int rc;

	if (dev->disconnected)
		return -ENODEV;

	if (substream)
		nonblock = !!(substream->f_flags & O_NONBLOCK);
	if (nonblock) {
		if (!mutex_trylock(&dev->lock))
			return -EAGAIN;
	} else
		mutex_lock(&dev->lock);
	rc = em28xx_read_ac97(dev, kcontrol->private_value);
	if (rc < 0)
		goto err;

	if (val)
		rc &= 0x1f1f;
	else
		rc |= 0x8000;

	rc = em28xx_write_ac97(dev, kcontrol->private_value, rc);
	if (rc < 0)
		goto err;

	dprintk("%sleft vol %d, right vol %d (0x%04x) to ac97 volume control 0x%04x\n",
		(val & 0x8000) ? "muted " : "",
		0x1f - ((val >> 8) & 0x1f), 0x1f - (val & 0x1f),
		val, (int)kcontrol->private_value);

err:
	mutex_unlock(&dev->lock);
	return rc;
}

static int em28xx_vol_get_mute(struct snd_kcontrol *kcontrol,
			       struct snd_ctl_elem_value *value)
{
	struct em28xx *dev = snd_kcontrol_chip(kcontrol);
	struct snd_pcm_substream *substream = dev->adev.capture_pcm_substream;
	int nonblock = 0;
	int val;

	if (dev->disconnected)
		return -ENODEV;

	if (substream)
		nonblock = !!(substream->f_flags & O_NONBLOCK);
	if (nonblock) {
		if (!mutex_trylock(&dev->lock))
			return -EAGAIN;
	} else
		mutex_lock(&dev->lock);
	val = em28xx_read_ac97(dev, kcontrol->private_value);
	mutex_unlock(&dev->lock);
	if (val < 0)
		return val;

	if (val & 0x8000)
		value->value.integer.value[0] = 0;
	else
		value->value.integer.value[0] = 1;

	dprintk("%sleft vol %d, right vol %d (0x%04x) from ac97 volume control 0x%04x\n",
		(val & 0x8000) ? "muted " : "",
		0x1f - ((val >> 8) & 0x1f), 0x1f - (val & 0x1f),
		val, (int)kcontrol->private_value);

	return 0;
}

static const DECLARE_TLV_DB_SCALE(em28xx_db_scale, -3450, 150, 0);

static int em28xx_cvol_new(struct snd_card *card, struct em28xx *dev,
			   char *name, int id)
{
	int err;
	char ctl_name[44];
	struct snd_kcontrol *kctl;
	struct snd_kcontrol_new tmp;

	memset (&tmp, 0, sizeof(tmp));
	tmp.iface = SNDRV_CTL_ELEM_IFACE_MIXER,
	tmp.private_value = id,
	tmp.name  = ctl_name,

	/* Add Mute Control */
	sprintf(ctl_name, "%s Switch", name);
	tmp.get  = em28xx_vol_get_mute;
	tmp.put  = em28xx_vol_put_mute;
	tmp.info = snd_ctl_boolean_mono_info;
	kctl = snd_ctl_new1(&tmp, dev);
	err = snd_ctl_add(card, kctl);
	if (err < 0)
		return err;
	dprintk("Added control %s for ac97 volume control 0x%04x\n",
		ctl_name, id);

	memset (&tmp, 0, sizeof(tmp));
	tmp.iface = SNDRV_CTL_ELEM_IFACE_MIXER,
	tmp.private_value = id,
	tmp.name  = ctl_name,

	/* Add Volume Control */
	sprintf(ctl_name, "%s Volume", name);
	tmp.get   = em28xx_vol_get;
	tmp.put   = em28xx_vol_put;
	tmp.info  = em28xx_vol_info;
	tmp.tlv.p = em28xx_db_scale,
	kctl = snd_ctl_new1(&tmp, dev);
	err = snd_ctl_add(card, kctl);
	if (err < 0)
		return err;
	dprintk("Added control %s for ac97 volume control 0x%04x\n",
		ctl_name, id);

	return 0;
}

/*
 * register/unregister code and data
 */
static struct snd_pcm_ops snd_em28xx_pcm_capture = {
	.open      = snd_em28xx_capture_open,
	.close     = snd_em28xx_pcm_close,
	.ioctl     = snd_pcm_lib_ioctl,
	.hw_params = snd_em28xx_hw_capture_params,
	.hw_free   = snd_em28xx_hw_capture_free,
	.prepare   = snd_em28xx_prepare,
	.trigger   = snd_em28xx_capture_trigger,
	.pointer   = snd_em28xx_capture_pointer,
	.page      = snd_pcm_get_vmalloc_page,
};

static void em28xx_audio_free_urb(struct em28xx *dev)
{
	int i;

	for (i = 0; i < dev->adev.num_urb; i++) {
		struct urb *urb = dev->adev.urb[i];

		if (!urb)
			continue;

		usb_free_coherent(dev->udev, urb->transfer_buffer_length,
				  dev->adev.transfer_buffer[i],
				  urb->transfer_dma);

		usb_free_urb(urb);
	}
	kfree(dev->adev.urb);
	kfree(dev->adev.transfer_buffer);
	dev->adev.num_urb = 0;
}

/* high bandwidth multiplier, as encoded in highspeed endpoint descriptors */
static int em28xx_audio_ep_packet_size(struct usb_device *udev,
					struct usb_endpoint_descriptor *e)
{
	int size = le16_to_cpu(e->wMaxPacketSize);

	if (udev->speed == USB_SPEED_HIGH)
		return (size & 0x7ff) *  (1 + (((size) >> 11) & 0x03));

	return size & 0x7ff;
}

static int em28xx_audio_urb_init(struct em28xx *dev)
{
	struct usb_interface *intf;
	struct usb_endpoint_descriptor *e, *ep = NULL;
	int                 i, ep_size, interval, num_urb, npackets;
	int		    urb_size, bytes_per_transfer;
	u8 alt;

	if (dev->ifnum)
		alt = 1;
	else
		alt = 7;

	intf = usb_ifnum_to_if(dev->udev, dev->ifnum);

	if (intf->num_altsetting <= alt) {
		em28xx_errdev("alt %d doesn't exist on interface %d\n",
			      dev->ifnum, alt);
		return -ENODEV;
	}

	for (i = 0; i < intf->altsetting[alt].desc.bNumEndpoints; i++) {
		e = &intf->altsetting[alt].endpoint[i].desc;
		if (!usb_endpoint_dir_in(e))
			continue;
		if (e->bEndpointAddress == EM28XX_EP_AUDIO) {
			ep = e;
			break;
		}
	}

	if (!ep) {
		em28xx_errdev("Couldn't find an audio endpoint");
		return -ENODEV;
	}

	ep_size = em28xx_audio_ep_packet_size(dev->udev, ep);
	interval = 1 << (ep->bInterval - 1);

	em28xx_info("Endpoint 0x%02x %s on intf %d alt %d interval = %d, size %d\n",
		     EM28XX_EP_AUDIO, usb_speed_string(dev->udev->speed),
		     dev->ifnum, alt,
		     interval,
		     ep_size);

	/* Calculate the number and size of URBs to better fit the audio samples */

	/*
	 * Estimate the number of bytes per DMA transfer.
	 *
	 * This is given by the bit rate (for now, only 48000 Hz) multiplied
	 * by 2 channels and 2 bytes/sample divided by the number of microframe
	 * intervals and by the microframe rate (125 us)
	 */
	bytes_per_transfer = DIV_ROUND_UP(48000 * 2 * 2, 125 * interval);

	/*
	 * Estimate the number of transfer URBs. Don't let it go past the
	 * maximum number of URBs that is known to be supported by the device.
	 */
	num_urb = DIV_ROUND_UP(bytes_per_transfer, ep_size);
	if (num_urb > EM28XX_MAX_AUDIO_BUFS)
		num_urb = EM28XX_MAX_AUDIO_BUFS;

	/*
	 * Now that we know the number of bytes per transfer and the number of
	 * URBs, estimate the typical size of an URB, in order to adjust the
	 * minimal number of packets.
	 */
	urb_size = bytes_per_transfer / num_urb;

	/*
	 * Now, calculate the amount of audio packets to be filled on each
	 * URB. In order to preserve the old behaviour, use a minimal
	 * threshold for this value.
	 */
	npackets = EM28XX_MIN_AUDIO_PACKETS;
	if (urb_size > ep_size * npackets)
		npackets = DIV_ROUND_UP(urb_size, ep_size);

	em28xx_info("Number of URBs: %d, with %d packets and %d size",
		    num_urb, npackets, urb_size);

	/* Estimate the bytes per period */
	dev->adev.period = urb_size * npackets;

	/* Allocate space to store the number of URBs to be used */

	dev->adev.transfer_buffer = kcalloc(num_urb,
					    sizeof(*dev->adev.transfer_buffer),
					    GFP_ATOMIC);
	if (!dev->adev.transfer_buffer) {
		return -ENOMEM;
	}

	dev->adev.urb = kcalloc(num_urb, sizeof(*dev->adev.urb), GFP_ATOMIC);
	if (!dev->adev.urb) {
		kfree(dev->adev.transfer_buffer);
		return -ENOMEM;
	}

	/* Alloc memory for each URB and for each transfer buffer */
	dev->adev.num_urb = num_urb;
	for (i = 0; i < num_urb; i++) {
		struct urb *urb;
		int j, k;
		void *buf;

		urb = usb_alloc_urb(npackets, GFP_ATOMIC);
		if (!urb) {
			em28xx_errdev("usb_alloc_urb failed!\n");
			em28xx_audio_free_urb(dev);
			return -ENOMEM;
		}
		dev->adev.urb[i] = urb;

		buf = usb_alloc_coherent(dev->udev, npackets * ep_size, GFP_ATOMIC,
					 &urb->transfer_dma);
		if (!buf) {
			em28xx_errdev("usb_alloc_coherent failed!\n");
			em28xx_audio_free_urb(dev);
			return -ENOMEM;
		}
		dev->adev.transfer_buffer[i] = buf;

		urb->dev = dev->udev;
		urb->context = dev;
		urb->pipe = usb_rcvisocpipe(dev->udev, EM28XX_EP_AUDIO);
		urb->transfer_flags = URB_ISO_ASAP | URB_NO_TRANSFER_DMA_MAP;
		urb->transfer_buffer = buf;
		urb->interval = interval;
		urb->complete = em28xx_audio_isocirq;
		urb->number_of_packets = npackets;
		urb->transfer_buffer_length = ep_size * npackets;

		for (j = k = 0; j < npackets; j++, k += ep_size) {
			urb->iso_frame_desc[j].offset = k;
			urb->iso_frame_desc[j].length = ep_size;
		}
	}

	return 0;
}

static int em28xx_audio_init(struct em28xx *dev)
{
	struct em28xx_audio *adev = &dev->adev;
	struct snd_pcm      *pcm;
	struct snd_card     *card;
	static int          devnr;
	int		    err;

	if (!dev->has_alsa_audio) {
		/* This device does not support the extension (in this case
		   the device is expecting the snd-usb-audio module or
		   doesn't have analog audio support at all) */
		return 0;
	}

	em28xx_info("Binding audio extension\n");

	kref_get(&dev->ref);

	printk(KERN_INFO "em28xx-audio.c: Copyright (C) 2006 Markus "
			 "Rechberger\n");
	printk(KERN_INFO
	       "em28xx-audio.c: Copyright (C) 2007-2014 Mauro Carvalho Chehab\n");

	err = snd_card_new(&dev->udev->dev, index[devnr], "Em28xx Audio",
			   THIS_MODULE, 0, &card);
	if (err < 0)
		return err;

	spin_lock_init(&adev->slock);
	adev->sndcard = card;
	adev->udev = dev->udev;

	err = snd_pcm_new(card, "Em28xx Audio", 0, 0, 1, &pcm);
	if (err < 0)
		goto card_free;

	snd_pcm_set_ops(pcm, SNDRV_PCM_STREAM_CAPTURE, &snd_em28xx_pcm_capture);
	pcm->info_flags = 0;
	pcm->private_data = dev;
	strcpy(pcm->name, "Empia 28xx Capture");

	strcpy(card->driver, "Em28xx-Audio");
	strcpy(card->shortname, "Em28xx Audio");
	strcpy(card->longname, "Empia Em28xx Audio");

	INIT_WORK(&dev->wq_trigger, audio_trigger);

	if (dev->audio_mode.ac97 != EM28XX_NO_AC97) {
		em28xx_cvol_new(card, dev, "Video", AC97_VIDEO);
		em28xx_cvol_new(card, dev, "Line In", AC97_LINE);
		em28xx_cvol_new(card, dev, "Phone", AC97_PHONE);
		em28xx_cvol_new(card, dev, "Microphone", AC97_MIC);
		em28xx_cvol_new(card, dev, "CD", AC97_CD);
		em28xx_cvol_new(card, dev, "AUX", AC97_AUX);
		em28xx_cvol_new(card, dev, "PCM", AC97_PCM);

		em28xx_cvol_new(card, dev, "Master", AC97_MASTER);
		em28xx_cvol_new(card, dev, "Line", AC97_HEADPHONE);
		em28xx_cvol_new(card, dev, "Mono", AC97_MASTER_MONO);
		em28xx_cvol_new(card, dev, "LFE", AC97_CENTER_LFE_MASTER);
		em28xx_cvol_new(card, dev, "Surround", AC97_SURROUND_MASTER);
	}

	err = em28xx_audio_urb_init(dev);
	if (err)
		goto card_free;

	err = snd_card_register(card);
	if (err < 0)
		goto urb_free;

	em28xx_info("Audio extension successfully initialized\n");
	return 0;

urb_free:
	em28xx_audio_free_urb(dev);

card_free:
	snd_card_free(card);
	adev->sndcard = NULL;

	return err;
}

static int em28xx_audio_fini(struct em28xx *dev)
{
	if (dev == NULL)
		return 0;

	if (!dev->has_alsa_audio) {
		/* This device does not support the extension (in this case
		   the device is expecting the snd-usb-audio module or
		   doesn't have analog audio support at all) */
		return 0;
	}

	em28xx_info("Closing audio extension");

	if (dev->adev.sndcard) {
		snd_card_disconnect(dev->adev.sndcard);
		flush_work(&dev->wq_trigger);

		em28xx_audio_free_urb(dev);

		snd_card_free(dev->adev.sndcard);
		dev->adev.sndcard = NULL;
	}

	kref_put(&dev->ref, em28xx_free_device);
	return 0;
}

static int em28xx_audio_suspend(struct em28xx *dev)
{
	if (dev == NULL)
		return 0;

	if (!dev->has_alsa_audio)
		return 0;

	em28xx_info("Suspending audio extension");
	em28xx_deinit_isoc_audio(dev);
	atomic_set(&dev->stream_started, 0);
	return 0;
}

static int em28xx_audio_resume(struct em28xx *dev)
{
	if (dev == NULL)
		return 0;

	if (!dev->has_alsa_audio)
		return 0;

	em28xx_info("Resuming audio extension");
	/* Nothing to do other than schedule_work() ?? */
	schedule_work(&dev->wq_trigger);
	return 0;
}

static struct em28xx_ops audio_ops = {
	.id   = EM28XX_AUDIO,
	.name = "Em28xx Audio Extension",
	.init = em28xx_audio_init,
	.fini = em28xx_audio_fini,
	.suspend = em28xx_audio_suspend,
	.resume = em28xx_audio_resume,
};

static int __init em28xx_alsa_register(void)
{
	return em28xx_register_extension(&audio_ops);
}

static void __exit em28xx_alsa_unregister(void)
{
	em28xx_unregister_extension(&audio_ops);
}

MODULE_LICENSE("GPL");
MODULE_AUTHOR("Markus Rechberger <mrechberger@gmail.com>");
MODULE_AUTHOR("Mauro Carvalho Chehab");
MODULE_DESCRIPTION(DRIVER_DESC " - audio interface");
MODULE_VERSION(EM28XX_VERSION);

module_init(em28xx_alsa_register);
module_exit(em28xx_alsa_unregister);<|MERGE_RESOLUTION|>--- conflicted
+++ resolved
@@ -273,28 +273,6 @@
 		mutex_lock(&dev->lock);
 
 	runtime->hw = snd_em28xx_hw_capture;
-<<<<<<< HEAD
-	if ((dev->alt == 0 || dev->is_audio_only) && dev->adev.users == 0) {
-		if (dev->is_audio_only)
-			/* vendor audio is on a separate interface */
-			dev->alt = 1;
-		else
-			/* vendor audio is on the same interface as video */
-			dev->alt = 7;
-			/*
-			 * FIXME: The intention seems to be to select the alt
-			 * setting with the largest wMaxPacketSize for the video
-			 * endpoint.
-			 * At least dev->alt should be used instead, but we
-			 * should probably not touch it at all if it is
-			 * already >0, because wMaxPacketSize of the audio
-			 * endpoints seems to be the same for all.
-			 */
-
-		dprintk("changing alternate number on interface %d to %d\n",
-			dev->ifnum, dev->alt);
-		usb_set_interface(dev->udev, dev->ifnum, dev->alt);
-=======
 
 	if (dev->adev.users == 0) {
 		if (dev->alt == 0 || dev->is_audio_only) {
@@ -317,7 +295,6 @@
 				dev->ifnum, dev->alt);
 			usb_set_interface(dev->udev, dev->ifnum, dev->alt);
 		}
->>>>>>> 40dde7e2
 
 		/* Sets volume, mute, etc */
 		dev->mute = 0;
@@ -326,10 +303,7 @@
 			goto err;
 	}
 
-<<<<<<< HEAD
-=======
 	kref_get(&dev->ref);
->>>>>>> 40dde7e2
 	dev->adev.users++;
 	mutex_unlock(&dev->lock);
 
