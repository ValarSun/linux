--- conflicted
+++ resolved
@@ -903,21 +903,12 @@
 	} else if (intp->chip_id >= 0x12) {
 		for (reg_index = 0; reg_index < 7; reg_index++)
 			stv0900_write_reg(intp, MODCODLST0 + reg_index, 0xff);
-<<<<<<< HEAD
 
 		stv0900_write_reg(intp, MODCODLSTE, 0xff);
 		stv0900_write_reg(intp, MODCODLSTF, 0xcf);
 		for (reg_index = 0; reg_index < 8; reg_index++)
 			stv0900_write_reg(intp, MODCODLST7 + reg_index, 0xcc);
 
-=======
-
-		stv0900_write_reg(intp, MODCODLSTE, 0xff);
-		stv0900_write_reg(intp, MODCODLSTF, 0xcf);
-		for (reg_index = 0; reg_index < 8; reg_index++)
-			stv0900_write_reg(intp, MODCODLST7 + reg_index, 0xcc);
-
->>>>>>> 2fbe74b9
 
 	}
 }
@@ -928,7 +919,6 @@
 	u32 reg_index;
 
 	dprintk("%s\n", __func__);
-<<<<<<< HEAD
 
 	stv0900_write_reg(intp, MODCODLST0, 0xff);
 	stv0900_write_reg(intp, MODCODLST1, 0xf0);
@@ -936,15 +926,6 @@
 	for (reg_index = 0; reg_index < 13; reg_index++)
 		stv0900_write_reg(intp, MODCODLST2 + reg_index, 0);
 
-=======
-
-	stv0900_write_reg(intp, MODCODLST0, 0xff);
-	stv0900_write_reg(intp, MODCODLST1, 0xf0);
-	stv0900_write_reg(intp, MODCODLSTF, 0x0f);
-	for (reg_index = 0; reg_index < 13; reg_index++)
-		stv0900_write_reg(intp, MODCODLST2 + reg_index, 0);
-
->>>>>>> 2fbe74b9
 }
 
 static enum dvbfe_algo stv0900_frontend_algo(struct dvb_frontend *fe)
@@ -1016,7 +997,6 @@
 			freq /= (intp->mclk / 1000);
 			freq_s16 = (s16)freq;
 		}
-<<<<<<< HEAD
 
 		stv0900_write_bits(intp, CFR_UP1, MSB(freq_s16));
 		stv0900_write_bits(intp, CFR_UP0, LSB(freq_s16));
@@ -1028,19 +1008,6 @@
 	stv0900_write_reg(intp, CFRINIT1, 0);
 	stv0900_write_reg(intp, CFRINIT0, 0);
 
-=======
-
-		stv0900_write_bits(intp, CFR_UP1, MSB(freq_s16));
-		stv0900_write_bits(intp, CFR_UP0, LSB(freq_s16));
-		freq_s16 *= (-1);
-		stv0900_write_bits(intp, CFR_LOW1, MSB(freq_s16));
-		stv0900_write_bits(intp, CFR_LOW0, LSB(freq_s16));
-	}
-
-	stv0900_write_reg(intp, CFRINIT1, 0);
-	stv0900_write_reg(intp, CFRINIT0, 0);
-
->>>>>>> 2fbe74b9
 	if (intp->chip_id >= 0x20) {
 		stv0900_write_reg(intp, EQUALCFG, 0x41);
 		stv0900_write_reg(intp, FFECFG, 0x41);
@@ -1435,49 +1402,7 @@
 		stv0900_write_bits(intp, F0900_P2_RST_HWARE, 0);
 		stv0900_write_bits(intp, F0900_P1_RST_HWARE, 1);
 		stv0900_write_bits(intp, F0900_P1_RST_HWARE, 0);
-<<<<<<< HEAD
-	}
-
-	stv0900_write_bits(intp, F0900_P1_TUN_MADDRESS, p_init->tun1_maddress);
-	switch (p_init->tuner1_adc) {
-	case 1:
-		stv0900_write_reg(intp, R0900_TSTTNR1, 0x26);
-		break;
-	default:
-		break;
-	}
-
-	stv0900_write_bits(intp, F0900_P2_TUN_MADDRESS, p_init->tun2_maddress);
-	switch (p_init->tuner2_adc) {
-	case 1:
-		stv0900_write_reg(intp, R0900_TSTTNR3, 0x26);
-		break;
-	default:
-		break;
-	}
-
-	stv0900_write_bits(intp, F0900_P1_TUN_IQSWAP, p_init->tun1_iq_inv);
-	stv0900_write_bits(intp, F0900_P2_TUN_IQSWAP, p_init->tun2_iq_inv);
-	stv0900_set_mclk(intp, 135000000);
-	msleep(3);
-
-	switch (intp->clkmode) {
-	case 0:
-	case 2:
-		stv0900_write_reg(intp, R0900_SYNTCTRL, 0x20 | intp->clkmode);
-		break;
-	default:
-		selosci = 0x02 & stv0900_read_reg(intp, R0900_SYNTCTRL);
-		stv0900_write_reg(intp, R0900_SYNTCTRL, 0x20 | selosci);
-		break;
-=======
->>>>>>> 2fbe74b9
-	}
-	msleep(3);
-
-	intp->mclk = stv0900_get_mclk_freq(intp, intp->quartz);
-	if (intp->errs)
-		error = STV0900_I2C_ERROR;
+	}
 
 	stv0900_write_bits(intp, F0900_P1_TUN_MADDRESS, p_init->tun1_maddress);
 	switch (p_init->tuner1_adc) {
@@ -1550,8 +1475,6 @@
 
 	dprintk("%s: locked = %d\n", __func__, locked);
 
-<<<<<<< HEAD
-=======
 	if (stvdebug) {
 		/* Print TS bitrate */
 		tsbitrate0_val = stv0900_read_reg(intp, TSBITRATE0);
@@ -1563,7 +1486,6 @@
 		dprintk("TS bitrate = %d Mbit/sec \n", bitrate);
 	};
 
->>>>>>> 2fbe74b9
 	return locked;
 }
 
