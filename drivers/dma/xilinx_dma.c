/*
 * Xilinx DMA Engine support
 *
 * Copyright (C) 2010 Xilinx, Inc. All rights reserved.
 * Copyright (C) 2012 Analog Device Inc.
 *	Author: Lars-Peter Clausen <lars@metafoo.de>
 *
 * Based on the Freescale DMA driver.
 *
 * Description:
 * This driver supports three Xilinx DMA engines:
 *  . Axi DMA engine, it does transfers between memory and device. It can be
 *    configured to have one channel or two channels. If configured as two
 *    channels, one is to transmit to a device and another is to receive from
 *    a device.
 *  . Axi VDMA engine, it does transfers between memory and video devices.
 *    It can be configured to have one channel or two channels. If configured
 *    as two channels, one is to transmit to the video device and another is
 *    to receive from the video device.
 *
 * This is free software; you can redistribute it and/or modify
 * it under the terms of the GNU General Public License as published by
 * the Free Software Foundation; either version 2 of the License, or
 * (at your option) any later version.
 *
 */

#include <linux/init.h>
#include <linux/module.h>
#include <linux/slab.h>
#include <linux/interrupt.h>
#include <linux/dmapool.h>
#include <asm/io.h>
#include <linux/of.h>
#include <linux/of_irq.h>
#include <linux/of_platform.h>
#include <linux/platform_device.h>
#include <linux/of_address.h>
#include <linux/amba/xilinx_dma.h>
<<<<<<< HEAD
#include <linux/debugfs.h>
#include <linux/sched.h>
=======
#include <linux/of_irq.h>
>>>>>>> abfadbff

/* Hw specific definitions
 */
#define XILINX_DMA_MAX_CHANS_PER_DEVICE  0x2
#define XILINX_DMA_MAX_TRANS_LEN         0x7FFFFF

/* General register bits definitions
 */
#define XILINX_DMA_CR_RESET_MASK    0x00000004  /* Reset DMA engine */
#define XILINX_DMA_CR_RUNSTOP_MASK  0x00000001  /* Start/stop DMA engine */

#define XILINX_DMA_SR_HALTED_MASK   0x00000001  /* DMA channel halted */
#define XILINX_DMA_SR_IDLE_MASK     0x00000002  /* DMA channel idle */

#define XILINX_DMA_SR_ERR_INTERNAL_MASK 0x00000010 /* Datamover internal err */
#define XILINX_DMA_SR_ERR_SLAVE_MASK    0x00000020 /* Datamover slave err */
#define XILINX_DMA_SR_ERR_DECODE_MASK   0x00000040 /* Datamover decode err */
#define XILINX_DMA_SR_ERR_SG_INT_MASK   0x00000100 /* SG internal err */
#define XILINX_DMA_SR_ERR_SG_SLV_MASK   0x00000200 /* SG slave err */
#define XILINX_DMA_SR_ERR_SG_DEC_MASK   0x00000400 /* SG decode err */
#define XILINX_DMA_SR_ERR_ALL_MASK      0x00000770 /* All errors */

#define XILINX_DMA_XR_IRQ_IOC_MASK	0x00001000 /* Completion interrupt */
#define XILINX_DMA_XR_IRQ_DELAY_MASK	0x00002000 /* Delay interrupt */
#define XILINX_DMA_XR_IRQ_ERROR_MASK	0x00004000 /* Error interrupt */
#define XILINX_DMA_XR_IRQ_ALL_MASK	    0x00007000 /* All interrupts */

#define XILINX_DMA_XR_DELAY_MASK    0xFF000000 /* Delay timeout counter */
#define XILINX_DMA_XR_COALESCE_MASK 0x00FF0000 /* Coalesce counter */

#define XILINX_DMA_IRQ_SHIFT      12
#define XILINX_DMA_DELAY_SHIFT    24
#define XILINX_DMA_COALESCE_SHIFT 16

#define XILINX_DMA_DELAY_MAX     0xFF /**< Maximum delay counter value */
#define XILINX_DMA_COALESCE_MAX  0xFF /**< Maximum coalescing counter value */

#define XILINX_DMA_RX_CHANNEL_OFFSET      0x30

/* Axi VDMA special register bits
 */
#define XILINX_VDMA_CIRC_EN         0x00000002  /* Circular mode */
#define XILINX_VDMA_SYNC_EN         0x00000008  /* Sync enable mode */
#define XILINX_VDMA_FRMCNT_EN       0x00000010  /* Frm Cnt enable mode */
#define XILINX_VDMA_MSTR_MASK       0x00000F00  /* Master in control */

#define XILINX_VDMA_EXTFSYNC_SHIFT  6
#define XILINX_VDMA_MSTR_SHIFT      8
#define XILINX_VDMA_WR_REF_SHIFT    8

#define XILINX_VDMA_FRMDLY_SHIFT  24

#define XILINX_VDMA_DIRECT_REG_OFFSET     0x50
#define XILINX_VDMA_CHAN_DIRECT_REG_SIZE  0x50

<<<<<<< HEAD
/* BD definitions for Axi DMA
=======
#define XILINX_VDMA_PARK_REG_OFFSET      0x28

/* Axi VDMA Specific Error bits
 */
#define XILINX_VDMA_SR_ERR_FSIZE_LESS_MASK    0x00000080 /* FSize Less
							Mismatch err */
#define XILINX_VDMA_SR_ERR_LSIZE_LESS_MASK    0x00000100 /* LSize Less
							Mismatch err */
#define XILINX_VDMA_SR_ERR_FSIZE_MORE_MASK    0x00000800 /* FSize
							more err */
/* Recoverable errors are DMA Internal error, FSize Less, LSize Less
 * and FSize More mismatch errors.  These are only recoverable only
 * when C_FLUSH_ON_FSYNC is enabled in the hardware system.
 */
#define XILINX_VDMA_SR_ERR_RECOVER_MASK       0x00000990 /* Recoverable
							errs */

/* Axi VDMA Flush on Fsync bits
 */
#define XILINX_VDMA_FLUSH_S2MM	3
#define XILINX_VDMA_FLUSH_MM2S	2
#define XILINX_VDMA_FLUSH_BOTH	1

/* BD definitions for Axi Dma and Axi Cdma
>>>>>>> abfadbff
 */
#define XILINX_DMA_BD_STS_COMPL_MASK 0x80000000
#define XILINX_DMA_BD_STS_ERR_MASK   0x70000000
#define XILINX_DMA_BD_STS_ALL_MASK   0xF0000000

/* Axi DMA BD special bits definitions
 */
#define XILINX_DMA_BD_SOP       0x08000000    /* Start of packet bit */
#define XILINX_DMA_BD_EOP       0x04000000    /* End of packet bit */

/* Feature encodings
 */
#define XILINX_DMA_FTR_DATA_WIDTH_MASK 0x000000FF /* Data width mask, 1024 */
#define XILINX_DMA_FTR_HAS_SG          0x00000100 /* Has SG */
#define XILINX_DMA_FTR_HAS_SG_SHIFT    8          /* Has SG shift */
#define XILINX_DMA_FTR_STSCNTRL_STRM   0x00010000 /* Optional feature for dma */

/* Feature encodings for VDMA
 */
#define XILINX_VDMA_FTR_FLUSH_MASK     0x00000600 /* Flush-on-FSync Mask */
#define XILINX_VDMA_FTR_FLUSH_SHIFT    9          /* Flush-on-FSync shift */

/* Delay loop counter to prevent hardware failure
 */
#define XILINX_DMA_RESET_LOOP            1000000
#define XILINX_DMA_HALT_LOOP             1000000

/* IO accessors
 */
#define DMA_OUT(addr, val)  (iowrite32(val, addr))
#define DMA_IN(addr)  (ioread32(addr))

/* Hardware descriptor
 *
 * shared by all Xilinx DMA engines
 */
struct xilinx_dma_desc_hw {
	u32 next_desc;	/* 0x00 */
	u32 pad1;       /* 0x04 */
	u32 buf_addr;   /* 0x08 */
	u32 pad2;       /* 0x0C */
	u32 addr_vsize; /* 0x10 */
	u32 hsize;      /* 0x14 */
	u32 control;    /* 0x18 */
	u32 status;     /* 0x1C */
	u32 app_0;      /* 0x20 */
	u32 app_1;      /* 0x24 */
	u32 app_2;      /* 0x28 */
	u32 app_3;      /* 0x2C */
	u32 app_4;      /* 0x30 */
} __aligned(64);

struct xilinx_dma_desc_sw {
	struct xilinx_dma_desc_hw *hw;
	dma_addr_t phys;
};

struct xilinx_dma_transfer {
	struct dma_async_tx_descriptor async_tx;
	struct list_head head;

	bool cyclic;
	unsigned int completed_descs;

	unsigned int current_desc;
	unsigned int num_descs;
	struct xilinx_dma_desc_sw descs[];
};

struct xdma_regs {
	u32 cr;     /* 0x00 Control Register */
	u32 sr;     /* 0x04 Status Register */
	u32 cdr;    /* 0x08 Current Descriptor Register */
	u32 pad1;
	u32 tdr;    /* 0x10 Tail Descriptor Register */
	u32 pad2;
	u32 src;    /* 0x18 Source Address Register (cdma) */
	u32 pad3;
	u32 dst;    /* 0x20 Destination Address Register (cdma) */
	u32 pad4;
	u32 btt_ref;/* 0x28 Bytes To Transfer (cdma) or park_ref (vdma) */
	u32 version;         /* 0x2c version (vdma) */
};

static struct debugfs_reg32 xilinx_dma_debugfs_regs[] = {
	{ "Control", 0x00 },
	{ "Status", 0x04 },
	{ "Current descriptor", 0x08 },
	{ "Tail descriptor", 0x10 },
	{ "Vertical size", 0x50 },
	{ "Horizontal size", 0x54 },
	{ "Frame delay/stride", 0x58 },
	{ "Frame address 0", 0x5c },
	{ "Frame address 1", 0x60 },
	{ "Frame address 2", 0x64 },
	{ "Frame address 3", 0x68 },
};

struct vdma_addr_regs {
	u32 vsize;          /* 0x0 Vertical size */
	u32 hsize;          /* 0x4 Horizontal size */
	u32 frmdly_stride;  /* 0x8 Frame delay and stride */
	u32 buf_addr[16];   /* 0xC - 0x48 Src addresses */
};

/* Per DMA specific operations should be embedded in the channel structure
 */
struct xilinx_dma_chan {
	struct xdma_regs __iomem *regs;   /* Control status registers */
	struct vdma_addr_regs *addr_regs; /* Direct address registers */
	dma_cookie_t completed_cookie;	  /* The maximum cookie completed */
	spinlock_t lock;                  /* Descriptor operation lock */
	struct list_head active_list;	  /* Active descriptors */
	struct list_head pending_list;	  /* Descriptors waiting */
	struct dma_chan common;           /* DMA common channel */
	struct dma_pool *desc_pool;       /* Descriptors pool */
	struct device *dev;               /* The dma device */
	int    irq;                       /* Channel IRQ */
	int    id;                        /* Channel ID */
	enum dma_transfer_direction direction;/* Transfer direction */
	int    max_len;                   /* Maximum data len per transfer */
	int    num_frms;                  /* Number of frames */
	int    has_SG;                    /* Support scatter transfers */
	int    has_DRE;                   /* Support unaligned transfers */
	int    genlock;                   /* Support genlock mode */
	int    err;                       /* Channel has errors */
	struct tasklet_struct tasklet;    /* Cleanup work after irq */
	u32    feature;                   /* IP feature */
	void   (*start_transfer)(struct xilinx_dma_chan *chan);
	struct xilinx_dma_config config;  /* Device configuration info */
<<<<<<< HEAD

	bool cyclic;
	struct debugfs_regset32 debugfs_regset;
=======
	u32    flush_fsync;		  /* Flush on Fsync */
>>>>>>> abfadbff
};

struct xilinx_dma_device {
	void __iomem *regs;
	struct device *dev;
	struct dma_device common;
	struct xilinx_dma_chan *chan[XILINX_DMA_MAX_CHANS_PER_DEVICE];
	u32 feature;
	int irq;
};

static dma_cookie_t xilinx_dma_tx_submit(struct dma_async_tx_descriptor *tx);

#define to_xilinx_chan(chan) container_of(chan, struct xilinx_dma_chan, common)

static void xilinx_dma_free_transfer(struct xilinx_dma_chan *chan,
	struct xilinx_dma_transfer *t)
{
	unsigned int i;
	for (i = 0; i < t->num_descs; ++i)
		dma_pool_free(chan->desc_pool, t->descs[i].hw, t->descs[i].phys);
	kfree(t);
}

static struct xilinx_dma_transfer *xilinx_dma_alloc_transfer(
	struct xilinx_dma_chan *chan, unsigned int num_descs)
{
	struct xilinx_dma_desc_hw *new, *prev;
	struct xilinx_dma_transfer *t;
	dma_addr_t phys;

	if (num_descs == 0)
		return NULL;

	t = kzalloc(sizeof(*t) + num_descs * sizeof(*t->descs), GFP_ATOMIC);
	if (!t)
		return NULL;

	dma_async_tx_descriptor_init(&t->async_tx, &chan->common);
	t->async_tx.tx_submit = xilinx_dma_tx_submit;
	t->async_tx.cookie = -EBUSY;

	prev = NULL;
	new = NULL;
	for (; t->num_descs < num_descs; t->num_descs++) {
		new = dma_pool_alloc(chan->desc_pool, GFP_ATOMIC, &phys);
		if (!new) {
			dev_err(chan->dev, "No free memory for link descriptor\n");
			goto err_free;
		}
		memset(new, 0, sizeof(*new));

		if (prev)
			prev->next_desc = phys;

		t->descs[t->num_descs].hw = new;
		t->descs[t->num_descs].phys = phys;
		prev = new;
	}

	/* Link the last BD with the first BD */
	new->next_desc = t->descs[0].phys;

	return t;
err_free:
	xilinx_dma_free_transfer(chan, t);
	return NULL;
}

static void xilinx_dma_free_transfer_list(struct xilinx_dma_chan *chan,
	struct list_head *list)
{
	struct xilinx_dma_transfer *t, *_t;
	list_for_each_entry_safe(t, _t, list, head)
		xilinx_dma_free_transfer(chan, t);
	INIT_LIST_HEAD(list);
}

static void xilinx_dma_free_transfers(struct xilinx_dma_chan *chan)
{
	unsigned long flags;

	spin_lock_irqsave(&chan->lock, flags);
	xilinx_dma_free_transfer_list(chan, &chan->active_list);
	xilinx_dma_free_transfer_list(chan, &chan->pending_list);
	spin_unlock_irqrestore(&chan->lock, flags);
}

/* Required functions
 */
static int xilinx_dma_alloc_chan_resources(struct dma_chan *dchan)
{
	struct xilinx_dma_chan *chan = to_xilinx_chan(dchan);

	/* Has this channel already been allocated? */
	if (chan->desc_pool)
		return 1;

	/*
	 * We need the descriptor to be aligned to 64bytes
	 * for meeting Xilinx DMA specification requirement.
	 */
	chan->desc_pool = dma_pool_create("xilinx_dma_desc_pool",
				  chan->dev,
				  sizeof(struct xilinx_dma_desc_hw),
				  __alignof__(struct xilinx_dma_desc_hw), 0);
	if (!chan->desc_pool) {
		dev_err(chan->dev, "unable to allocate channel %d "
				   "descriptor pool\n", chan->id);
		return -ENOMEM;
	}

	chan->completed_cookie = 0;

	/* there is at least one descriptor free to be allocated */
	return 1;
}

static void xilinx_dma_free_chan_resources(struct dma_chan *dchan)
{
	struct xilinx_dma_chan *chan = to_xilinx_chan(dchan);

	dev_dbg(chan->dev, "Free all channel resources.\n");
	xilinx_dma_free_transfers(chan);
	dma_pool_destroy(chan->desc_pool);
	chan->desc_pool = NULL;
}

static enum dma_status xilinx_dma_desc_status(struct xilinx_dma_chan *chan,
					  struct xilinx_dma_transfer *t)
{
	return dma_async_is_complete(t->async_tx.cookie,
				     chan->completed_cookie,
				     chan->common.cookie);
}

static void xilinx_dma_chan_handle_cyclic(struct xilinx_dma_chan *chan,
	struct xilinx_dma_transfer *t, unsigned long *flags)
{
	unsigned int completed_descs;
	dma_async_tx_callback callback;
	void *callback_param;
	unsigned int i;

	/* We have to be carefull not to dereference 't' anymore after a call to
	 * the callback function, since it might call terminate_all and as a
	 * result 't' might be already freed. */
	callback = t->async_tx.callback;
	callback_param = t->async_tx.callback_param;
	completed_descs = t->completed_descs;
	t->completed_descs = 0;

	spin_unlock_irqrestore(&chan->lock, *flags);
	for (i = 0; i < completed_descs; i++)
		callback(callback_param);
	spin_lock_irqsave(&chan->lock, *flags);
}

static void xilinx_chan_desc_cleanup(struct xilinx_dma_chan *chan)
{
	struct xilinx_dma_transfer *t;
	dma_async_tx_callback callback;
	void *callback_param;
	unsigned long flags;

	spin_lock_irqsave(&chan->lock, flags);

	/* terminate_all might be called from the callback, so we can't iterate over
	 * the list using list_for_each_entry_safe */
	while (!list_empty(&chan->active_list)) {
		t = list_first_entry(&chan->active_list, struct xilinx_dma_transfer, head);

		if (t->cyclic) {
			xilinx_dma_chan_handle_cyclic(chan, t, &flags);
			break;
		}

		if (xilinx_dma_desc_status(chan, t) == DMA_IN_PROGRESS)
			break;

		list_del(&t->head);

		callback = t->async_tx.callback;
		callback_param = t->async_tx.callback_param;
		if (callback) {
			spin_unlock_irqrestore(&chan->lock, flags);
			callback(callback_param);
			spin_lock_irqsave(&chan->lock, flags);
		}

		dma_run_dependencies(&t->async_tx);
		xilinx_dma_free_transfer(chan, t);
	}

	spin_unlock_irqrestore(&chan->lock, flags);
}

static enum dma_status xilinx_tx_status(struct dma_chan *dchan,
					dma_cookie_t cookie,
					struct dma_tx_state *txstate)
{
	struct xilinx_dma_chan *chan = to_xilinx_chan(dchan);
	dma_cookie_t last_used;
	dma_cookie_t last_complete;

	xilinx_chan_desc_cleanup(chan);

	last_used = dchan->cookie;
	last_complete = chan->completed_cookie;

	dma_set_tx_state(txstate, last_complete, last_used, 0);

	return dma_async_is_complete(cookie, last_complete, last_used);
}

static int xilinx_dma_is_running(struct xilinx_dma_chan *chan)
{
	return !(DMA_IN(&chan->regs->sr) & XILINX_DMA_SR_HALTED_MASK) &&
	   (DMA_IN(&chan->regs->cr) & XILINX_DMA_CR_RUNSTOP_MASK);
}

static int xilinx_dma_is_idle(struct xilinx_dma_chan *chan)
{
	return DMA_IN(&chan->regs->sr) & XILINX_DMA_SR_IDLE_MASK;
}

static int xilinx_dma_wait_idle(struct xilinx_dma_chan *chan)
{
	unsigned long timeout = 10000;

	do {
		if (xilinx_dma_is_idle(chan))
			break;
	} while (--timeout);

	if (!xilinx_dma_is_idle(chan))
		return -ETIMEDOUT;

	return 0;
}

#define XILINX_DMA_DRIVER_DEBUG 0

#if (XILINX_DMA_DRIVER_DEBUG == 1)
static void desc_dump(struct xilinx_dma_desc_hw *hw)
{
	printk(KERN_INFO "hw desc %x:\n", (unsigned int)hw);
	printk(KERN_INFO "\tnext_desc %x\n", hw->next_desc);
	printk(KERN_INFO "\tbuf_addr %x\n", hw->buf_addr);
	printk(KERN_INFO "\taddr_vsize %x\n", hw->addr_vsize);
	printk(KERN_INFO "\thsize %x\n", hw->hsize);
	printk(KERN_INFO "\tcontrol %x\n", hw->control);
	printk(KERN_INFO "\tstatus %x\n", hw->status);
}
#endif

static int xilinx_dma_wait_status(struct xilinx_dma_chan *chan, uint32_t mask,
		uint32_t value)
{
	unsigned long timeout = 10000;
	uint32_t status;

	do {
		status = DMA_IN(&chan->regs->cr);
		if ((status & mask) == value)
			break;
	} while (--timeout);

	if ((status & mask) != value)
		return -ETIMEDOUT;

	return 0;
}

static int xilinx_dma_reset(struct xilinx_dma_chan *chan)
{
	int ret;

	DMA_OUT(&chan->regs->cr,
	       DMA_IN(&chan->regs->cr) | XILINX_DMA_CR_RESET_MASK);

	ret = xilinx_dma_wait_status(chan, XILINX_DMA_CR_RESET_MASK, 0);

	if (ret) {
		dev_err(chan->dev, "reset timeout, cr %x, sr %x\n",
		    DMA_IN(&chan->regs->cr), DMA_IN(&chan->regs->sr));
		return 1;
	}

	/* re-apply config */
	dmaengine_device_control(&chan->common, DMA_SLAVE_CONFIG,
			(unsigned long)&chan->config);

	return 0;
}

static void xilinx_dma_start_stop(struct xilinx_dma_chan *chan, bool start)
{
	uint32_t status;
	uint32_t value;
	int ret;

	if (start)
		value = XILINX_DMA_CR_RUNSTOP_MASK;
	else
		value = 0;

	status = DMA_IN(&chan->regs->cr);
	status &= ~XILINX_DMA_CR_RUNSTOP_MASK;
	status |= value;
	DMA_OUT(&chan->regs->cr, status);

	ret = xilinx_dma_wait_status(chan, XILINX_DMA_CR_RUNSTOP_MASK, value);
	if (ret) {
		dev_dbg(chan->dev, "Cannot %s channel %x: %x\n",
			start ? "start" : "stop", chan->id,
		    DMA_IN(&chan->regs->cr));
		chan->err = 1;
	}
}

/* Stop the hardware, the ongoing transfer will be finished */
static void dma_halt(struct xilinx_dma_chan *chan)
{
	xilinx_dma_start_stop(chan, false);
}

/* Start the hardware. Transfers are not started yet */
static void dma_start(struct xilinx_dma_chan *chan)
{
	xilinx_dma_start_stop(chan, true);
}

static void xilinx_dma_start_transfer(struct xilinx_dma_chan *chan)
{
	struct xilinx_dma_transfer *last_transfer, *first_transfer;
	dma_addr_t first_addr, last_addr;
	struct xilinx_dma_desc_hw *hw;
	unsigned long flags;
	int ret;

	spin_lock_irqsave(&chan->lock, flags);

	if (list_empty(&chan->pending_list))
		goto out_unlock;

	if (chan->err) {
		dev_err(chan->dev, "Failed to start transfer\n");
		goto out_unlock;
	}

	/* If hardware is busy, cannot submit
	 */
	if (xilinx_dma_is_running(chan) && !xilinx_dma_is_idle(chan)) {
		dev_info(chan->dev, "DMA controller still busy\n");
		goto out_unlock;
	}


	/* If hardware is idle, then all descriptors on active list are
	 * done, start new transfers
	 */
	dma_halt(chan);

	if (chan->err)
		goto out_unlock;

	first_transfer = list_first_entry(&chan->pending_list,
			struct xilinx_dma_transfer, head);

	if (chan->has_SG) {
		uint32_t status;
		last_transfer = list_entry(chan->pending_list.prev,
				struct xilinx_dma_transfer, head);

		first_addr = first_transfer->descs[0].phys;
		last_addr = last_transfer->descs[last_transfer->num_descs-1].phys;

		DMA_OUT(&chan->regs->cdr, first_addr);

		dma_start(chan);

		if (chan->err)
			goto out_unlock;
		list_splice_tail_init(&chan->pending_list, &chan->active_list);

		/* Clear pending interrupts and enable interrupts */
		DMA_OUT(&chan->regs->sr, XILINX_DMA_XR_IRQ_ALL_MASK);
		DMA_OUT(&chan->regs->cr,
			DMA_IN(&chan->regs->cr) | XILINX_DMA_XR_IRQ_ALL_MASK);
		status = DMA_IN(&chan->regs->sr);
		/* Update tail ptr register and start the transfer
		*/
		DMA_OUT(&chan->regs->tdr, last_addr);
	} else {
		/* In simple mode */

		list_move_tail(&first_transfer->head, &chan->active_list);

		dma_start(chan);

		if (chan->err)
			goto out_unlock;

		hw = first_transfer->descs[0].hw;

		/* Enable interrupts
		*/
		DMA_OUT(&chan->regs->cr,
			DMA_IN(&chan->regs->cr) | XILINX_DMA_XR_IRQ_ALL_MASK);

		DMA_OUT(&chan->regs->src, hw->buf_addr);

		/* Start the transfer
		*/
		DMA_OUT(&chan->regs->btt_ref,
			hw->control & XILINX_DMA_MAX_TRANS_LEN);
	}

out_unlock:
	spin_unlock_irqrestore(&chan->lock, flags);
}

static void xilinx_dma_issue_pending(struct dma_chan *dchan)
{
	struct xilinx_dma_chan *chan = to_xilinx_chan(dchan);
	chan->start_transfer(chan);
}

/**
 * xilinx_dma_update_completed_cookie - Update the completed cookie.
 * @chan : xilinx DMA channel
 *
 * CONTEXT: hardirq
 */
static void xilinx_dma_update_completed_cookie(struct xilinx_dma_chan *chan)
{
	struct xilinx_dma_transfer *t;
	struct xilinx_dma_desc_hw *hw = NULL;
	unsigned long flags;
	dma_cookie_t cookie = -EBUSY;
	bool done = 0;

	spin_lock_irqsave(&chan->lock, flags);

	if (list_empty(&chan->active_list)) {
		dev_dbg(chan->dev, "no running descriptors\n");
		goto out_unlock;
	}

	if ((!(chan->feature & XILINX_DMA_IP_VDMA)) && chan->has_SG) {
		/* Get the last completed descriptor, update the cookie to that */
		list_for_each_entry(t, &chan->active_list, head) {
			if (t->cyclic) {
				while (true) {
					hw = t->descs[t->current_desc].hw;
					if (!(hw->status & XILINX_DMA_BD_STS_ALL_MASK))
						break;
					t->completed_descs++;
					hw->status = 0;
					DMA_OUT(&chan->regs->tdr, t->descs[t->current_desc].phys);

					t->current_desc++;
					if (t->current_desc == t->num_descs)
						t->current_desc = 0;
				}
			} else {
				for (; t->current_desc < t->num_descs; t->current_desc++) {
					hw = t->descs[t->current_desc].hw;
					if (!(hw->status & XILINX_DMA_BD_STS_ALL_MASK))
						break;
				}
				if (t->current_desc != t->num_descs)
					break;

				done = true;
				cookie = t->async_tx.cookie;
			}
		}
	} else {
		/* In non-SG mode, there is only one transfer active at a time */
		t = list_first_entry(&chan->active_list,
				struct xilinx_dma_transfer, head);
		t->current_desc++;
		t->completed_descs++;
		if (t->current_desc == t->num_descs) {
			if (t->cyclic) {
				t->current_desc = 0;
			} else {
				done = true;
				cookie = t->async_tx.cookie;
			}
		}
	}

	if (done)
		chan->completed_cookie = cookie;

out_unlock:
	spin_unlock_irqrestore(&chan->lock, flags);
}

static irqreturn_t dma_intr_handler(int irq, void *data)
{
	struct xilinx_dma_chan *chan = data;
	u32 stat;

<<<<<<< HEAD
=======
	DMA_OUT(&chan->regs->cr, reg);

	if ((config->park_frm >= 0) && (config->park_frm < chan->num_frms)) {
		if (config->direction == DMA_MEM_TO_DEV) {
			chan_base = (char *)chan->regs;
			DMA_OUT((chan_base + XILINX_VDMA_PARK_REG_OFFSET),
					config->park_frm);
		} else {
			chan_base = ((char *)chan->regs -
					XILINX_DMA_RX_CHANNEL_OFFSET);
			DMA_OUT((chan_base + XILINX_VDMA_PARK_REG_OFFSET),
				config->park_frm << XILINX_VDMA_WR_REF_SHIFT);
		}
	}

	/* Start the hardware
	 */
	dma_start(chan);

	if (chan->err)
		goto out_unlock;
	list_splice_tail_init(&chan->pending_list, &chan->active_list);

	/* Enable interrupts
	 *
	 * park/genlock testing does not use interrupts */
	if (!chan->config.disable_intr) {
		DMA_OUT(&chan->regs->cr,
		DMA_IN(&chan->regs->cr) | XILINX_DMA_XR_IRQ_ALL_MASK);
	} else {
		DMA_OUT(&chan->regs->cr,
		(DMA_IN(&chan->regs->cr) | XILINX_DMA_XR_IRQ_ALL_MASK) &
		~((chan->config.disable_intr << XILINX_DMA_IRQ_SHIFT)));
	}

	/* Start the transfer
	 */
	if (chan->has_SG)
		DMA_OUT(&chan->regs->tdr, desct->async_tx.phys);
	else
		DMA_OUT(&chan->addr_regs->vsize, config->vsize);

out_unlock:
	spin_unlock_irqrestore(&chan->lock, flags);
}

static void xilinx_vdma_issue_pending(struct dma_chan *dchan)
{
	struct xilinx_dma_chan *chan = to_xilinx_chan(dchan);
	xilinx_vdma_start_transfer(chan);
}

/**
 * xilinx_dma_update_completed_cookie - Update the completed cookie.
 * @chan : xilinx DMA channel
 *
 * CONTEXT: hardirq
 */
static void xilinx_dma_update_completed_cookie(struct xilinx_dma_chan *chan)
{
	struct xilinx_dma_desc_sw *desc = NULL;
	struct xilinx_dma_desc_hw *hw = NULL;
	unsigned long flags;
	dma_cookie_t cookie = -EBUSY;
	int done = 0;

	spin_lock_irqsave(&chan->lock, flags);

	if (list_empty(&chan->active_list)) {
		dev_dbg(chan->dev, "no running descriptors\n");
		goto out_unlock;
	}

	/* Get the last completed descriptor, update the cookie to that */
	list_for_each_entry(desc, &chan->active_list, node) {
		if ((!(chan->feature & XILINX_DMA_IP_VDMA)) && chan->has_SG) {
			hw = &desc->hw;

			/* If a BD has no status bits set, hw has it */
			if (!(hw->status & XILINX_DMA_BD_STS_ALL_MASK)) {
				break;
			} else {
				done = 1;
				cookie = desc->async_tx.cookie;
			}
		} else {
			/* In non-SG mode, all active entries are done */
			done = 1;
			cookie = desc->async_tx.cookie;
		}
	}

	if (done)
		chan->completed_cookie = cookie;

out_unlock:
	spin_unlock_irqrestore(&chan->lock, flags);
}

/* Reset hardware
 */
static int dma_init(struct xilinx_dma_chan *chan)
{
	int loop = XILINX_DMA_RESET_LOOP;
	u32 tmp;

	DMA_OUT(&chan->regs->cr,
	       DMA_IN(&chan->regs->cr) | XILINX_DMA_CR_RESET_MASK);

	tmp = DMA_IN(&chan->regs->cr) & XILINX_DMA_CR_RESET_MASK;

	/* Wait for the hardware to finish reset
	 */
	while (loop && tmp) {
		tmp = DMA_IN(&chan->regs->cr) & XILINX_DMA_CR_RESET_MASK;
		loop -= 1;
	}

	if (!loop) {
		dev_err(chan->dev, "reset timeout, cr %x, sr %x\n",
		    DMA_IN(&chan->regs->cr), DMA_IN(&chan->regs->sr));
		return 1;
	}

	/* For Axi CDMA, always do sg transfers if sg mode is built in
	 */
	if ((chan->feature & XILINX_DMA_IP_CDMA) && chan->has_SG)
		DMA_OUT(&chan->regs->cr, tmp | XILINX_CDMA_CR_SGMODE_MASK);

	return 0;
}


static irqreturn_t dma_intr_handler(int irq, void *data)
{
	struct xilinx_dma_chan *chan = data;
	int update_cookie = 0;
	int to_transfer = 0;
	u32 stat, reg;

	reg = DMA_IN(&chan->regs->cr);

	/* Disable intr
	 */
	DMA_OUT(&chan->regs->cr,
	   reg & ~XILINX_DMA_XR_IRQ_ALL_MASK);

>>>>>>> abfadbff
	stat = DMA_IN(&chan->regs->sr);
	if (!(stat & XILINX_DMA_XR_IRQ_ALL_MASK))
		return IRQ_NONE;

	/* Ack the interrupts
	 */
	DMA_OUT(&chan->regs->sr, XILINX_DMA_XR_IRQ_ALL_MASK);

	/* Check for only the interrupts which are enabled
	 */
	stat &= (reg & XILINX_DMA_XR_IRQ_ALL_MASK);

	if (stat & XILINX_DMA_XR_IRQ_ERROR_MASK) {
<<<<<<< HEAD
		dev_err(chan->dev, "Channel %x has errors %x, cr %x, cdr %x tdr %x\n",
		    (unsigned int)chan, (unsigned int)stat,
		    (unsigned int)DMA_IN(&chan->regs->cr),
		    (unsigned int)DMA_IN(&chan->regs->cdr),
		    (unsigned int)DMA_IN(&chan->regs->tdr));
		chan->err = 1;
		dma_halt(chan);
=======
		if ((chan->feature & XILINX_DMA_IP_VDMA)
			&& chan->flush_fsync) {
			/* VDMA Recoverable Errors, only when
			   C_FLUSH_ON_FSYNC is enabled */
			u32 error = DMA_IN(&chan->regs->sr) &
				XILINX_VDMA_SR_ERR_RECOVER_MASK;
			if (error)
				DMA_OUT(&chan->regs->sr, error);
			else
				chan->err = 1;
		} else {
			dev_err(chan->dev,
				"Channel %x has errors %x, cdr %x tdr %x\n",
				(unsigned int)chan,
				(unsigned int)DMA_IN(&chan->regs->sr),
				(unsigned int)DMA_IN(&chan->regs->cdr),
				(unsigned int)DMA_IN(&chan->regs->tdr));
				chan->err = 1;
		}
>>>>>>> abfadbff
	}

	/* Device takes too long to do the transfer when user requires
	 * responsiveness
	 */
	if (stat & XILINX_DMA_XR_IRQ_DELAY_MASK)
		dev_dbg(chan->dev, "Inter-packet latency too long\n");

	if (stat & XILINX_DMA_XR_IRQ_IOC_MASK) {
		xilinx_dma_update_completed_cookie(chan);
		chan->start_transfer(chan);
	}

	tasklet_schedule(&chan->tasklet);
	return IRQ_HANDLED;
}

static void dma_do_tasklet(unsigned long data)
{
	struct xilinx_dma_chan *chan = (struct xilinx_dma_chan *)data;
	xilinx_chan_desc_cleanup(chan);
}

/* Append the descriptor list to the pending list */
static void append_desc_queue(struct xilinx_dma_chan *chan,
			struct xilinx_dma_transfer *t)
{
	struct xilinx_dma_transfer *tail = container_of(chan->pending_list.prev,
					struct xilinx_dma_transfer, head);
	struct xilinx_dma_desc_hw *hw;

	if (!list_empty(&chan->pending_list)) {
		/* Add the hardware descriptor to the chain of hardware descriptors
		 * that already exists in memory.
		 */
		hw = tail->descs[tail->num_descs-1].hw;
		hw->next_desc = t->descs[0].phys;
	}

	/* Add the software descriptor and all children to the list
	 * of pending transactions
	 */
	list_add_tail(&t->head, &chan->pending_list);
}

/* Assign cookie to each descriptor, and append the descriptors to the pending
 * list
 */
static dma_cookie_t xilinx_dma_tx_submit(struct dma_async_tx_descriptor *tx)
{
	struct xilinx_dma_chan *chan = to_xilinx_chan(tx->chan);
	struct xilinx_dma_transfer *t = container_of(tx,
				struct xilinx_dma_transfer, async_tx);
	unsigned long flags;

	spin_lock_irqsave(&chan->lock, flags);

	if (chan->cyclic)
		goto err;

	if (chan->err) {
		/* If reset fails, need to hard reset the system.
		 * Channel is no longer functional
		 */
		if (!xilinx_dma_reset(chan))
			chan->err = 0;
		else
			goto err;
	}

	t->async_tx.cookie = dma_chan_generate_cookie(&chan->common);

	/* put this transaction onto the tail of the pending queue */
	append_desc_queue(chan, t);

	if (t->cyclic)
		chan->cyclic = true;

	spin_unlock_irqrestore(&chan->lock, flags);

	return t->async_tx.cookie;
err:
	spin_unlock_irqrestore(&chan->lock, flags);
	xilinx_dma_free_transfer(chan, t);
	return -EBUSY;
}

/**
 * xilinx_dma_prep_slave_sg - prepare descriptors for a DMA_SLAVE transaction
 * @chan: DMA channel
 * @sgl: scatterlist to transfer to/from
 * @sg_len: number of entries in @scatterlist
 * @direction: DMA direction
 * @flags: transfer ack flags
 */
static struct dma_async_tx_descriptor *xilinx_dma_prep_dma_cyclic(
	struct dma_chan *dchan, dma_addr_t buf_addr, size_t buf_len,
	size_t period_len, enum dma_transfer_direction direction)
{
	struct xilinx_dma_desc_hw *hw;
	struct xilinx_dma_transfer *t;
	struct xilinx_dma_chan *chan;
	unsigned int num_periods;
	unsigned int i;

	if (!dchan)
		return NULL;

	chan = to_xilinx_chan(dchan);

	if (chan->direction != direction)
		return NULL;

	num_periods = buf_len / period_len;

	t = xilinx_dma_alloc_transfer(chan, num_periods);
	if (!t)
		return NULL;

	for (i = 0; i < num_periods; ++i) {
		hw = t->descs[i].hw;
		hw->buf_addr = buf_addr;
		hw->control = period_len;
		hw->control |= XILINX_DMA_BD_SOP | XILINX_DMA_BD_EOP;
		buf_addr += period_len;
	}

	t->cyclic = true;

	return &t->async_tx;
}


/**
 * xilinx_dma_prep_slave_sg - prepare descriptors for a DMA_SLAVE transaction
 * @chan: DMA channel
 * @sgl: scatterlist to transfer to/from
 * @sg_len: number of entries in @scatterlist
 * @direction: DMA direction
 * @flags: transfer ack flags
 */
static struct dma_async_tx_descriptor *xilinx_dma_prep_slave_sg(
	struct dma_chan *dchan, struct scatterlist *sgl, unsigned int sg_len,
<<<<<<< HEAD
	enum dma_transfer_direction direction, unsigned long flags)
=======
	enum dma_transfer_direction direction, unsigned long flags,
	void *context)
>>>>>>> abfadbff
{
	struct xilinx_dma_desc_hw *hw;
	struct xilinx_dma_transfer *t;
	struct xilinx_dma_chan *chan;
	unsigned int total_len = 0;
	unsigned int num_descs = 0;
	struct scatterlist *sg;
	dma_addr_t dma_src;
	size_t num_bytes;
	size_t sg_used;
	unsigned int i, j;

	if (!dchan)
		return NULL;

	chan = to_xilinx_chan(dchan);

	if (chan->direction != direction)
		return NULL;

	for_each_sg(sgl, sg, sg_len, i) {
		total_len += sg_dma_len(sg);
		num_descs += DIV_ROUND_UP(sg_dma_len(sg), chan->max_len);
	}

	t = xilinx_dma_alloc_transfer(chan, num_descs);
	if (!t)
		return NULL;

	/*
	 * Build transactions using information in the scatter gather list
	 */
	j = 0;
	for_each_sg(sgl, sg, sg_len, i) {
		sg_used = 0;

		/* Loop until the entire scatterlist entry is used */
		while (sg_used < sg_dma_len(sg)) {
			/*
			 * Calculate the maximum number of bytes to transfer,
			 * making sure it is less than the hw limit
			 */
			num_bytes = min_t(size_t, sg_dma_len(sg) - sg_used,
					chan->max_len);

			dma_src = sg_dma_address(sg) + sg_used;

			hw = t->descs[j].hw;
			hw->buf_addr = dma_src;
<<<<<<< HEAD
			hw->control = num_bytes;
			sg_used += num_bytes;
			j++;
		}
	}

	/* Set EOP to the last link descriptor of new list and
	   SOP to the first link descriptor. */
	t->descs[0].hw->control |= XILINX_DMA_BD_SOP;
	t->descs[t->num_descs-1].hw->control |= XILINX_DMA_BD_EOP;
=======

			/* Fill in the descriptor */
			hw->control = copy;

			/*
			 * If this is not the first descriptor, chain the
			 * current descriptor after the previous descriptor
			 *
			 * For the first DMA_MEM_TO_DEV transfer, set SOP
			 */
			if (!first) {
				first = new;
				if (direction == DMA_MEM_TO_DEV) {
					hw->control |= XILINX_DMA_BD_SOP;
#ifdef TEST_DMA_WITH_LOOPBACK
					hw->app_4 = total_len;
#endif
				}
			} else {
				prev_hw = &(prev->hw);
				prev_hw->next_desc = new->async_tx.phys;
			}

			new->async_tx.cookie = 0;
			async_tx_ack(&new->async_tx);

			prev = new;
			sg_used += copy;

			/* Insert the link descriptor into the LD ring */
			list_add_tail(&new->node, &first->tx_list);
		}
	}

	/* Link the last BD with the first BD */
	hw->next_desc = first->async_tx.phys;

	if (direction == DMA_MEM_TO_DEV)
		hw->control |= XILINX_DMA_BD_EOP;
>>>>>>> abfadbff

	t->async_tx.flags = flags;

	return &t->async_tx;
}

/**
 * xilinx_vdma_prep_slave_sg - prepare descriptors for a DMA_SLAVE transaction
 * @chan: VDMA channel
 * @sgl: scatterlist to transfer to/from
 * @sg_len: number of entries in @scatterlist
 * @direction: DMA direction
 * @flags: transfer ack flags
 */
static struct dma_async_tx_descriptor *xilinx_vdma_prep_slave_sg(
	struct dma_chan *dchan, struct scatterlist *sgl, unsigned int sg_len,
<<<<<<< HEAD
	enum dma_transfer_direction direction, unsigned long flags)
=======
	enum dma_transfer_direction direction, unsigned long flags,
	void *context)
>>>>>>> abfadbff
{
	struct xilinx_dma_desc_hw *hw;
	struct xilinx_dma_transfer *t;
	struct xilinx_dma_chan *chan;
	struct scatterlist *sg;
	unsigned int i, j;
	dma_addr_t dma_src;

	if (!dchan)
		return NULL;

	chan = to_xilinx_chan(dchan);

	if (chan->direction != direction)
		return NULL;

	/* Enforce one sg entry for one frame */
	if (chan->num_frms % sg_len != 0) {
		dev_err(chan->dev, "number of entries %d not the "
		    "same as num stores %d\n", sg_len, chan->num_frms);

		return NULL;
	}

	t = xilinx_dma_alloc_transfer(chan, sg_len);
	if (!t)
		return NULL;

	if (!chan->has_SG) {
		DMA_OUT(&chan->addr_regs->hsize, chan->config.hsize);
		DMA_OUT(&chan->addr_regs->frmdly_stride,
		     chan->config.frm_dly << XILINX_VDMA_FRMDLY_SHIFT |
		     chan->config.stride);
	}

	for (j = 0; j < chan->num_frms / sg_len; ++j) {
		/* Build transactions using information in the scatter gather list
		 */
		for_each_sg(sgl, sg, sg_len, i) {
			dma_src = sg_dma_address(sg);
			if (chan->has_SG) {
				hw = t->descs[j * sg_len + i].hw;
				hw->buf_addr = dma_src;

				/* Fill in the descriptor */
				hw->addr_vsize = chan->config.vsize;
				hw->hsize = chan->config.hsize;
				hw->control = (chan->config.frm_dly <<
						XILINX_VDMA_FRMDLY_SHIFT) |
						chan->config.stride;
			} else {
				/* Update the registers */
				DMA_OUT(&(chan->addr_regs->buf_addr[j * sg_len + i]), dma_src);
			}
		}
	}

	t->async_tx.flags = flags;

	return &t->async_tx;
}

static void xilinx_vdma_start_transfer(struct xilinx_dma_chan *chan)
{
	unsigned long flags;
	struct xilinx_dma_transfer *t;
	struct xilinx_dma_config *config;
	u32 reg;

	if (chan->err)
		return;

	spin_lock_irqsave(&chan->lock, flags);

	if (list_empty(&chan->pending_list))
		goto out_unlock;

	/* If it is SG mode and hardware is busy, cannot submit
	 */
	if (chan->has_SG && xilinx_dma_is_running(chan) && !xilinx_dma_is_idle(chan)) {
		dev_dbg(chan->dev, "DMA controller still busy\n");
		goto out_unlock;
	}

	/* If hardware is idle, then all descriptors on the running lists are
	 * done, start new transfers
	 */
	dma_halt(chan);

	if (chan->err)
		goto out_unlock;

	t = list_first_entry(&chan->pending_list, struct xilinx_dma_transfer, head);

	if (chan->has_SG)
		DMA_OUT(&chan->regs->cdr, t->descs[0].phys);

	/* Configure the hardware using info in the config structure */
	config = &chan->config;
	reg = DMA_IN(&chan->regs->cr);

	if (config->frm_cnt_en)
		reg |= XILINX_VDMA_FRMCNT_EN;
	else
		reg &= ~XILINX_VDMA_FRMCNT_EN;

	/* With SG, start with circular mode, so that BDs can be fetched.
	 * In direct register mode, if not parking, enable circular mode */
	if ((chan->has_SG) || (!config->park))
		reg |= XILINX_VDMA_CIRC_EN;

	DMA_OUT(&chan->regs->cr, reg);

	if ((config->park_frm >= 0) && (config->park_frm < chan->num_frms)) {
		if (config->direction == DMA_MEM_TO_DEV) {
			DMA_OUT(&chan->regs->btt_ref,
			    config->park_frm << XILINX_VDMA_WR_REF_SHIFT);
		} else {
			DMA_OUT(&chan->regs->btt_ref, config->park_frm);
		}
	}

	/* Start the hardware
	 */
	dma_start(chan);

	if (chan->err)
		goto out_unlock;
	list_splice_tail_init(&chan->pending_list, &chan->active_list);

	/* Enable interrupts
	 *
	 * park/genlock testing does not use interrupts */
	/*
	if (!chan->config.disable_intr) {
		DMA_OUT(&chan->regs->cr,
		   DMA_IN(&chan->regs->cr) | XILINX_DMA_XR_IRQ_ALL_MASK);
	}*/

	/* Start the transfer
	 */
	if (chan->has_SG)
		DMA_OUT(&chan->regs->tdr, t->descs[t->num_descs-1].phys);
	else
		DMA_OUT(&chan->addr_regs->vsize, config->vsize);

out_unlock:
	spin_unlock_irqrestore(&chan->lock, flags);
}

static int xilinx_dma_terminate_all(struct xilinx_dma_chan *chan)
{
	/* Disable intr
	 */
	DMA_OUT(&chan->regs->cr,
	   DMA_IN(&chan->regs->cr) & ~XILINX_DMA_XR_IRQ_ALL_MASK);

	/* Halt the DMA engine */
	dma_halt(chan);
	xilinx_dma_free_transfers(chan);
	chan->cyclic = false;

	return 0;
}

/* Run-time configuration for Axi VDMA, supports:
 * . halt the channel
 * . configure interrupt coalescing and inter-packet delay threshold
 * . start/stop parking
 * . enable genlock
 * . set transfer information using config struct
 */
static int xilinx_vdma_device_control(struct dma_chan *dchan,
				  enum dma_ctrl_cmd cmd, unsigned long arg)
{
	struct xilinx_dma_chan *chan;
<<<<<<< HEAD
	struct xilinx_dma_config *cfg = (struct xilinx_dma_config *)arg;
	u32 reg;
=======
	unsigned long flags;

	if (!dchan)
		return -EINVAL;

	chan = to_xilinx_chan(dchan);

	if (cmd == DMA_TERMINATE_ALL) {
		/* Halt the DMA engine */
		dma_halt(chan);

		spin_lock_irqsave(&chan->lock, flags);

		/* Remove and free all of the descriptors in the lists */
		xilinx_dma_free_desc_list(chan, &chan->pending_list);
		xilinx_dma_free_desc_list(chan, &chan->active_list);

		spin_unlock_irqrestore(&chan->lock, flags);
		return 0;
	} else if (cmd == DMA_SLAVE_CONFIG) {
		struct xilinx_dma_config *cfg = (struct xilinx_dma_config *)arg;
		u32 reg;

		if (cfg->reset)
			dma_init(chan);

		reg = DMA_IN(&chan->regs->cr);

		/* If vsize is -1, it is park-related operations */
		if (cfg->vsize == -1) {
			if (cfg->park)
				reg &= ~XILINX_VDMA_CIRC_EN;
			else
				reg |= XILINX_VDMA_CIRC_EN;

			DMA_OUT(&chan->regs->cr, reg);
			return 0;
		}

		/* If hsize is -1, it is interrupt threshold settings */
		if (cfg->hsize == -1) {
			if (cfg->coalesc <= XILINX_DMA_COALESCE_MAX) {
				reg &= ~XILINX_DMA_XR_COALESCE_MASK;
				reg |= cfg->coalesc <<
					XILINX_DMA_COALESCE_SHIFT;
				chan->config.coalesc = cfg->coalesc;
			}

			if (cfg->delay <= XILINX_DMA_DELAY_MAX) {
				reg &= ~XILINX_DMA_XR_DELAY_MASK;
				reg |= cfg->delay << XILINX_DMA_DELAY_SHIFT;
				chan->config.delay = cfg->delay;
			}

			DMA_OUT(&chan->regs->cr, reg);
			return 0;
		}

		/* Transfer information */
		chan->config.vsize = cfg->vsize;
		chan->config.hsize = cfg->hsize;
		chan->config.stride = cfg->stride;
		chan->config.frm_dly = cfg->frm_dly;
		chan->config.park = cfg->park;
		chan->config.direction = cfg->direction;

		/* genlock settings */
		chan->config.gen_lock = cfg->gen_lock;
		chan->config.master = cfg->master;

		if (cfg->gen_lock) {
			if (chan->genlock) {
				reg |= XILINX_VDMA_SYNC_EN;
				reg |= cfg->master << XILINX_VDMA_MSTR_SHIFT;
			}
		}

		chan->config.frm_cnt_en = cfg->frm_cnt_en;
		if (cfg->park)
			chan->config.park_frm = cfg->park_frm;
		else
			chan->config.park_frm = -1;

		chan->config.coalesc = cfg->coalesc;
		chan->config.delay = cfg->delay;
		if (cfg->coalesc <= XILINX_DMA_COALESCE_MAX) {
			reg |= cfg->coalesc << XILINX_DMA_COALESCE_SHIFT;
			chan->config.coalesc = cfg->coalesc;
		}

		if (cfg->delay <= XILINX_DMA_DELAY_MAX) {
			reg |= cfg->delay << XILINX_DMA_DELAY_SHIFT;
			chan->config.delay = cfg->delay;
		}

		chan->config.disable_intr = cfg->disable_intr;

		if (cfg->ext_fsync)
			reg |= cfg->ext_fsync << XILINX_VDMA_EXTFSYNC_SHIFT;

		DMA_OUT(&chan->regs->cr, reg);
		return 0;
	} else
		return -ENXIO;
}


/* Logarithm function to compute alignment shift
 *
 * Only deals with value less than 4096.
 */
static int my_log(int value)
{
	int i = 0;
	while ((1 << i) < value) {
		i++;

		if (i >= 12)
			return 0;
	}

	return i;
}

#ifdef CONFIG_OF

static void xilinx_dma_chan_remove(struct xilinx_dma_chan *chan)
{
	irq_dispose_mapping(chan->irq);
	list_del(&chan->common.device_node);
	kfree(chan);
}

/*
 * Probing channels
 *
 * . Get channel features from the device tree entry
 * . Initialize special channel handling routines
 */
static int __devinit xilinx_dma_chan_probe(struct xilinx_dma_device *xdev,
	struct device_node *node, u32 feature)
{
	struct xilinx_dma_chan *chan;
	int err;
	int *value;
	u32 width = 0, device_id = 0, flush_fsync = 0;

	/* alloc channel */
	chan = kzalloc(sizeof(*chan), GFP_KERNEL);
	if (!chan) {
		dev_err(xdev->dev, "no free memory for DMA channels!\n");
		err = -ENOMEM;
		goto out_return;
	}

	chan->feature = feature;
	chan->is_lite = 0;
	chan->has_DRE = 0;
	chan->has_SG = 0;
	chan->max_len = XILINX_DMA_MAX_TRANS_LEN;

	value = (int *)of_get_property(node, "xlnx,include-dre",
			NULL);
	if (value) {
		if (be32_to_cpup(value) == 1)
			chan->has_DRE = 1;
	}

	value = (int *)of_get_property(node, "xlnx,genlock-mode",
			NULL);
	if (value) {
		if (be32_to_cpup(value) == 1)
			chan->genlock = 1;
	}

	value = (int *)of_get_property(node,
			"xlnx,datawidth",
			NULL);
	if (value) {
		width = be32_to_cpup(value) >> 3; /* convert bits to bytes */

		/* If data width is greater than 8 bytes, DRE is not in hw */
		if (width > 8)
			chan->has_DRE = 0;

		chan->feature |= width - 1;
	}

	value = (int *)of_get_property(node, "xlnx,device-id", NULL);
	if (value)
		device_id = be32_to_cpup(value);

	flush_fsync = (xdev->feature & XILINX_VDMA_FTR_FLUSH_MASK) >>
				XILINX_VDMA_FTR_FLUSH_SHIFT;

	if (feature & XILINX_DMA_IP_CDMA) {
		chan->direction = DMA_MEM_TO_MEM;
		chan->start_transfer = xilinx_cdma_start_transfer;

		chan->has_SG = (xdev->feature & XILINX_DMA_FTR_HAS_SG) >>
				XILINX_DMA_FTR_HAS_SG_SHIFT;

		value = (int *)of_get_property(node,
				"xlnx,lite-mode", NULL);
		if (value) {
			if (be32_to_cpup(value) == 1) {
				chan->is_lite = 1;
				value = (int *)of_get_property(node,
				    "xlnx,max-burst-len", NULL);
				if (value) {
					if (!width) {
						dev_err(xdev->dev,
						  "Lite mode without data width property\n");
						goto out_free_chan;
					}
					chan->max_len = width *
						be32_to_cpup(value);
				}
			}
		}
	}

	if (feature & XILINX_DMA_IP_DMA) {
		chan->has_SG = (xdev->feature & XILINX_DMA_FTR_HAS_SG) >>
					XILINX_DMA_FTR_HAS_SG_SHIFT;

		chan->start_transfer = xilinx_dma_start_transfer;

		if (of_device_is_compatible(node,
			 "xlnx,axi-dma-mm2s-channel"))
			chan->direction = DMA_MEM_TO_DEV;

		if (of_device_is_compatible(node,
				"xlnx,axi-dma-s2mm-channel"))
			chan->direction = DMA_DEV_TO_MEM;

	}

	if (feature & XILINX_DMA_IP_VDMA) {
		chan->start_transfer = xilinx_vdma_start_transfer;

		chan->has_SG = (xdev->feature & XILINX_DMA_FTR_HAS_SG) >>
			XILINX_DMA_FTR_HAS_SG_SHIFT;

		if (of_device_is_compatible(node,
				"xlnx,axi-vdma-mm2s-channel")) {
			chan->direction = DMA_MEM_TO_DEV;
			if (!chan->has_SG) {
				chan->addr_regs = (struct vdma_addr_regs *)
				    ((u32)xdev->regs +
					 XILINX_VDMA_DIRECT_REG_OFFSET);
			}
			if (flush_fsync == XILINX_VDMA_FLUSH_BOTH ||
				flush_fsync == XILINX_VDMA_FLUSH_MM2S)
				chan->flush_fsync = 1;
		}

		if (of_device_is_compatible(node,
				"xlnx,axi-vdma-s2mm-channel")) {
			chan->direction = DMA_DEV_TO_MEM;
			if (!chan->has_SG) {
				chan->addr_regs = (struct vdma_addr_regs *)
				    ((u32)xdev->regs +
					XILINX_VDMA_DIRECT_REG_OFFSET +
					XILINX_VDMA_CHAN_DIRECT_REG_SIZE);
			}
			if (flush_fsync == XILINX_VDMA_FLUSH_BOTH ||
				flush_fsync == XILINX_VDMA_FLUSH_S2MM)
				chan->flush_fsync = 1;
		}
	}

	chan->regs = (struct xdma_regs *)xdev->regs;
	chan->id = 0;

	if (chan->direction == DMA_DEV_TO_MEM) {
		chan->regs = (struct xdma_regs *)((u32)xdev->regs +
					XILINX_DMA_RX_CHANNEL_OFFSET);
		chan->id = 1;
	}

	/* Used by dmatest channel matching in slave transfers
	 * Can change it to be a structure to have more matching information
	 */
	chan->private = (chan->direction & 0xFF) |
		(chan->feature & XILINX_DMA_IP_MASK) |
		(device_id << XILINX_DMA_DEVICE_ID_SHIFT);
	chan->common.private = (void *)&(chan->private);

	if (!chan->has_DRE)
		xdev->common.copy_align = my_log(width);

	chan->dev = xdev->dev;
	xdev->chan[chan->id] = chan;

	tasklet_init(&chan->tasklet, dma_do_tasklet, (unsigned long)chan);

	/* Initialize the channel */
	if (dma_init(chan)) {
		dev_err(xdev->dev, "Reset channel failed\n");
		goto out_free_chan;
	}


	spin_lock_init(&chan->lock);
	INIT_LIST_HEAD(&chan->pending_list);
	INIT_LIST_HEAD(&chan->active_list);

	chan->common.device = &xdev->common;

	/* find the IRQ line, if it exists in the device tree */
	chan->irq = irq_of_parse_and_map(node, 0);
	err = request_irq(chan->irq, dma_intr_handler, IRQF_SHARED,
				"xilinx-dma-controller", chan);
	if (err) {
		dev_err(xdev->dev, "unable to request IRQ\n");
		goto out_free_irq;
	}

	/* Add the channel to DMA device channel list */
	list_add_tail(&chan->common.device_node, &xdev->common.channels);
	xdev->common.chancnt++;

	return 0;

out_free_irq:
	irq_dispose_mapping(chan->irq);
out_free_chan:
	kfree(chan);
out_return:
	return err;
}

static int __devinit xilinx_dma_of_probe(struct platform_device *op)
{
	struct xilinx_dma_device *xdev;
	struct device_node *child, *node;
	int err;
	int *value;
	int num_frames = 0;

	dev_info(&op->dev, "Probing xilinx axi dma engines\n");

	xdev = kzalloc(sizeof(struct xilinx_dma_device), GFP_KERNEL);
	if (!xdev) {
		dev_err(&op->dev, "Not enough memory for device\n");
		err = -ENOMEM;
		goto out_return;
	}

	xdev->dev = &(op->dev);
	INIT_LIST_HEAD(&xdev->common.channels);

	node = op->dev.of_node;
	xdev->feature = 0;

	/* iomap registers */
	xdev->regs = of_iomap(node, 0);
	if (!xdev->regs) {
		dev_err(&op->dev, "unable to iomap registers\n");
		err = -ENOMEM;
		goto out_free_xdev;
	}

	/* Axi CDMA only does memcpy
	 */
	if (of_device_is_compatible(node, "xlnx,axi-cdma")) {
		xdev->feature |= XILINX_DMA_IP_CDMA;

		value = (int *)of_get_property(node, "xlnx,include-sg",
				NULL);
		if (value) {
			if (be32_to_cpup(value) == 1)
				xdev->feature |= XILINX_DMA_FTR_HAS_SG;
		}

		dma_cap_set(DMA_MEMCPY, xdev->common.cap_mask);
		xdev->common.device_prep_dma_memcpy = xilinx_dma_prep_memcpy;
		xdev->common.device_control = xilinx_dma_device_control;
		xdev->common.device_issue_pending = xilinx_cdma_issue_pending;
	}

	/* Axi DMA and VDMA only do slave transfers
	 */
	if (of_device_is_compatible(node, "xlnx,axi-dma")) {

		xdev->feature |= XILINX_DMA_IP_DMA;
		value = (int *)of_get_property(node,
				"xlnx,sg-include-stscntrl-strm",
				NULL);
		if (value) {
			if (be32_to_cpup(value) == 1) {
				xdev->feature |= (XILINX_DMA_FTR_STSCNTRL_STRM |
							XILINX_DMA_FTR_HAS_SG);
			}
		}

		dma_cap_set(DMA_SLAVE, xdev->common.cap_mask);
		dma_cap_set(DMA_PRIVATE, xdev->common.cap_mask);
		xdev->common.device_prep_slave_sg = xilinx_dma_prep_slave_sg;
		xdev->common.device_control = xilinx_dma_device_control;
		xdev->common.device_issue_pending = xilinx_dma_issue_pending;
	}

	if (of_device_is_compatible(node, "xlnx,axi-vdma")) {
		xdev->feature |= XILINX_DMA_IP_VDMA;

		value = (int *)of_get_property(node, "xlnx,include-sg",
				NULL);
		if (value) {
			if (be32_to_cpup(value) == 1)
				xdev->feature |= XILINX_DMA_FTR_HAS_SG;
		}

		value = (int *)of_get_property(node, "xlnx,num-fstores",
			NULL);
		if (value)
			num_frames	= be32_to_cpup(value);

		value = (int *)of_get_property(node, "xlnx,flush-fsync", NULL);
		if (value)
			xdev->feature |= be32_to_cpup(value) <<
				XILINX_VDMA_FTR_FLUSH_SHIFT;

		dma_cap_set(DMA_SLAVE, xdev->common.cap_mask);
		dma_cap_set(DMA_PRIVATE, xdev->common.cap_mask);
		xdev->common.device_prep_slave_sg = xilinx_vdma_prep_slave_sg;
		xdev->common.device_control = xilinx_vdma_device_control;
		xdev->common.device_issue_pending = xilinx_vdma_issue_pending;
	}
>>>>>>> abfadbff

	if (!dchan)
		return -EINVAL;

	chan = to_xilinx_chan(dchan);

	switch (cmd) {
	case DMA_TERMINATE_ALL:
		return xilinx_dma_terminate_all(chan);
	case DMA_SLAVE_CONFIG:
		reg = DMA_IN(&chan->regs->cr);

		/* If vsize is -1, it is park-related operations */
		if (cfg->vsize == -1) {
			if (cfg->park)
				reg &= ~XILINX_VDMA_CIRC_EN;
			else
				reg |= XILINX_VDMA_CIRC_EN;

			DMA_OUT(&chan->regs->cr, reg);
			return 0;
		}

		/* If hsize is -1, it is interrupt threshold settings */
		if (cfg->hsize == -1) {
			if (cfg->coalesc <= XILINX_DMA_COALESCE_MAX) {
				reg &= ~XILINX_DMA_XR_COALESCE_MASK;
				reg |= cfg->coalesc <<
					XILINX_DMA_COALESCE_SHIFT;
			}

			if (cfg->delay <= XILINX_DMA_DELAY_MAX) {
				reg &= ~XILINX_DMA_XR_DELAY_MASK;
				reg |= cfg->delay << XILINX_DMA_DELAY_SHIFT;
			}

			DMA_OUT(&chan->regs->cr, reg);
			return 0;
		}

		/* Transfer information */
		chan->config = *cfg;

		if (cfg->gen_lock) {
			if (chan->genlock) {
				reg |= XILINX_VDMA_SYNC_EN;
				reg |= cfg->master << XILINX_VDMA_MSTR_SHIFT;
			}
		}

<<<<<<< HEAD
		if (cfg->coalesc <= XILINX_DMA_COALESCE_MAX)
			reg |= cfg->coalesc << XILINX_DMA_COALESCE_SHIFT;
=======
static int __devexit xilinx_dma_of_remove(struct platform_device *op)
{
	struct xilinx_dma_device *xdev;
	int i;
>>>>>>> abfadbff

		if (cfg->delay <= XILINX_DMA_DELAY_MAX)
			reg |= cfg->delay << XILINX_DMA_DELAY_SHIFT;

		DMA_OUT(&chan->regs->cr, reg);
		break;
	default:
		return -ENXIO;
	}

	return 0;
}

<<<<<<< HEAD
=======
static const struct of_device_id xilinx_dma_of_ids[] = {
	{ .compatible = "xlnx,axi-cdma",},
	{ .compatible = "xlnx,axi-dma",},
	{ .compatible = "xlnx,axi-vdma",},
	{}
};

static struct platform_driver xilinx_dma_of_driver = {
	.driver = {
		.name = "xilinx-dma",
		.owner = THIS_MODULE,
		.of_match_table = xilinx_dma_of_ids,
	},
	.probe = xilinx_dma_of_probe,
	.remove = __devexit_p(xilinx_dma_of_remove),
};
>>>>>>> abfadbff

/* Run-time device configuration for Axi DMA and Axi CDMA */
static int xilinx_dma_device_control(struct dma_chan *dchan,
				  enum dma_ctrl_cmd cmd, unsigned long arg)
{
	struct xilinx_dma_chan *chan;
	struct xilinx_dma_config *cfg = (struct xilinx_dma_config *)arg;
	u32 reg;

	if (!dchan)
		return -EINVAL;

	chan = to_xilinx_chan(dchan);

	switch (cmd) {
	case DMA_TERMINATE_ALL:
		return xilinx_dma_terminate_all(chan);
	case DMA_SLAVE_CONFIG:
		/* Configure interrupt coalescing and delay counter
		 * Use value XILINX_DMA_NO_CHANGE to signal no change
		 */
		reg = DMA_IN(&chan->regs->cr);

		chan->config = *cfg;

		if (cfg->coalesc <= XILINX_DMA_COALESCE_MAX) {
			reg &= ~XILINX_DMA_XR_COALESCE_MASK;
			reg |= cfg->coalesc << XILINX_DMA_COALESCE_SHIFT;
		}

		if (cfg->delay <= XILINX_DMA_DELAY_MAX) {
			reg &= ~XILINX_DMA_XR_DELAY_MASK;
			reg |= cfg->delay << XILINX_DMA_DELAY_SHIFT;
		}

		DMA_OUT(&chan->regs->cr, reg);

		break;
	default:
		return -ENXIO;
	}

	return 0;
}

static void xilinx_dma_chan_remove(struct xilinx_dma_chan *chan)
{
	irq_dispose_mapping(chan->irq);
	list_del(&chan->common.device_node);
	kfree(chan);
}

/*
 * Probing channels
 *
 * . Get channel features from the device tree entry
 * . Initialize special channel handling routines
 */
static int __devinit xilinx_dma_chan_probe(struct xilinx_dma_device *xdev,
	struct device_node *node, u32 feature)
{
	struct xilinx_dma_chan *chan;
	u32 width = 0;
	int ret;

	/* alloc channel */
	chan = kzalloc(sizeof(*chan), GFP_KERNEL);
	if (!chan) {
		dev_err(xdev->dev, "no free memory for DMA channels!\n");
		ret = -ENOMEM;
		goto out_return;
	}

	spin_lock_init(&chan->lock);
	INIT_LIST_HEAD(&chan->pending_list);
	INIT_LIST_HEAD(&chan->active_list);

	chan->feature = feature;
	chan->has_DRE = 0;
	chan->has_SG = 0;
	chan->max_len = XILINX_DMA_MAX_TRANS_LEN;

	of_property_read_u32(node, "xlnx,include-dre", &chan->has_DRE);
	of_property_read_u32(node, "xlnx,genlock-mode", &chan->genlock);
	of_property_read_u32(node, "xlnx,datawidth", &width);

	if (width > 0) {
		width >>= 3; /* convert bits to bytes */

<<<<<<< HEAD
		/* If data width is greater than 8 bytes, DRE is not in hw */
		if (width > 8)
			chan->has_DRE = 0;
=======
	if (feature & XILINX_DMA_IP_CDMA) {

		chan->direction = DMA_MEM_TO_MEM;
		chan->start_transfer = xilinx_cdma_start_transfer;

		chan->has_SG = (xdev->feature & XILINX_DMA_FTR_HAS_SG) >>
			XILINX_DMA_FTR_HAS_SG_SHIFT;
>>>>>>> abfadbff

		chan->feature |= width - 1;
	}

	chan->has_SG = (xdev->feature & XILINX_DMA_FTR_HAS_SG) >>
				XILINX_DMA_FTR_HAS_SG_SHIFT;

	if (feature & XILINX_DMA_IP_DMA) {
		chan->start_transfer = xilinx_dma_start_transfer;

<<<<<<< HEAD
		if (of_device_is_compatible(node, "xlnx,axi-dma-mm2s-channel"))
			chan->direction = DMA_MEM_TO_DEV;
		else if (of_device_is_compatible(node, "xlnx,axi-dma-s2mm-channel"))
			chan->direction = DMA_DEV_TO_MEM;
	} else if (feature & XILINX_DMA_IP_VDMA) {
		chan->start_transfer = xilinx_vdma_start_transfer;

		if (of_device_is_compatible(node,
				"xlnx,axi-vdma-mm2s-channel")) {
=======
		if (!strcmp(channel_config->type, "axi-dma-mm2s-channel"))
			chan->direction = DMA_MEM_TO_DEV;

		if (!strcmp(channel_config->type, "axi-dma-s2mm-channel"))
			chan->direction = DMA_DEV_TO_MEM;
	}

	if (feature & XILINX_DMA_IP_VDMA) {

		chan->start_transfer = xilinx_vdma_start_transfer;

		chan->has_SG = (xdev->feature & XILINX_DMA_FTR_HAS_SG) >>
				XILINX_DMA_FTR_HAS_SG_SHIFT;

		if (!strcmp(channel_config->type, "axi-vdma-mm2s-channel")) {

			printk(KERN_INFO, "axi-vdma-mm2s-channel found\n");

>>>>>>> abfadbff
			chan->direction = DMA_MEM_TO_DEV;
			if (!chan->has_SG) {
				chan->addr_regs = (struct vdma_addr_regs *)
				    ((u32)xdev->regs +
					 XILINX_VDMA_DIRECT_REG_OFFSET);
			}
		}

<<<<<<< HEAD
		if (of_device_is_compatible(node,
				"xlnx,axi-vdma-s2mm-channel")) {
=======
		if (!strcmp(channel_config->type, "axi-vdma-s2mm-channel")) {

			printk(KERN_INFO, "axi-vdma-s2mm-channel found\n");

>>>>>>> abfadbff
			chan->direction = DMA_DEV_TO_MEM;
			if (!chan->has_SG) {
				chan->addr_regs = (struct vdma_addr_regs *)
				    ((u32)xdev->regs +
					XILINX_VDMA_DIRECT_REG_OFFSET +
					XILINX_VDMA_CHAN_DIRECT_REG_SIZE);
			}
		}
	}

<<<<<<< HEAD
	if (chan->direction == DMA_MEM_TO_DEV) {
		chan->regs = (struct xdma_regs *)xdev->regs;
		chan->id = 0;
	} else {
=======
	chan->regs = (struct xdma_regs *)xdev->regs;
	chan->id = 0;

	if (chan->direction == DMA_DEV_TO_MEM) {
>>>>>>> abfadbff
		chan->regs = (struct xdma_regs *)((u32)xdev->regs +
					XILINX_DMA_RX_CHANNEL_OFFSET);
		chan->id = 1;
	}

	chan->debugfs_regset.regs = xilinx_dma_debugfs_regs;
	chan->debugfs_regset.nregs = ARRAY_SIZE(xilinx_dma_debugfs_regs);
	chan->debugfs_regset.base = (void __iomem *)chan->regs;

	/* Used by dmatest channel matching in slave transfers
	 * Can change it to be a structure to have more matching information
	 */
	chan->common.private = (chan->direction & 0xFF) |
		(chan->feature & XILINX_DMA_IP_MASK);

	if (!chan->has_DRE)
		xdev->common.copy_align = ilog2(width);

	chan->dev = xdev->dev;
	xdev->chan[chan->id] = chan;

	tasklet_init(&chan->tasklet, dma_do_tasklet, (unsigned long)chan);

	chan->common.device = &xdev->common;

	/* find the IRQ line, if it exists in the device tree */
	chan->irq = irq_of_parse_and_map(node, 0);
	ret = request_irq(chan->irq, dma_intr_handler, IRQF_SHARED,
				"xilinx-dma-controller", chan);
	if (ret) {
		dev_err(xdev->dev, "unable to request IRQ %d\n", ret);
		goto out_free_irq;
	}

	/* Add the channel to DMA device channel list */
	list_add_tail(&chan->common.device_node, &xdev->common.channels);

	/* Initialize the channel */
	if (xilinx_dma_reset(chan)) {
		dev_err(xdev->dev, "Reset channel failed\n");
		goto out_free_chan;
	}

	return 0;
out_free_irq:
	irq_dispose_mapping(chan->irq);
out_free_chan:
	kfree(chan);
out_return:
	return ret;
}

static int __devinit xilinx_dma_of_probe(struct platform_device *pdev)
{
	struct xilinx_dma_device *xdev;
	struct device_node *child, *node;
	struct xilinx_dma_chan *chan;
	u32 num_frames = 0;
	u32 include_sg = 0;
	unsigned int i;
	int *value;
	int ret;

	xdev = devm_kzalloc(&pdev->dev, sizeof(*xdev), GFP_KERNEL);
	if (!xdev) {
		dev_err(&pdev->dev, "Not enough memory for device\n");
		return -ENOMEM;
	}

	xdev->dev = &pdev->dev;
	INIT_LIST_HEAD(&xdev->common.channels);

	node = pdev->dev.of_node;
	xdev->feature = 0;

	/* iomap registers */
	xdev->regs = of_iomap(node, 0);
	if (!xdev->regs) {
		dev_err(&pdev->dev, "unable to iomap registers\n");
		return -ENXIO;
	}

	/* Axi DMA and VDMA only do slave transfers
	 */
	if (of_device_is_compatible(node, "xlnx,axi-dma")) {
		xdev->feature |= XILINX_DMA_IP_DMA;
		value = (int *)of_get_property(node,
				"xlnx,sg-include-stscntrl-strm",
				NULL);
		if (value) {
			xdev->feature |= XILINX_DMA_FTR_HAS_SG;
			if (be32_to_cpup(value) == 1)
				xdev->feature = XILINX_DMA_FTR_STSCNTRL_STRM;
		}

		dma_cap_set(DMA_SLAVE, xdev->common.cap_mask);
		dma_cap_set(DMA_PRIVATE, xdev->common.cap_mask);
		dma_cap_set(DMA_CYCLIC, xdev->common.cap_mask);
		xdev->common.device_prep_slave_sg = xilinx_dma_prep_slave_sg;
		xdev->common.device_prep_dma_cyclic = xilinx_dma_prep_dma_cyclic;
		xdev->common.device_control = xilinx_dma_device_control;
		xdev->common.device_issue_pending = xilinx_dma_issue_pending;
	}

	if (of_device_is_compatible(node, "xlnx,axi-vdma")) {
		xdev->feature |= XILINX_DMA_IP_VDMA;

		of_property_read_u32(node, "xlnx,include-sg", &include_sg);
		if (include_sg)
		    xdev->feature |= XILINX_DMA_FTR_HAS_SG;

		of_property_read_u32(node, "xlnx,num-fstores", &num_frames);

		dma_cap_set(DMA_SLAVE, xdev->common.cap_mask);
		dma_cap_set(DMA_PRIVATE, xdev->common.cap_mask);
		xdev->common.device_prep_slave_sg = xilinx_vdma_prep_slave_sg;
		xdev->common.device_control = xilinx_vdma_device_control;
		xdev->common.device_issue_pending = xilinx_dma_issue_pending;
	}

	xdev->common.device_alloc_chan_resources =
				xilinx_dma_alloc_chan_resources;
	xdev->common.device_free_chan_resources =
				xilinx_dma_free_chan_resources;
	xdev->common.device_tx_status = xilinx_tx_status;
	xdev->common.dev = &pdev->dev;

	for_each_child_of_node(node, child) {
		ret = xilinx_dma_chan_probe(xdev, child, xdev->feature);
		if (ret)
			goto err_free_chan;
	}

	if (xdev->feature & XILINX_DMA_IP_VDMA) {
		for (i = 0; i < XILINX_DMA_MAX_CHANS_PER_DEVICE; i++) {
			if (xdev->chan[i])
				xdev->chan[i]->num_frms = num_frames;
		}
	}

	ret = dma_async_device_register(&xdev->common);
	if (ret)
		goto err_free_chan;

	for (i = 0; i < XILINX_DMA_MAX_CHANS_PER_DEVICE; i++) {
		if (xdev->chan[i]) {
			chan = xdev->chan[i];
			debugfs_create_regset32(dev_name(&chan->common.dev->device), S_IRUGO, NULL, &chan->debugfs_regset);
		}
	}

	platform_set_drvdata(pdev, xdev);

	return 0;

err_free_chan:
	for (i = 0; i < XILINX_DMA_MAX_CHANS_PER_DEVICE; i++) {
		if (xdev->chan[i])
			xilinx_dma_chan_remove(xdev->chan[i]);
	}

	return ret;
}

static int __devexit xilinx_dma_of_remove(struct platform_device *pdev)
{
	struct xilinx_dma_device *xdev = platform_get_drvdata(pdev);
	int i;

	dma_async_device_unregister(&xdev->common);

	for (i = 0; i < XILINX_DMA_MAX_CHANS_PER_DEVICE; i++) {
		if (xdev->chan[i])
			xilinx_dma_chan_remove(xdev->chan[i]);
	}

	iounmap(xdev->regs);

	return 0;
}

static const struct of_device_id xilinx_dma_of_ids[] = {
	{ .compatible = "xlnx,axi-dma" },
	{ .compatible = "xlnx,axi-vdma" },
	{}
};

static struct platform_driver xilinx_dma_of_driver = {
	.driver = {
		.name = "xilinx-dma",
		.owner = THIS_MODULE,
		.of_match_table = xilinx_dma_of_ids,
	},
	.probe = xilinx_dma_of_probe,
	.remove = __devexit_p(xilinx_dma_of_remove),
};

static int __init xilinx_dma_init(void)
{
	return platform_driver_register(&xilinx_dma_of_driver);
}
subsys_initcall(xilinx_dma_init);

static void __exit xilinx_dma_exit(void)
{
	platform_driver_unregister(&xilinx_dma_of_driver);
}
module_exit(xilinx_dma_exit);

MODULE_DESCRIPTION("Xilinx DMA/VDMA driver");
MODULE_LICENSE("GPL");<|MERGE_RESOLUTION|>--- conflicted
+++ resolved
@@ -25,6 +25,7 @@
  *
  */
 
+
 #include <linux/init.h>
 #include <linux/module.h>
 #include <linux/slab.h>
@@ -37,12 +38,10 @@
 #include <linux/platform_device.h>
 #include <linux/of_address.h>
 #include <linux/amba/xilinx_dma.h>
-<<<<<<< HEAD
 #include <linux/debugfs.h>
 #include <linux/sched.h>
-=======
-#include <linux/of_irq.h>
->>>>>>> abfadbff
+
+#include "dmaengine.h"
 
 /* Hw specific definitions
  */
@@ -73,7 +72,6 @@
 #define XILINX_DMA_XR_DELAY_MASK    0xFF000000 /* Delay timeout counter */
 #define XILINX_DMA_XR_COALESCE_MASK 0x00FF0000 /* Coalesce counter */
 
-#define XILINX_DMA_IRQ_SHIFT      12
 #define XILINX_DMA_DELAY_SHIFT    24
 #define XILINX_DMA_COALESCE_SHIFT 16
 
@@ -89,7 +87,6 @@
 #define XILINX_VDMA_FRMCNT_EN       0x00000010  /* Frm Cnt enable mode */
 #define XILINX_VDMA_MSTR_MASK       0x00000F00  /* Master in control */
 
-#define XILINX_VDMA_EXTFSYNC_SHIFT  6
 #define XILINX_VDMA_MSTR_SHIFT      8
 #define XILINX_VDMA_WR_REF_SHIFT    8
 
@@ -98,34 +95,7 @@
 #define XILINX_VDMA_DIRECT_REG_OFFSET     0x50
 #define XILINX_VDMA_CHAN_DIRECT_REG_SIZE  0x50
 
-<<<<<<< HEAD
 /* BD definitions for Axi DMA
-=======
-#define XILINX_VDMA_PARK_REG_OFFSET      0x28
-
-/* Axi VDMA Specific Error bits
- */
-#define XILINX_VDMA_SR_ERR_FSIZE_LESS_MASK    0x00000080 /* FSize Less
-							Mismatch err */
-#define XILINX_VDMA_SR_ERR_LSIZE_LESS_MASK    0x00000100 /* LSize Less
-							Mismatch err */
-#define XILINX_VDMA_SR_ERR_FSIZE_MORE_MASK    0x00000800 /* FSize
-							more err */
-/* Recoverable errors are DMA Internal error, FSize Less, LSize Less
- * and FSize More mismatch errors.  These are only recoverable only
- * when C_FLUSH_ON_FSYNC is enabled in the hardware system.
- */
-#define XILINX_VDMA_SR_ERR_RECOVER_MASK       0x00000990 /* Recoverable
-							errs */
-
-/* Axi VDMA Flush on Fsync bits
- */
-#define XILINX_VDMA_FLUSH_S2MM	3
-#define XILINX_VDMA_FLUSH_MM2S	2
-#define XILINX_VDMA_FLUSH_BOTH	1
-
-/* BD definitions for Axi Dma and Axi Cdma
->>>>>>> abfadbff
  */
 #define XILINX_DMA_BD_STS_COMPL_MASK 0x80000000
 #define XILINX_DMA_BD_STS_ERR_MASK   0x70000000
@@ -236,10 +206,10 @@
 struct xilinx_dma_chan {
 	struct xdma_regs __iomem *regs;   /* Control status registers */
 	struct vdma_addr_regs *addr_regs; /* Direct address registers */
-	dma_cookie_t completed_cookie;	  /* The maximum cookie completed */
 	spinlock_t lock;                  /* Descriptor operation lock */
 	struct list_head active_list;	  /* Active descriptors */
 	struct list_head pending_list;	  /* Descriptors waiting */
+	struct list_head removed_list;       /* Descriptors queued for removal */
 	struct dma_chan common;           /* DMA common channel */
 	struct dma_pool *desc_pool;       /* Descriptors pool */
 	struct device *dev;               /* The dma device */
@@ -256,13 +226,9 @@
 	u32    feature;                   /* IP feature */
 	void   (*start_transfer)(struct xilinx_dma_chan *chan);
 	struct xilinx_dma_config config;  /* Device configuration info */
-<<<<<<< HEAD
 
 	bool cyclic;
 	struct debugfs_regset32 debugfs_regset;
-=======
-	u32    flush_fsync;		  /* Flush on Fsync */
->>>>>>> abfadbff
 };
 
 struct xilinx_dma_device {
@@ -348,6 +314,7 @@
 	spin_lock_irqsave(&chan->lock, flags);
 	xilinx_dma_free_transfer_list(chan, &chan->active_list);
 	xilinx_dma_free_transfer_list(chan, &chan->pending_list);
+	xilinx_dma_free_transfer_list(chan, &chan->removed_list);
 	spin_unlock_irqrestore(&chan->lock, flags);
 }
 
@@ -375,7 +342,7 @@
 		return -ENOMEM;
 	}
 
-	chan->completed_cookie = 0;
+	dma_cookie_init(dchan);
 
 	/* there is at least one descriptor free to be allocated */
 	return 1;
@@ -395,7 +362,7 @@
 					  struct xilinx_dma_transfer *t)
 {
 	return dma_async_is_complete(t->async_tx.cookie,
-				     chan->completed_cookie,
+				     chan->common.completed_cookie,
 				     chan->common.cookie);
 }
 
@@ -460,48 +427,67 @@
 	spin_unlock_irqrestore(&chan->lock, flags);
 }
 
+static struct xilinx_dma_transfer *xilinx_lookup_transfer(
+	struct xilinx_dma_chan *chan, dma_cookie_t cookie)
+{
+	struct xilinx_dma_transfer *t;
+
+	list_for_each_entry(t, &chan->active_list, head) {
+		if (t->async_tx.cookie == cookie)
+			return t;
+	}
+
+	list_for_each_entry(t, &chan->pending_list, head) {
+		if (t->async_tx.cookie == cookie)
+			return t;
+	}
+
+	return NULL;
+}
+
+static unsigned int xilinx_tx_get_residue(struct xilinx_dma_transfer *t)
+{
+	unsigned int residue = 0;
+	unsigned int i;
+
+	/* We can't get the residue with a sub-desciptor granularity,
+	   so all we can do is to sum up the length of all non yet completed
+	   descritors */
+	for (i = t->current_desc; i < t->num_descs; i++)
+		residue += t->descs[i].hw->control & XILINX_DMA_MAX_TRANS_LEN;
+
+	return residue;
+}
+
 static enum dma_status xilinx_tx_status(struct dma_chan *dchan,
 					dma_cookie_t cookie,
 					struct dma_tx_state *txstate)
 {
 	struct xilinx_dma_chan *chan = to_xilinx_chan(dchan);
-	dma_cookie_t last_used;
-	dma_cookie_t last_complete;
-
-	xilinx_chan_desc_cleanup(chan);
-
-	last_used = dchan->cookie;
-	last_complete = chan->completed_cookie;
-
-	dma_set_tx_state(txstate, last_complete, last_used, 0);
-
-	return dma_async_is_complete(cookie, last_complete, last_used);
+	unsigned int residue = 0;
+	enum dma_status status;
+	status = dma_cookie_status(dchan, cookie, txstate);
+
+	if (status == DMA_IN_PROGRESS) {
+		struct xilinx_dma_transfer *t = xilinx_lookup_transfer(chan, cookie);
+		if (t)
+			residue = xilinx_tx_get_residue(t);
+	}
+
+	dma_set_residue(txstate, residue);
+
+	return status;
 }
 
 static int xilinx_dma_is_running(struct xilinx_dma_chan *chan)
 {
-	return !(DMA_IN(&chan->regs->sr) & XILINX_DMA_SR_HALTED_MASK) &&
+	return !(DMA_IN(&chan->regs->sr) & XILINX_DMA_SR_HALTED_MASK) ||
 	   (DMA_IN(&chan->regs->cr) & XILINX_DMA_CR_RUNSTOP_MASK);
 }
 
 static int xilinx_dma_is_idle(struct xilinx_dma_chan *chan)
 {
 	return DMA_IN(&chan->regs->sr) & XILINX_DMA_SR_IDLE_MASK;
-}
-
-static int xilinx_dma_wait_idle(struct xilinx_dma_chan *chan)
-{
-	unsigned long timeout = 10000;
-
-	do {
-		if (xilinx_dma_is_idle(chan))
-			break;
-	} while (--timeout);
-
-	if (!xilinx_dma_is_idle(chan))
-		return -ETIMEDOUT;
-
-	return 0;
 }
 
 #define XILINX_DMA_DRIVER_DEBUG 0
@@ -596,13 +582,21 @@
 	xilinx_dma_start_stop(chan, true);
 }
 
+static bool xilinx_dma_has_errors(struct xilinx_dma_chan *chan)
+{
+	unsigned int stat;
+
+	stat = DMA_IN(&chan->regs->sr);
+
+	return (stat & XILINX_DMA_XR_IRQ_ERROR_MASK) != 0;
+}
+
 static void xilinx_dma_start_transfer(struct xilinx_dma_chan *chan)
 {
 	struct xilinx_dma_transfer *last_transfer, *first_transfer;
 	dma_addr_t first_addr, last_addr;
 	struct xilinx_dma_desc_hw *hw;
 	unsigned long flags;
-	int ret;
 
 	spin_lock_irqsave(&chan->lock, flags);
 
@@ -617,10 +611,13 @@
 	/* If hardware is busy, cannot submit
 	 */
 	if (xilinx_dma_is_running(chan) && !xilinx_dma_is_idle(chan)) {
-		dev_info(chan->dev, "DMA controller still busy\n");
+		DMA_OUT(&chan->regs->cr,
+			DMA_IN(&chan->regs->cr) | XILINX_DMA_XR_IRQ_ALL_MASK);
 		goto out_unlock;
 	}
 
+	if (xilinx_dma_has_errors(chan))
+		xilinx_dma_reset(chan);
 
 	/* If hardware is idle, then all descriptors on active list are
 	 * done, start new transfers
@@ -703,8 +700,6 @@
 	struct xilinx_dma_transfer *t;
 	struct xilinx_dma_desc_hw *hw = NULL;
 	unsigned long flags;
-	dma_cookie_t cookie = -EBUSY;
-	bool done = 0;
 
 	spin_lock_irqsave(&chan->lock, flags);
 
@@ -738,8 +733,7 @@
 				if (t->current_desc != t->num_descs)
 					break;
 
-				done = true;
-				cookie = t->async_tx.cookie;
+				dma_cookie_complete(&t->async_tx);
 			}
 		}
 	} else {
@@ -752,14 +746,11 @@
 			if (t->cyclic) {
 				t->current_desc = 0;
 			} else {
-				done = true;
-				cookie = t->async_tx.cookie;
+				dma_cookie_complete(&t->async_tx);
 			}
 		}
 	}
 
-	if (done)
-		chan->completed_cookie = cookie;
 
 out_unlock:
 	spin_unlock_irqrestore(&chan->lock, flags);
@@ -770,156 +761,8 @@
 	struct xilinx_dma_chan *chan = data;
 	u32 stat;
 
-<<<<<<< HEAD
-=======
-	DMA_OUT(&chan->regs->cr, reg);
-
-	if ((config->park_frm >= 0) && (config->park_frm < chan->num_frms)) {
-		if (config->direction == DMA_MEM_TO_DEV) {
-			chan_base = (char *)chan->regs;
-			DMA_OUT((chan_base + XILINX_VDMA_PARK_REG_OFFSET),
-					config->park_frm);
-		} else {
-			chan_base = ((char *)chan->regs -
-					XILINX_DMA_RX_CHANNEL_OFFSET);
-			DMA_OUT((chan_base + XILINX_VDMA_PARK_REG_OFFSET),
-				config->park_frm << XILINX_VDMA_WR_REF_SHIFT);
-		}
-	}
-
-	/* Start the hardware
-	 */
-	dma_start(chan);
-
-	if (chan->err)
-		goto out_unlock;
-	list_splice_tail_init(&chan->pending_list, &chan->active_list);
-
-	/* Enable interrupts
-	 *
-	 * park/genlock testing does not use interrupts */
-	if (!chan->config.disable_intr) {
-		DMA_OUT(&chan->regs->cr,
-		DMA_IN(&chan->regs->cr) | XILINX_DMA_XR_IRQ_ALL_MASK);
-	} else {
-		DMA_OUT(&chan->regs->cr,
-		(DMA_IN(&chan->regs->cr) | XILINX_DMA_XR_IRQ_ALL_MASK) &
-		~((chan->config.disable_intr << XILINX_DMA_IRQ_SHIFT)));
-	}
-
-	/* Start the transfer
-	 */
-	if (chan->has_SG)
-		DMA_OUT(&chan->regs->tdr, desct->async_tx.phys);
-	else
-		DMA_OUT(&chan->addr_regs->vsize, config->vsize);
-
-out_unlock:
-	spin_unlock_irqrestore(&chan->lock, flags);
-}
-
-static void xilinx_vdma_issue_pending(struct dma_chan *dchan)
-{
-	struct xilinx_dma_chan *chan = to_xilinx_chan(dchan);
-	xilinx_vdma_start_transfer(chan);
-}
-
-/**
- * xilinx_dma_update_completed_cookie - Update the completed cookie.
- * @chan : xilinx DMA channel
- *
- * CONTEXT: hardirq
- */
-static void xilinx_dma_update_completed_cookie(struct xilinx_dma_chan *chan)
-{
-	struct xilinx_dma_desc_sw *desc = NULL;
-	struct xilinx_dma_desc_hw *hw = NULL;
-	unsigned long flags;
-	dma_cookie_t cookie = -EBUSY;
-	int done = 0;
-
-	spin_lock_irqsave(&chan->lock, flags);
-
-	if (list_empty(&chan->active_list)) {
-		dev_dbg(chan->dev, "no running descriptors\n");
-		goto out_unlock;
-	}
-
-	/* Get the last completed descriptor, update the cookie to that */
-	list_for_each_entry(desc, &chan->active_list, node) {
-		if ((!(chan->feature & XILINX_DMA_IP_VDMA)) && chan->has_SG) {
-			hw = &desc->hw;
-
-			/* If a BD has no status bits set, hw has it */
-			if (!(hw->status & XILINX_DMA_BD_STS_ALL_MASK)) {
-				break;
-			} else {
-				done = 1;
-				cookie = desc->async_tx.cookie;
-			}
-		} else {
-			/* In non-SG mode, all active entries are done */
-			done = 1;
-			cookie = desc->async_tx.cookie;
-		}
-	}
-
-	if (done)
-		chan->completed_cookie = cookie;
-
-out_unlock:
-	spin_unlock_irqrestore(&chan->lock, flags);
-}
-
-/* Reset hardware
- */
-static int dma_init(struct xilinx_dma_chan *chan)
-{
-	int loop = XILINX_DMA_RESET_LOOP;
-	u32 tmp;
-
-	DMA_OUT(&chan->regs->cr,
-	       DMA_IN(&chan->regs->cr) | XILINX_DMA_CR_RESET_MASK);
-
-	tmp = DMA_IN(&chan->regs->cr) & XILINX_DMA_CR_RESET_MASK;
-
-	/* Wait for the hardware to finish reset
-	 */
-	while (loop && tmp) {
-		tmp = DMA_IN(&chan->regs->cr) & XILINX_DMA_CR_RESET_MASK;
-		loop -= 1;
-	}
-
-	if (!loop) {
-		dev_err(chan->dev, "reset timeout, cr %x, sr %x\n",
-		    DMA_IN(&chan->regs->cr), DMA_IN(&chan->regs->sr));
-		return 1;
-	}
-
-	/* For Axi CDMA, always do sg transfers if sg mode is built in
-	 */
-	if ((chan->feature & XILINX_DMA_IP_CDMA) && chan->has_SG)
-		DMA_OUT(&chan->regs->cr, tmp | XILINX_CDMA_CR_SGMODE_MASK);
-
-	return 0;
-}
-
-
-static irqreturn_t dma_intr_handler(int irq, void *data)
-{
-	struct xilinx_dma_chan *chan = data;
-	int update_cookie = 0;
-	int to_transfer = 0;
-	u32 stat, reg;
-
-	reg = DMA_IN(&chan->regs->cr);
-
-	/* Disable intr
-	 */
-	DMA_OUT(&chan->regs->cr,
-	   reg & ~XILINX_DMA_XR_IRQ_ALL_MASK);
-
->>>>>>> abfadbff
+	xilinx_dma_free_transfer_list(chan, &chan->removed_list);
+
 	stat = DMA_IN(&chan->regs->sr);
 	if (!(stat & XILINX_DMA_XR_IRQ_ALL_MASK))
 		return IRQ_NONE;
@@ -928,12 +771,7 @@
 	 */
 	DMA_OUT(&chan->regs->sr, XILINX_DMA_XR_IRQ_ALL_MASK);
 
-	/* Check for only the interrupts which are enabled
-	 */
-	stat &= (reg & XILINX_DMA_XR_IRQ_ALL_MASK);
-
 	if (stat & XILINX_DMA_XR_IRQ_ERROR_MASK) {
-<<<<<<< HEAD
 		dev_err(chan->dev, "Channel %x has errors %x, cr %x, cdr %x tdr %x\n",
 		    (unsigned int)chan, (unsigned int)stat,
 		    (unsigned int)DMA_IN(&chan->regs->cr),
@@ -941,27 +779,6 @@
 		    (unsigned int)DMA_IN(&chan->regs->tdr));
 		chan->err = 1;
 		dma_halt(chan);
-=======
-		if ((chan->feature & XILINX_DMA_IP_VDMA)
-			&& chan->flush_fsync) {
-			/* VDMA Recoverable Errors, only when
-			   C_FLUSH_ON_FSYNC is enabled */
-			u32 error = DMA_IN(&chan->regs->sr) &
-				XILINX_VDMA_SR_ERR_RECOVER_MASK;
-			if (error)
-				DMA_OUT(&chan->regs->sr, error);
-			else
-				chan->err = 1;
-		} else {
-			dev_err(chan->dev,
-				"Channel %x has errors %x, cdr %x tdr %x\n",
-				(unsigned int)chan,
-				(unsigned int)DMA_IN(&chan->regs->sr),
-				(unsigned int)DMA_IN(&chan->regs->cdr),
-				(unsigned int)DMA_IN(&chan->regs->tdr));
-				chan->err = 1;
-		}
->>>>>>> abfadbff
 	}
 
 	/* Device takes too long to do the transfer when user requires
@@ -1016,6 +833,7 @@
 	struct xilinx_dma_transfer *t = container_of(tx,
 				struct xilinx_dma_transfer, async_tx);
 	unsigned long flags;
+	dma_cookie_t cookie;
 
 	spin_lock_irqsave(&chan->lock, flags);
 
@@ -1032,7 +850,7 @@
 			goto err;
 	}
 
-	t->async_tx.cookie = dma_chan_generate_cookie(&chan->common);
+	cookie = dma_cookie_assign(tx);
 
 	/* put this transaction onto the tail of the pending queue */
 	append_desc_queue(chan, t);
@@ -1042,7 +860,7 @@
 
 	spin_unlock_irqrestore(&chan->lock, flags);
 
-	return t->async_tx.cookie;
+	return cookie;
 err:
 	spin_unlock_irqrestore(&chan->lock, flags);
 	xilinx_dma_free_transfer(chan, t);
@@ -1059,7 +877,7 @@
  */
 static struct dma_async_tx_descriptor *xilinx_dma_prep_dma_cyclic(
 	struct dma_chan *dchan, dma_addr_t buf_addr, size_t buf_len,
-	size_t period_len, enum dma_transfer_direction direction)
+	size_t period_len, enum dma_transfer_direction direction, void *context)
 {
 	struct xilinx_dma_desc_hw *hw;
 	struct xilinx_dma_transfer *t;
@@ -1105,12 +923,7 @@
  */
 static struct dma_async_tx_descriptor *xilinx_dma_prep_slave_sg(
 	struct dma_chan *dchan, struct scatterlist *sgl, unsigned int sg_len,
-<<<<<<< HEAD
-	enum dma_transfer_direction direction, unsigned long flags)
-=======
-	enum dma_transfer_direction direction, unsigned long flags,
-	void *context)
->>>>>>> abfadbff
+	enum dma_transfer_direction direction, unsigned long flags, void *context)
 {
 	struct xilinx_dma_desc_hw *hw;
 	struct xilinx_dma_transfer *t;
@@ -1160,58 +973,17 @@
 
 			hw = t->descs[j].hw;
 			hw->buf_addr = dma_src;
-<<<<<<< HEAD
 			hw->control = num_bytes;
 			sg_used += num_bytes;
 			j++;
 		}
 	}
+
 
 	/* Set EOP to the last link descriptor of new list and
 	   SOP to the first link descriptor. */
 	t->descs[0].hw->control |= XILINX_DMA_BD_SOP;
 	t->descs[t->num_descs-1].hw->control |= XILINX_DMA_BD_EOP;
-=======
-
-			/* Fill in the descriptor */
-			hw->control = copy;
-
-			/*
-			 * If this is not the first descriptor, chain the
-			 * current descriptor after the previous descriptor
-			 *
-			 * For the first DMA_MEM_TO_DEV transfer, set SOP
-			 */
-			if (!first) {
-				first = new;
-				if (direction == DMA_MEM_TO_DEV) {
-					hw->control |= XILINX_DMA_BD_SOP;
-#ifdef TEST_DMA_WITH_LOOPBACK
-					hw->app_4 = total_len;
-#endif
-				}
-			} else {
-				prev_hw = &(prev->hw);
-				prev_hw->next_desc = new->async_tx.phys;
-			}
-
-			new->async_tx.cookie = 0;
-			async_tx_ack(&new->async_tx);
-
-			prev = new;
-			sg_used += copy;
-
-			/* Insert the link descriptor into the LD ring */
-			list_add_tail(&new->node, &first->tx_list);
-		}
-	}
-
-	/* Link the last BD with the first BD */
-	hw->next_desc = first->async_tx.phys;
-
-	if (direction == DMA_MEM_TO_DEV)
-		hw->control |= XILINX_DMA_BD_EOP;
->>>>>>> abfadbff
 
 	t->async_tx.flags = flags;
 
@@ -1228,12 +1000,7 @@
  */
 static struct dma_async_tx_descriptor *xilinx_vdma_prep_slave_sg(
 	struct dma_chan *dchan, struct scatterlist *sgl, unsigned int sg_len,
-<<<<<<< HEAD
-	enum dma_transfer_direction direction, unsigned long flags)
-=======
-	enum dma_transfer_direction direction, unsigned long flags,
-	void *context)
->>>>>>> abfadbff
+	enum dma_transfer_direction direction, unsigned long flags, void *context)
 {
 	struct xilinx_dma_desc_hw *hw;
 	struct xilinx_dma_transfer *t;
@@ -1386,14 +1153,22 @@
 
 static int xilinx_dma_terminate_all(struct xilinx_dma_chan *chan)
 {
+	unsigned long flags;
 	/* Disable intr
 	 */
+/*
 	DMA_OUT(&chan->regs->cr,
 	   DMA_IN(&chan->regs->cr) & ~XILINX_DMA_XR_IRQ_ALL_MASK);
-
+*/
 	/* Halt the DMA engine */
-	dma_halt(chan);
-	xilinx_dma_free_transfers(chan);
+	if (1)
+		dma_halt(chan);
+	else
+		xilinx_dma_reset(chan);
+	spin_lock_irqsave(&chan->lock, flags);
+	xilinx_dma_free_transfer_list(chan, &chan->pending_list);
+	list_splice_tail_init(&chan->active_list, &chan->removed_list);
+	spin_unlock_irqrestore(&chan->lock, flags);
 	chan->cyclic = false;
 
 	return 0;
@@ -1410,36 +1185,18 @@
 				  enum dma_ctrl_cmd cmd, unsigned long arg)
 {
 	struct xilinx_dma_chan *chan;
-<<<<<<< HEAD
 	struct xilinx_dma_config *cfg = (struct xilinx_dma_config *)arg;
 	u32 reg;
-=======
-	unsigned long flags;
 
 	if (!dchan)
 		return -EINVAL;
 
 	chan = to_xilinx_chan(dchan);
 
-	if (cmd == DMA_TERMINATE_ALL) {
-		/* Halt the DMA engine */
-		dma_halt(chan);
-
-		spin_lock_irqsave(&chan->lock, flags);
-
-		/* Remove and free all of the descriptors in the lists */
-		xilinx_dma_free_desc_list(chan, &chan->pending_list);
-		xilinx_dma_free_desc_list(chan, &chan->active_list);
-
-		spin_unlock_irqrestore(&chan->lock, flags);
-		return 0;
-	} else if (cmd == DMA_SLAVE_CONFIG) {
-		struct xilinx_dma_config *cfg = (struct xilinx_dma_config *)arg;
-		u32 reg;
-
-		if (cfg->reset)
-			dma_init(chan);
-
+	switch (cmd) {
+	case DMA_TERMINATE_ALL:
+		return xilinx_dma_terminate_all(chan);
+	case DMA_SLAVE_CONFIG:
 		reg = DMA_IN(&chan->regs->cr);
 
 		/* If vsize is -1, it is park-related operations */
@@ -1459,13 +1216,11 @@
 				reg &= ~XILINX_DMA_XR_COALESCE_MASK;
 				reg |= cfg->coalesc <<
 					XILINX_DMA_COALESCE_SHIFT;
-				chan->config.coalesc = cfg->coalesc;
 			}
 
 			if (cfg->delay <= XILINX_DMA_DELAY_MAX) {
 				reg &= ~XILINX_DMA_XR_DELAY_MASK;
 				reg |= cfg->delay << XILINX_DMA_DELAY_SHIFT;
-				chan->config.delay = cfg->delay;
 			}
 
 			DMA_OUT(&chan->regs->cr, reg);
@@ -1473,16 +1228,7 @@
 		}
 
 		/* Transfer information */
-		chan->config.vsize = cfg->vsize;
-		chan->config.hsize = cfg->hsize;
-		chan->config.stride = cfg->stride;
-		chan->config.frm_dly = cfg->frm_dly;
-		chan->config.park = cfg->park;
-		chan->config.direction = cfg->direction;
-
-		/* genlock settings */
-		chan->config.gen_lock = cfg->gen_lock;
-		chan->config.master = cfg->master;
+		chan->config = *cfg;
 
 		if (cfg->gen_lock) {
 			if (chan->genlock) {
@@ -1491,54 +1237,65 @@
 			}
 		}
 
-		chan->config.frm_cnt_en = cfg->frm_cnt_en;
-		if (cfg->park)
-			chan->config.park_frm = cfg->park_frm;
-		else
-			chan->config.park_frm = -1;
-
-		chan->config.coalesc = cfg->coalesc;
-		chan->config.delay = cfg->delay;
+		if (cfg->coalesc <= XILINX_DMA_COALESCE_MAX)
+			reg |= cfg->coalesc << XILINX_DMA_COALESCE_SHIFT;
+
+		if (cfg->delay <= XILINX_DMA_DELAY_MAX)
+			reg |= cfg->delay << XILINX_DMA_DELAY_SHIFT;
+
+		DMA_OUT(&chan->regs->cr, reg);
+		break;
+	default:
+		return -ENXIO;
+	}
+
+	return 0;
+}
+
+
+/* Run-time device configuration for Axi DMA and Axi CDMA */
+static int xilinx_dma_device_control(struct dma_chan *dchan,
+				  enum dma_ctrl_cmd cmd, unsigned long arg)
+{
+	struct xilinx_dma_chan *chan;
+	struct xilinx_dma_config *cfg = (struct xilinx_dma_config *)arg;
+	u32 reg;
+
+	if (!dchan)
+		return -EINVAL;
+
+	chan = to_xilinx_chan(dchan);
+
+	switch (cmd) {
+	case DMA_TERMINATE_ALL:
+		return xilinx_dma_terminate_all(chan);
+	case DMA_SLAVE_CONFIG:
+		/* Configure interrupt coalescing and delay counter
+		 * Use value XILINX_DMA_NO_CHANGE to signal no change
+		 */
+		reg = DMA_IN(&chan->regs->cr);
+
+		chan->config = *cfg;
+
 		if (cfg->coalesc <= XILINX_DMA_COALESCE_MAX) {
+			reg &= ~XILINX_DMA_XR_COALESCE_MASK;
 			reg |= cfg->coalesc << XILINX_DMA_COALESCE_SHIFT;
-			chan->config.coalesc = cfg->coalesc;
 		}
 
 		if (cfg->delay <= XILINX_DMA_DELAY_MAX) {
+			reg &= ~XILINX_DMA_XR_DELAY_MASK;
 			reg |= cfg->delay << XILINX_DMA_DELAY_SHIFT;
-			chan->config.delay = cfg->delay;
-		}
-
-		chan->config.disable_intr = cfg->disable_intr;
-
-		if (cfg->ext_fsync)
-			reg |= cfg->ext_fsync << XILINX_VDMA_EXTFSYNC_SHIFT;
+		}
 
 		DMA_OUT(&chan->regs->cr, reg);
-		return 0;
-	} else
+
+		break;
+	default:
 		return -ENXIO;
-}
-
-
-/* Logarithm function to compute alignment shift
- *
- * Only deals with value less than 4096.
- */
-static int my_log(int value)
-{
-	int i = 0;
-	while ((1 << i) < value) {
-		i++;
-
-		if (i >= 12)
-			return 0;
-	}
-
-	return i;
-}
-
-#ifdef CONFIG_OF
+	}
+
+	return 0;
+}
 
 static void xilinx_dma_chan_remove(struct xilinx_dma_chan *chan)
 {
@@ -1557,43 +1314,33 @@
 	struct device_node *node, u32 feature)
 {
 	struct xilinx_dma_chan *chan;
-	int err;
-	int *value;
-	u32 width = 0, device_id = 0, flush_fsync = 0;
+	u32 width = 0;
+	int ret;
 
 	/* alloc channel */
 	chan = kzalloc(sizeof(*chan), GFP_KERNEL);
 	if (!chan) {
 		dev_err(xdev->dev, "no free memory for DMA channels!\n");
-		err = -ENOMEM;
+		ret = -ENOMEM;
 		goto out_return;
 	}
 
+	spin_lock_init(&chan->lock);
+	INIT_LIST_HEAD(&chan->pending_list);
+	INIT_LIST_HEAD(&chan->active_list);
+	INIT_LIST_HEAD(&chan->removed_list);
+
 	chan->feature = feature;
-	chan->is_lite = 0;
 	chan->has_DRE = 0;
 	chan->has_SG = 0;
 	chan->max_len = XILINX_DMA_MAX_TRANS_LEN;
 
-	value = (int *)of_get_property(node, "xlnx,include-dre",
-			NULL);
-	if (value) {
-		if (be32_to_cpup(value) == 1)
-			chan->has_DRE = 1;
-	}
-
-	value = (int *)of_get_property(node, "xlnx,genlock-mode",
-			NULL);
-	if (value) {
-		if (be32_to_cpup(value) == 1)
-			chan->genlock = 1;
-	}
-
-	value = (int *)of_get_property(node,
-			"xlnx,datawidth",
-			NULL);
-	if (value) {
-		width = be32_to_cpup(value) >> 3; /* convert bits to bytes */
+	of_property_read_u32(node, "xlnx,include-dre", &chan->has_DRE);
+	of_property_read_u32(node, "xlnx,genlock-mode", &chan->genlock);
+	of_property_read_u32(node, "xlnx,datawidth", &width);
+
+	if (width > 0) {
+		width >>= 3; /* convert bits to bytes */
 
 		/* If data width is greater than 8 bytes, DRE is not in hw */
 		if (width > 8)
@@ -1602,61 +1349,18 @@
 		chan->feature |= width - 1;
 	}
 
-	value = (int *)of_get_property(node, "xlnx,device-id", NULL);
-	if (value)
-		device_id = be32_to_cpup(value);
-
-	flush_fsync = (xdev->feature & XILINX_VDMA_FTR_FLUSH_MASK) >>
-				XILINX_VDMA_FTR_FLUSH_SHIFT;
-
-	if (feature & XILINX_DMA_IP_CDMA) {
-		chan->direction = DMA_MEM_TO_MEM;
-		chan->start_transfer = xilinx_cdma_start_transfer;
-
-		chan->has_SG = (xdev->feature & XILINX_DMA_FTR_HAS_SG) >>
+	chan->has_SG = (xdev->feature & XILINX_DMA_FTR_HAS_SG) >>
 				XILINX_DMA_FTR_HAS_SG_SHIFT;
 
-		value = (int *)of_get_property(node,
-				"xlnx,lite-mode", NULL);
-		if (value) {
-			if (be32_to_cpup(value) == 1) {
-				chan->is_lite = 1;
-				value = (int *)of_get_property(node,
-				    "xlnx,max-burst-len", NULL);
-				if (value) {
-					if (!width) {
-						dev_err(xdev->dev,
-						  "Lite mode without data width property\n");
-						goto out_free_chan;
-					}
-					chan->max_len = width *
-						be32_to_cpup(value);
-				}
-			}
-		}
-	}
-
 	if (feature & XILINX_DMA_IP_DMA) {
-		chan->has_SG = (xdev->feature & XILINX_DMA_FTR_HAS_SG) >>
-					XILINX_DMA_FTR_HAS_SG_SHIFT;
-
 		chan->start_transfer = xilinx_dma_start_transfer;
 
-		if (of_device_is_compatible(node,
-			 "xlnx,axi-dma-mm2s-channel"))
+		if (of_device_is_compatible(node, "xlnx,axi-dma-mm2s-channel"))
 			chan->direction = DMA_MEM_TO_DEV;
-
-		if (of_device_is_compatible(node,
-				"xlnx,axi-dma-s2mm-channel"))
+		else if (of_device_is_compatible(node, "xlnx,axi-dma-s2mm-channel"))
 			chan->direction = DMA_DEV_TO_MEM;
-
-	}
-
-	if (feature & XILINX_DMA_IP_VDMA) {
+	} else if (feature & XILINX_DMA_IP_VDMA) {
 		chan->start_transfer = xilinx_vdma_start_transfer;
-
-		chan->has_SG = (xdev->feature & XILINX_DMA_FTR_HAS_SG) >>
-			XILINX_DMA_FTR_HAS_SG_SHIFT;
 
 		if (of_device_is_compatible(node,
 				"xlnx,axi-vdma-mm2s-channel")) {
@@ -1666,9 +1370,6 @@
 				    ((u32)xdev->regs +
 					 XILINX_VDMA_DIRECT_REG_OFFSET);
 			}
-			if (flush_fsync == XILINX_VDMA_FLUSH_BOTH ||
-				flush_fsync == XILINX_VDMA_FLUSH_MM2S)
-				chan->flush_fsync = 1;
 		}
 
 		if (of_device_is_compatible(node,
@@ -1680,442 +1381,13 @@
 					XILINX_VDMA_DIRECT_REG_OFFSET +
 					XILINX_VDMA_CHAN_DIRECT_REG_SIZE);
 			}
-			if (flush_fsync == XILINX_VDMA_FLUSH_BOTH ||
-				flush_fsync == XILINX_VDMA_FLUSH_S2MM)
-				chan->flush_fsync = 1;
-		}
-	}
-
-	chan->regs = (struct xdma_regs *)xdev->regs;
-	chan->id = 0;
-
-	if (chan->direction == DMA_DEV_TO_MEM) {
-		chan->regs = (struct xdma_regs *)((u32)xdev->regs +
-					XILINX_DMA_RX_CHANNEL_OFFSET);
-		chan->id = 1;
-	}
-
-	/* Used by dmatest channel matching in slave transfers
-	 * Can change it to be a structure to have more matching information
-	 */
-	chan->private = (chan->direction & 0xFF) |
-		(chan->feature & XILINX_DMA_IP_MASK) |
-		(device_id << XILINX_DMA_DEVICE_ID_SHIFT);
-	chan->common.private = (void *)&(chan->private);
-
-	if (!chan->has_DRE)
-		xdev->common.copy_align = my_log(width);
-
-	chan->dev = xdev->dev;
-	xdev->chan[chan->id] = chan;
-
-	tasklet_init(&chan->tasklet, dma_do_tasklet, (unsigned long)chan);
-
-	/* Initialize the channel */
-	if (dma_init(chan)) {
-		dev_err(xdev->dev, "Reset channel failed\n");
-		goto out_free_chan;
-	}
-
-
-	spin_lock_init(&chan->lock);
-	INIT_LIST_HEAD(&chan->pending_list);
-	INIT_LIST_HEAD(&chan->active_list);
-
-	chan->common.device = &xdev->common;
-
-	/* find the IRQ line, if it exists in the device tree */
-	chan->irq = irq_of_parse_and_map(node, 0);
-	err = request_irq(chan->irq, dma_intr_handler, IRQF_SHARED,
-				"xilinx-dma-controller", chan);
-	if (err) {
-		dev_err(xdev->dev, "unable to request IRQ\n");
-		goto out_free_irq;
-	}
-
-	/* Add the channel to DMA device channel list */
-	list_add_tail(&chan->common.device_node, &xdev->common.channels);
-	xdev->common.chancnt++;
-
-	return 0;
-
-out_free_irq:
-	irq_dispose_mapping(chan->irq);
-out_free_chan:
-	kfree(chan);
-out_return:
-	return err;
-}
-
-static int __devinit xilinx_dma_of_probe(struct platform_device *op)
-{
-	struct xilinx_dma_device *xdev;
-	struct device_node *child, *node;
-	int err;
-	int *value;
-	int num_frames = 0;
-
-	dev_info(&op->dev, "Probing xilinx axi dma engines\n");
-
-	xdev = kzalloc(sizeof(struct xilinx_dma_device), GFP_KERNEL);
-	if (!xdev) {
-		dev_err(&op->dev, "Not enough memory for device\n");
-		err = -ENOMEM;
-		goto out_return;
-	}
-
-	xdev->dev = &(op->dev);
-	INIT_LIST_HEAD(&xdev->common.channels);
-
-	node = op->dev.of_node;
-	xdev->feature = 0;
-
-	/* iomap registers */
-	xdev->regs = of_iomap(node, 0);
-	if (!xdev->regs) {
-		dev_err(&op->dev, "unable to iomap registers\n");
-		err = -ENOMEM;
-		goto out_free_xdev;
-	}
-
-	/* Axi CDMA only does memcpy
-	 */
-	if (of_device_is_compatible(node, "xlnx,axi-cdma")) {
-		xdev->feature |= XILINX_DMA_IP_CDMA;
-
-		value = (int *)of_get_property(node, "xlnx,include-sg",
-				NULL);
-		if (value) {
-			if (be32_to_cpup(value) == 1)
-				xdev->feature |= XILINX_DMA_FTR_HAS_SG;
-		}
-
-		dma_cap_set(DMA_MEMCPY, xdev->common.cap_mask);
-		xdev->common.device_prep_dma_memcpy = xilinx_dma_prep_memcpy;
-		xdev->common.device_control = xilinx_dma_device_control;
-		xdev->common.device_issue_pending = xilinx_cdma_issue_pending;
-	}
-
-	/* Axi DMA and VDMA only do slave transfers
-	 */
-	if (of_device_is_compatible(node, "xlnx,axi-dma")) {
-
-		xdev->feature |= XILINX_DMA_IP_DMA;
-		value = (int *)of_get_property(node,
-				"xlnx,sg-include-stscntrl-strm",
-				NULL);
-		if (value) {
-			if (be32_to_cpup(value) == 1) {
-				xdev->feature |= (XILINX_DMA_FTR_STSCNTRL_STRM |
-							XILINX_DMA_FTR_HAS_SG);
-			}
-		}
-
-		dma_cap_set(DMA_SLAVE, xdev->common.cap_mask);
-		dma_cap_set(DMA_PRIVATE, xdev->common.cap_mask);
-		xdev->common.device_prep_slave_sg = xilinx_dma_prep_slave_sg;
-		xdev->common.device_control = xilinx_dma_device_control;
-		xdev->common.device_issue_pending = xilinx_dma_issue_pending;
-	}
-
-	if (of_device_is_compatible(node, "xlnx,axi-vdma")) {
-		xdev->feature |= XILINX_DMA_IP_VDMA;
-
-		value = (int *)of_get_property(node, "xlnx,include-sg",
-				NULL);
-		if (value) {
-			if (be32_to_cpup(value) == 1)
-				xdev->feature |= XILINX_DMA_FTR_HAS_SG;
-		}
-
-		value = (int *)of_get_property(node, "xlnx,num-fstores",
-			NULL);
-		if (value)
-			num_frames	= be32_to_cpup(value);
-
-		value = (int *)of_get_property(node, "xlnx,flush-fsync", NULL);
-		if (value)
-			xdev->feature |= be32_to_cpup(value) <<
-				XILINX_VDMA_FTR_FLUSH_SHIFT;
-
-		dma_cap_set(DMA_SLAVE, xdev->common.cap_mask);
-		dma_cap_set(DMA_PRIVATE, xdev->common.cap_mask);
-		xdev->common.device_prep_slave_sg = xilinx_vdma_prep_slave_sg;
-		xdev->common.device_control = xilinx_vdma_device_control;
-		xdev->common.device_issue_pending = xilinx_vdma_issue_pending;
-	}
->>>>>>> abfadbff
-
-	if (!dchan)
-		return -EINVAL;
-
-	chan = to_xilinx_chan(dchan);
-
-	switch (cmd) {
-	case DMA_TERMINATE_ALL:
-		return xilinx_dma_terminate_all(chan);
-	case DMA_SLAVE_CONFIG:
-		reg = DMA_IN(&chan->regs->cr);
-
-		/* If vsize is -1, it is park-related operations */
-		if (cfg->vsize == -1) {
-			if (cfg->park)
-				reg &= ~XILINX_VDMA_CIRC_EN;
-			else
-				reg |= XILINX_VDMA_CIRC_EN;
-
-			DMA_OUT(&chan->regs->cr, reg);
-			return 0;
-		}
-
-		/* If hsize is -1, it is interrupt threshold settings */
-		if (cfg->hsize == -1) {
-			if (cfg->coalesc <= XILINX_DMA_COALESCE_MAX) {
-				reg &= ~XILINX_DMA_XR_COALESCE_MASK;
-				reg |= cfg->coalesc <<
-					XILINX_DMA_COALESCE_SHIFT;
-			}
-
-			if (cfg->delay <= XILINX_DMA_DELAY_MAX) {
-				reg &= ~XILINX_DMA_XR_DELAY_MASK;
-				reg |= cfg->delay << XILINX_DMA_DELAY_SHIFT;
-			}
-
-			DMA_OUT(&chan->regs->cr, reg);
-			return 0;
-		}
-
-		/* Transfer information */
-		chan->config = *cfg;
-
-		if (cfg->gen_lock) {
-			if (chan->genlock) {
-				reg |= XILINX_VDMA_SYNC_EN;
-				reg |= cfg->master << XILINX_VDMA_MSTR_SHIFT;
-			}
-		}
-
-<<<<<<< HEAD
-		if (cfg->coalesc <= XILINX_DMA_COALESCE_MAX)
-			reg |= cfg->coalesc << XILINX_DMA_COALESCE_SHIFT;
-=======
-static int __devexit xilinx_dma_of_remove(struct platform_device *op)
-{
-	struct xilinx_dma_device *xdev;
-	int i;
->>>>>>> abfadbff
-
-		if (cfg->delay <= XILINX_DMA_DELAY_MAX)
-			reg |= cfg->delay << XILINX_DMA_DELAY_SHIFT;
-
-		DMA_OUT(&chan->regs->cr, reg);
-		break;
-	default:
-		return -ENXIO;
-	}
-
-	return 0;
-}
-
-<<<<<<< HEAD
-=======
-static const struct of_device_id xilinx_dma_of_ids[] = {
-	{ .compatible = "xlnx,axi-cdma",},
-	{ .compatible = "xlnx,axi-dma",},
-	{ .compatible = "xlnx,axi-vdma",},
-	{}
-};
-
-static struct platform_driver xilinx_dma_of_driver = {
-	.driver = {
-		.name = "xilinx-dma",
-		.owner = THIS_MODULE,
-		.of_match_table = xilinx_dma_of_ids,
-	},
-	.probe = xilinx_dma_of_probe,
-	.remove = __devexit_p(xilinx_dma_of_remove),
-};
->>>>>>> abfadbff
-
-/* Run-time device configuration for Axi DMA and Axi CDMA */
-static int xilinx_dma_device_control(struct dma_chan *dchan,
-				  enum dma_ctrl_cmd cmd, unsigned long arg)
-{
-	struct xilinx_dma_chan *chan;
-	struct xilinx_dma_config *cfg = (struct xilinx_dma_config *)arg;
-	u32 reg;
-
-	if (!dchan)
-		return -EINVAL;
-
-	chan = to_xilinx_chan(dchan);
-
-	switch (cmd) {
-	case DMA_TERMINATE_ALL:
-		return xilinx_dma_terminate_all(chan);
-	case DMA_SLAVE_CONFIG:
-		/* Configure interrupt coalescing and delay counter
-		 * Use value XILINX_DMA_NO_CHANGE to signal no change
-		 */
-		reg = DMA_IN(&chan->regs->cr);
-
-		chan->config = *cfg;
-
-		if (cfg->coalesc <= XILINX_DMA_COALESCE_MAX) {
-			reg &= ~XILINX_DMA_XR_COALESCE_MASK;
-			reg |= cfg->coalesc << XILINX_DMA_COALESCE_SHIFT;
-		}
-
-		if (cfg->delay <= XILINX_DMA_DELAY_MAX) {
-			reg &= ~XILINX_DMA_XR_DELAY_MASK;
-			reg |= cfg->delay << XILINX_DMA_DELAY_SHIFT;
-		}
-
-		DMA_OUT(&chan->regs->cr, reg);
-
-		break;
-	default:
-		return -ENXIO;
-	}
-
-	return 0;
-}
-
-static void xilinx_dma_chan_remove(struct xilinx_dma_chan *chan)
-{
-	irq_dispose_mapping(chan->irq);
-	list_del(&chan->common.device_node);
-	kfree(chan);
-}
-
-/*
- * Probing channels
- *
- * . Get channel features from the device tree entry
- * . Initialize special channel handling routines
- */
-static int __devinit xilinx_dma_chan_probe(struct xilinx_dma_device *xdev,
-	struct device_node *node, u32 feature)
-{
-	struct xilinx_dma_chan *chan;
-	u32 width = 0;
-	int ret;
-
-	/* alloc channel */
-	chan = kzalloc(sizeof(*chan), GFP_KERNEL);
-	if (!chan) {
-		dev_err(xdev->dev, "no free memory for DMA channels!\n");
-		ret = -ENOMEM;
-		goto out_return;
-	}
-
-	spin_lock_init(&chan->lock);
-	INIT_LIST_HEAD(&chan->pending_list);
-	INIT_LIST_HEAD(&chan->active_list);
-
-	chan->feature = feature;
-	chan->has_DRE = 0;
-	chan->has_SG = 0;
-	chan->max_len = XILINX_DMA_MAX_TRANS_LEN;
-
-	of_property_read_u32(node, "xlnx,include-dre", &chan->has_DRE);
-	of_property_read_u32(node, "xlnx,genlock-mode", &chan->genlock);
-	of_property_read_u32(node, "xlnx,datawidth", &width);
-
-	if (width > 0) {
-		width >>= 3; /* convert bits to bytes */
-
-<<<<<<< HEAD
-		/* If data width is greater than 8 bytes, DRE is not in hw */
-		if (width > 8)
-			chan->has_DRE = 0;
-=======
-	if (feature & XILINX_DMA_IP_CDMA) {
-
-		chan->direction = DMA_MEM_TO_MEM;
-		chan->start_transfer = xilinx_cdma_start_transfer;
-
-		chan->has_SG = (xdev->feature & XILINX_DMA_FTR_HAS_SG) >>
-			XILINX_DMA_FTR_HAS_SG_SHIFT;
->>>>>>> abfadbff
-
-		chan->feature |= width - 1;
-	}
-
-	chan->has_SG = (xdev->feature & XILINX_DMA_FTR_HAS_SG) >>
-				XILINX_DMA_FTR_HAS_SG_SHIFT;
-
-	if (feature & XILINX_DMA_IP_DMA) {
-		chan->start_transfer = xilinx_dma_start_transfer;
-
-<<<<<<< HEAD
-		if (of_device_is_compatible(node, "xlnx,axi-dma-mm2s-channel"))
-			chan->direction = DMA_MEM_TO_DEV;
-		else if (of_device_is_compatible(node, "xlnx,axi-dma-s2mm-channel"))
-			chan->direction = DMA_DEV_TO_MEM;
-	} else if (feature & XILINX_DMA_IP_VDMA) {
-		chan->start_transfer = xilinx_vdma_start_transfer;
-
-		if (of_device_is_compatible(node,
-				"xlnx,axi-vdma-mm2s-channel")) {
-=======
-		if (!strcmp(channel_config->type, "axi-dma-mm2s-channel"))
-			chan->direction = DMA_MEM_TO_DEV;
-
-		if (!strcmp(channel_config->type, "axi-dma-s2mm-channel"))
-			chan->direction = DMA_DEV_TO_MEM;
-	}
-
-	if (feature & XILINX_DMA_IP_VDMA) {
-
-		chan->start_transfer = xilinx_vdma_start_transfer;
-
-		chan->has_SG = (xdev->feature & XILINX_DMA_FTR_HAS_SG) >>
-				XILINX_DMA_FTR_HAS_SG_SHIFT;
-
-		if (!strcmp(channel_config->type, "axi-vdma-mm2s-channel")) {
-
-			printk(KERN_INFO, "axi-vdma-mm2s-channel found\n");
-
->>>>>>> abfadbff
-			chan->direction = DMA_MEM_TO_DEV;
-			if (!chan->has_SG) {
-				chan->addr_regs = (struct vdma_addr_regs *)
-				    ((u32)xdev->regs +
-					 XILINX_VDMA_DIRECT_REG_OFFSET);
-			}
-		}
-
-<<<<<<< HEAD
-		if (of_device_is_compatible(node,
-				"xlnx,axi-vdma-s2mm-channel")) {
-=======
-		if (!strcmp(channel_config->type, "axi-vdma-s2mm-channel")) {
-
-			printk(KERN_INFO, "axi-vdma-s2mm-channel found\n");
-
->>>>>>> abfadbff
-			chan->direction = DMA_DEV_TO_MEM;
-			if (!chan->has_SG) {
-				chan->addr_regs = (struct vdma_addr_regs *)
-				    ((u32)xdev->regs +
-					XILINX_VDMA_DIRECT_REG_OFFSET +
-					XILINX_VDMA_CHAN_DIRECT_REG_SIZE);
-			}
-		}
-	}
-
-<<<<<<< HEAD
+		}
+	}
+
 	if (chan->direction == DMA_MEM_TO_DEV) {
 		chan->regs = (struct xdma_regs *)xdev->regs;
 		chan->id = 0;
 	} else {
-=======
-	chan->regs = (struct xdma_regs *)xdev->regs;
-	chan->id = 0;
-
-	if (chan->direction == DMA_DEV_TO_MEM) {
->>>>>>> abfadbff
 		chan->regs = (struct xdma_regs *)((u32)xdev->regs +
 					XILINX_DMA_RX_CHANNEL_OFFSET);
 		chan->id = 1;
@@ -2229,6 +1501,11 @@
 
 		of_property_read_u32(node, "xlnx,num-fstores", &num_frames);
 
+		value = (int *)of_get_property(node, "xlnx,flush-fsync", NULL);
+		if (value)
+			xdev->feature |= be32_to_cpup(value) <<
+				XILINX_VDMA_FTR_FLUSH_SHIFT;
+
 		dma_cap_set(DMA_SLAVE, xdev->common.cap_mask);
 		dma_cap_set(DMA_PRIVATE, xdev->common.cap_mask);
 		xdev->common.device_prep_slave_sg = xilinx_vdma_prep_slave_sg;
