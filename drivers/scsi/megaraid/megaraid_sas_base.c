/*
 *  Linux MegaRAID driver for SAS based RAID controllers
 *
 *  Copyright (c) 2003-2013  LSI Corporation
 *  Copyright (c) 2013-2014  Avago Technologies
 *
 *  This program is free software; you can redistribute it and/or
 *  modify it under the terms of the GNU General Public License
 *  as published by the Free Software Foundation; either version 2
 *  of the License, or (at your option) any later version.
 *
 *  This program is distributed in the hope that it will be useful,
 *  but WITHOUT ANY WARRANTY; without even the implied warranty of
 *  MERCHANTABILITY or FITNESS FOR A PARTICULAR PURPOSE.  See the
 *  GNU General Public License for more details.
 *
 *  You should have received a copy of the GNU General Public License
 *  along with this program.  If not, see <http://www.gnu.org/licenses/>.
 *
 *  Authors: Avago Technologies
 *           Sreenivas Bagalkote
 *           Sumant Patro
 *           Bo Yang
 *           Adam Radford
 *           Kashyap Desai <kashyap.desai@avagotech.com>
 *           Sumit Saxena <sumit.saxena@avagotech.com>
 *
 *  Send feedback to: megaraidlinux.pdl@avagotech.com
 *
 *  Mail to: Avago Technologies, 350 West Trimble Road, Building 90,
 *  San Jose, California 95131
 */

#include <linux/kernel.h>
#include <linux/types.h>
#include <linux/pci.h>
#include <linux/list.h>
#include <linux/moduleparam.h>
#include <linux/module.h>
#include <linux/spinlock.h>
#include <linux/interrupt.h>
#include <linux/delay.h>
#include <linux/uio.h>
#include <linux/slab.h>
#include <linux/uaccess.h>
#include <asm/unaligned.h>
#include <linux/fs.h>
#include <linux/compat.h>
#include <linux/blkdev.h>
#include <linux/mutex.h>
#include <linux/poll.h>
#include <linux/vmalloc.h>

#include <scsi/scsi.h>
#include <scsi/scsi_cmnd.h>
#include <scsi/scsi_device.h>
#include <scsi/scsi_host.h>
#include <scsi/scsi_tcq.h>
#include "megaraid_sas_fusion.h"
#include "megaraid_sas.h"

/*
 * Number of sectors per IO command
 * Will be set in megasas_init_mfi if user does not provide
 */
static unsigned int max_sectors;
module_param_named(max_sectors, max_sectors, int, 0);
MODULE_PARM_DESC(max_sectors,
	"Maximum number of sectors per IO command");

static int msix_disable;
module_param(msix_disable, int, S_IRUGO);
MODULE_PARM_DESC(msix_disable, "Disable MSI-X interrupt handling. Default: 0");

static unsigned int msix_vectors;
module_param(msix_vectors, int, S_IRUGO);
MODULE_PARM_DESC(msix_vectors, "MSI-X max vector count. Default: Set by FW");

static int allow_vf_ioctls;
module_param(allow_vf_ioctls, int, S_IRUGO);
MODULE_PARM_DESC(allow_vf_ioctls, "Allow ioctls in SR-IOV VF mode. Default: 0");

static unsigned int throttlequeuedepth = MEGASAS_THROTTLE_QUEUE_DEPTH;
module_param(throttlequeuedepth, int, S_IRUGO);
MODULE_PARM_DESC(throttlequeuedepth,
	"Adapter queue depth when throttled due to I/O timeout. Default: 16");

unsigned int resetwaittime = MEGASAS_RESET_WAIT_TIME;
module_param(resetwaittime, int, S_IRUGO);
MODULE_PARM_DESC(resetwaittime, "Wait time in seconds after I/O timeout "
		 "before resetting adapter. Default: 180");

int smp_affinity_enable = 1;
module_param(smp_affinity_enable, int, S_IRUGO);
MODULE_PARM_DESC(smp_affinity_enable, "SMP affinity feature enable/disbale Default: enable(1)");

int rdpq_enable = 1;
module_param(rdpq_enable, int, S_IRUGO);
MODULE_PARM_DESC(rdpq_enable, " Allocate reply queue in chunks for large queue depth enable/disable Default: disable(0)");

unsigned int dual_qdepth_disable;
module_param(dual_qdepth_disable, int, S_IRUGO);
MODULE_PARM_DESC(dual_qdepth_disable, "Disable dual queue depth feature. Default: 0");

unsigned int scmd_timeout = MEGASAS_DEFAULT_CMD_TIMEOUT;
module_param(scmd_timeout, int, S_IRUGO);
MODULE_PARM_DESC(scmd_timeout, "scsi command timeout (10-90s), default 90s. See megasas_reset_timer.");

MODULE_LICENSE("GPL");
MODULE_VERSION(MEGASAS_VERSION);
MODULE_AUTHOR("megaraidlinux.pdl@avagotech.com");
MODULE_DESCRIPTION("Avago MegaRAID SAS Driver");

int megasas_transition_to_ready(struct megasas_instance *instance, int ocr);
static int megasas_get_pd_list(struct megasas_instance *instance);
static int megasas_ld_list_query(struct megasas_instance *instance,
				 u8 query_type);
static int megasas_issue_init_mfi(struct megasas_instance *instance);
static int megasas_register_aen(struct megasas_instance *instance,
				u32 seq_num, u32 class_locale_word);
static void megasas_get_pd_info(struct megasas_instance *instance,
				struct scsi_device *sdev);
static int megasas_get_target_prop(struct megasas_instance *instance,
				   struct scsi_device *sdev);
/*
 * PCI ID table for all supported controllers
 */
static struct pci_device_id megasas_pci_table[] = {

	{PCI_DEVICE(PCI_VENDOR_ID_LSI_LOGIC, PCI_DEVICE_ID_LSI_SAS1064R)},
	/* xscale IOP */
	{PCI_DEVICE(PCI_VENDOR_ID_LSI_LOGIC, PCI_DEVICE_ID_LSI_SAS1078R)},
	/* ppc IOP */
	{PCI_DEVICE(PCI_VENDOR_ID_LSI_LOGIC, PCI_DEVICE_ID_LSI_SAS1078DE)},
	/* ppc IOP */
	{PCI_DEVICE(PCI_VENDOR_ID_LSI_LOGIC, PCI_DEVICE_ID_LSI_SAS1078GEN2)},
	/* gen2*/
	{PCI_DEVICE(PCI_VENDOR_ID_LSI_LOGIC, PCI_DEVICE_ID_LSI_SAS0079GEN2)},
	/* gen2*/
	{PCI_DEVICE(PCI_VENDOR_ID_LSI_LOGIC, PCI_DEVICE_ID_LSI_SAS0073SKINNY)},
	/* skinny*/
	{PCI_DEVICE(PCI_VENDOR_ID_LSI_LOGIC, PCI_DEVICE_ID_LSI_SAS0071SKINNY)},
	/* skinny*/
	{PCI_DEVICE(PCI_VENDOR_ID_LSI_LOGIC, PCI_DEVICE_ID_LSI_VERDE_ZCR)},
	/* xscale IOP, vega */
	{PCI_DEVICE(PCI_VENDOR_ID_DELL, PCI_DEVICE_ID_DELL_PERC5)},
	/* xscale IOP */
	{PCI_DEVICE(PCI_VENDOR_ID_LSI_LOGIC, PCI_DEVICE_ID_LSI_FUSION)},
	/* Fusion */
	{PCI_DEVICE(PCI_VENDOR_ID_LSI_LOGIC, PCI_DEVICE_ID_LSI_PLASMA)},
	/* Plasma */
	{PCI_DEVICE(PCI_VENDOR_ID_LSI_LOGIC, PCI_DEVICE_ID_LSI_INVADER)},
	/* Invader */
	{PCI_DEVICE(PCI_VENDOR_ID_LSI_LOGIC, PCI_DEVICE_ID_LSI_FURY)},
	/* Fury */
	{PCI_DEVICE(PCI_VENDOR_ID_LSI_LOGIC, PCI_DEVICE_ID_LSI_INTRUDER)},
	/* Intruder */
	{PCI_DEVICE(PCI_VENDOR_ID_LSI_LOGIC, PCI_DEVICE_ID_LSI_INTRUDER_24)},
	/* Intruder 24 port*/
	{PCI_DEVICE(PCI_VENDOR_ID_LSI_LOGIC, PCI_DEVICE_ID_LSI_CUTLASS_52)},
	{PCI_DEVICE(PCI_VENDOR_ID_LSI_LOGIC, PCI_DEVICE_ID_LSI_CUTLASS_53)},
	/* VENTURA */
	{PCI_DEVICE(PCI_VENDOR_ID_LSI_LOGIC, PCI_DEVICE_ID_LSI_VENTURA)},
	{PCI_DEVICE(PCI_VENDOR_ID_LSI_LOGIC, PCI_DEVICE_ID_LSI_CRUSADER)},
	{PCI_DEVICE(PCI_VENDOR_ID_LSI_LOGIC, PCI_DEVICE_ID_LSI_HARPOON)},
	{PCI_DEVICE(PCI_VENDOR_ID_LSI_LOGIC, PCI_DEVICE_ID_LSI_TOMCAT)},
	{PCI_DEVICE(PCI_VENDOR_ID_LSI_LOGIC, PCI_DEVICE_ID_LSI_VENTURA_4PORT)},
	{PCI_DEVICE(PCI_VENDOR_ID_LSI_LOGIC, PCI_DEVICE_ID_LSI_CRUSADER_4PORT)},
	{}
};

MODULE_DEVICE_TABLE(pci, megasas_pci_table);

static int megasas_mgmt_majorno;
struct megasas_mgmt_info megasas_mgmt_info;
static struct fasync_struct *megasas_async_queue;
static DEFINE_MUTEX(megasas_async_queue_mutex);

static int megasas_poll_wait_aen;
static DECLARE_WAIT_QUEUE_HEAD(megasas_poll_wait);
static u32 support_poll_for_event;
u32 megasas_dbg_lvl;
static u32 support_device_change;

/* define lock for aen poll */
spinlock_t poll_aen_lock;

void
megasas_complete_cmd(struct megasas_instance *instance, struct megasas_cmd *cmd,
		     u8 alt_status);
static u32
megasas_read_fw_status_reg_gen2(struct megasas_register_set __iomem *regs);
static int
megasas_adp_reset_gen2(struct megasas_instance *instance,
		       struct megasas_register_set __iomem *reg_set);
static irqreturn_t megasas_isr(int irq, void *devp);
static u32
megasas_init_adapter_mfi(struct megasas_instance *instance);
u32
megasas_build_and_issue_cmd(struct megasas_instance *instance,
			    struct scsi_cmnd *scmd);
static void megasas_complete_cmd_dpc(unsigned long instance_addr);
int
wait_and_poll(struct megasas_instance *instance, struct megasas_cmd *cmd,
	int seconds);
void megasas_fusion_ocr_wq(struct work_struct *work);
static int megasas_get_ld_vf_affiliation(struct megasas_instance *instance,
					 int initial);
static int
megasas_set_dma_mask(struct megasas_instance *instance);
static int
megasas_alloc_ctrl_mem(struct megasas_instance *instance);
static inline void
megasas_free_ctrl_mem(struct megasas_instance *instance);
static inline int
megasas_alloc_ctrl_dma_buffers(struct megasas_instance *instance);
static inline void
megasas_free_ctrl_dma_buffers(struct megasas_instance *instance);
static inline void
megasas_init_ctrl_params(struct megasas_instance *instance);

/**
 * megasas_set_dma_settings -	Populate DMA address, length and flags for DCMDs
 * @instance:			Adapter soft state
 * @dcmd:			DCMD frame inside MFI command
 * @dma_addr:			DMA address of buffer to be passed to FW
 * @dma_len:			Length of DMA buffer to be passed to FW
 * @return:			void
 */
void megasas_set_dma_settings(struct megasas_instance *instance,
			      struct megasas_dcmd_frame *dcmd,
			      dma_addr_t dma_addr, u32 dma_len)
{
	if (instance->consistent_mask_64bit) {
		dcmd->sgl.sge64[0].phys_addr = cpu_to_le64(dma_addr);
		dcmd->sgl.sge64[0].length = cpu_to_le32(dma_len);
		dcmd->flags = cpu_to_le16(dcmd->flags | MFI_FRAME_SGL64);

	} else {
		dcmd->sgl.sge32[0].phys_addr =
				cpu_to_le32(lower_32_bits(dma_addr));
		dcmd->sgl.sge32[0].length = cpu_to_le32(dma_len);
		dcmd->flags = cpu_to_le16(dcmd->flags);
	}
}

void
megasas_issue_dcmd(struct megasas_instance *instance, struct megasas_cmd *cmd)
{
	instance->instancet->fire_cmd(instance,
		cmd->frame_phys_addr, 0, instance->reg_set);
	return;
}

/**
 * megasas_get_cmd -	Get a command from the free pool
 * @instance:		Adapter soft state
 *
 * Returns a free command from the pool
 */
struct megasas_cmd *megasas_get_cmd(struct megasas_instance
						  *instance)
{
	unsigned long flags;
	struct megasas_cmd *cmd = NULL;

	spin_lock_irqsave(&instance->mfi_pool_lock, flags);

	if (!list_empty(&instance->cmd_pool)) {
		cmd = list_entry((&instance->cmd_pool)->next,
				 struct megasas_cmd, list);
		list_del_init(&cmd->list);
	} else {
		dev_err(&instance->pdev->dev, "Command pool empty!\n");
	}

	spin_unlock_irqrestore(&instance->mfi_pool_lock, flags);
	return cmd;
}

/**
 * megasas_return_cmd -	Return a cmd to free command pool
 * @instance:		Adapter soft state
 * @cmd:		Command packet to be returned to free command pool
 */
void
megasas_return_cmd(struct megasas_instance *instance, struct megasas_cmd *cmd)
{
	unsigned long flags;
	u32 blk_tags;
	struct megasas_cmd_fusion *cmd_fusion;
	struct fusion_context *fusion = instance->ctrl_context;

	/* This flag is used only for fusion adapter.
	 * Wait for Interrupt for Polled mode DCMD
	 */
	if (cmd->flags & DRV_DCMD_POLLED_MODE)
		return;

	spin_lock_irqsave(&instance->mfi_pool_lock, flags);

	if (fusion) {
		blk_tags = instance->max_scsi_cmds + cmd->index;
		cmd_fusion = fusion->cmd_list[blk_tags];
		megasas_return_cmd_fusion(instance, cmd_fusion);
	}
	cmd->scmd = NULL;
	cmd->frame_count = 0;
	cmd->flags = 0;
	memset(cmd->frame, 0, instance->mfi_frame_size);
	cmd->frame->io.context = cpu_to_le32(cmd->index);
	if (!fusion && reset_devices)
		cmd->frame->hdr.cmd = MFI_CMD_INVALID;
	list_add(&cmd->list, (&instance->cmd_pool)->next);

	spin_unlock_irqrestore(&instance->mfi_pool_lock, flags);

}

static const char *
format_timestamp(uint32_t timestamp)
{
	static char buffer[32];

	if ((timestamp & 0xff000000) == 0xff000000)
		snprintf(buffer, sizeof(buffer), "boot + %us", timestamp &
		0x00ffffff);
	else
		snprintf(buffer, sizeof(buffer), "%us", timestamp);
	return buffer;
}

static const char *
format_class(int8_t class)
{
	static char buffer[6];

	switch (class) {
	case MFI_EVT_CLASS_DEBUG:
		return "debug";
	case MFI_EVT_CLASS_PROGRESS:
		return "progress";
	case MFI_EVT_CLASS_INFO:
		return "info";
	case MFI_EVT_CLASS_WARNING:
		return "WARN";
	case MFI_EVT_CLASS_CRITICAL:
		return "CRIT";
	case MFI_EVT_CLASS_FATAL:
		return "FATAL";
	case MFI_EVT_CLASS_DEAD:
		return "DEAD";
	default:
		snprintf(buffer, sizeof(buffer), "%d", class);
		return buffer;
	}
}

/**
  * megasas_decode_evt: Decode FW AEN event and print critical event
  * for information.
  * @instance:			Adapter soft state
  */
static void
megasas_decode_evt(struct megasas_instance *instance)
{
	struct megasas_evt_detail *evt_detail = instance->evt_detail;
	union megasas_evt_class_locale class_locale;
	class_locale.word = le32_to_cpu(evt_detail->cl.word);

	if (class_locale.members.class >= MFI_EVT_CLASS_CRITICAL)
		dev_info(&instance->pdev->dev, "%d (%s/0x%04x/%s) - %s\n",
			le32_to_cpu(evt_detail->seq_num),
			format_timestamp(le32_to_cpu(evt_detail->time_stamp)),
			(class_locale.members.locale),
			format_class(class_locale.members.class),
			evt_detail->description);
}

/**
*	The following functions are defined for xscale
*	(deviceid : 1064R, PERC5) controllers
*/

/**
 * megasas_enable_intr_xscale -	Enables interrupts
 * @regs:			MFI register set
 */
static inline void
megasas_enable_intr_xscale(struct megasas_instance *instance)
{
	struct megasas_register_set __iomem *regs;

	regs = instance->reg_set;
	writel(0, &(regs)->outbound_intr_mask);

	/* Dummy readl to force pci flush */
	readl(&regs->outbound_intr_mask);
}

/**
 * megasas_disable_intr_xscale -Disables interrupt
 * @regs:			MFI register set
 */
static inline void
megasas_disable_intr_xscale(struct megasas_instance *instance)
{
	struct megasas_register_set __iomem *regs;
	u32 mask = 0x1f;

	regs = instance->reg_set;
	writel(mask, &regs->outbound_intr_mask);
	/* Dummy readl to force pci flush */
	readl(&regs->outbound_intr_mask);
}

/**
 * megasas_read_fw_status_reg_xscale - returns the current FW status value
 * @regs:			MFI register set
 */
static u32
megasas_read_fw_status_reg_xscale(struct megasas_register_set __iomem * regs)
{
	return readl(&(regs)->outbound_msg_0);
}
/**
 * megasas_clear_interrupt_xscale -	Check & clear interrupt
 * @regs:				MFI register set
 */
static int
megasas_clear_intr_xscale(struct megasas_register_set __iomem * regs)
{
	u32 status;
	u32 mfiStatus = 0;

	/*
	 * Check if it is our interrupt
	 */
	status = readl(&regs->outbound_intr_status);

	if (status & MFI_OB_INTR_STATUS_MASK)
		mfiStatus = MFI_INTR_FLAG_REPLY_MESSAGE;
	if (status & MFI_XSCALE_OMR0_CHANGE_INTERRUPT)
		mfiStatus |= MFI_INTR_FLAG_FIRMWARE_STATE_CHANGE;

	/*
	 * Clear the interrupt by writing back the same value
	 */
	if (mfiStatus)
		writel(status, &regs->outbound_intr_status);

	/* Dummy readl to force pci flush */
	readl(&regs->outbound_intr_status);

	return mfiStatus;
}

/**
 * megasas_fire_cmd_xscale -	Sends command to the FW
 * @frame_phys_addr :		Physical address of cmd
 * @frame_count :		Number of frames for the command
 * @regs :			MFI register set
 */
static inline void
megasas_fire_cmd_xscale(struct megasas_instance *instance,
		dma_addr_t frame_phys_addr,
		u32 frame_count,
		struct megasas_register_set __iomem *regs)
{
	unsigned long flags;

	spin_lock_irqsave(&instance->hba_lock, flags);
	writel((frame_phys_addr >> 3)|(frame_count),
	       &(regs)->inbound_queue_port);
	spin_unlock_irqrestore(&instance->hba_lock, flags);
}

/**
 * megasas_adp_reset_xscale -  For controller reset
 * @regs:                              MFI register set
 */
static int
megasas_adp_reset_xscale(struct megasas_instance *instance,
	struct megasas_register_set __iomem *regs)
{
	u32 i;
	u32 pcidata;

	writel(MFI_ADP_RESET, &regs->inbound_doorbell);

	for (i = 0; i < 3; i++)
		msleep(1000); /* sleep for 3 secs */
	pcidata  = 0;
	pci_read_config_dword(instance->pdev, MFI_1068_PCSR_OFFSET, &pcidata);
	dev_notice(&instance->pdev->dev, "pcidata = %x\n", pcidata);
	if (pcidata & 0x2) {
		dev_notice(&instance->pdev->dev, "mfi 1068 offset read=%x\n", pcidata);
		pcidata &= ~0x2;
		pci_write_config_dword(instance->pdev,
				MFI_1068_PCSR_OFFSET, pcidata);

		for (i = 0; i < 2; i++)
			msleep(1000); /* need to wait 2 secs again */

		pcidata  = 0;
		pci_read_config_dword(instance->pdev,
				MFI_1068_FW_HANDSHAKE_OFFSET, &pcidata);
		dev_notice(&instance->pdev->dev, "1068 offset handshake read=%x\n", pcidata);
		if ((pcidata & 0xffff0000) == MFI_1068_FW_READY) {
			dev_notice(&instance->pdev->dev, "1068 offset pcidt=%x\n", pcidata);
			pcidata = 0;
			pci_write_config_dword(instance->pdev,
				MFI_1068_FW_HANDSHAKE_OFFSET, pcidata);
		}
	}
	return 0;
}

/**
 * megasas_check_reset_xscale -	For controller reset check
 * @regs:				MFI register set
 */
static int
megasas_check_reset_xscale(struct megasas_instance *instance,
		struct megasas_register_set __iomem *regs)
{
	if ((atomic_read(&instance->adprecovery) != MEGASAS_HBA_OPERATIONAL) &&
	    (le32_to_cpu(*instance->consumer) ==
		MEGASAS_ADPRESET_INPROG_SIGN))
		return 1;
	return 0;
}

static struct megasas_instance_template megasas_instance_template_xscale = {

	.fire_cmd = megasas_fire_cmd_xscale,
	.enable_intr = megasas_enable_intr_xscale,
	.disable_intr = megasas_disable_intr_xscale,
	.clear_intr = megasas_clear_intr_xscale,
	.read_fw_status_reg = megasas_read_fw_status_reg_xscale,
	.adp_reset = megasas_adp_reset_xscale,
	.check_reset = megasas_check_reset_xscale,
	.service_isr = megasas_isr,
	.tasklet = megasas_complete_cmd_dpc,
	.init_adapter = megasas_init_adapter_mfi,
	.build_and_issue_cmd = megasas_build_and_issue_cmd,
	.issue_dcmd = megasas_issue_dcmd,
};

/**
*	This is the end of set of functions & definitions specific
*	to xscale (deviceid : 1064R, PERC5) controllers
*/

/**
*	The following functions are defined for ppc (deviceid : 0x60)
*	controllers
*/

/**
 * megasas_enable_intr_ppc -	Enables interrupts
 * @regs:			MFI register set
 */
static inline void
megasas_enable_intr_ppc(struct megasas_instance *instance)
{
	struct megasas_register_set __iomem *regs;

	regs = instance->reg_set;
	writel(0xFFFFFFFF, &(regs)->outbound_doorbell_clear);

	writel(~0x80000000, &(regs)->outbound_intr_mask);

	/* Dummy readl to force pci flush */
	readl(&regs->outbound_intr_mask);
}

/**
 * megasas_disable_intr_ppc -	Disable interrupt
 * @regs:			MFI register set
 */
static inline void
megasas_disable_intr_ppc(struct megasas_instance *instance)
{
	struct megasas_register_set __iomem *regs;
	u32 mask = 0xFFFFFFFF;

	regs = instance->reg_set;
	writel(mask, &regs->outbound_intr_mask);
	/* Dummy readl to force pci flush */
	readl(&regs->outbound_intr_mask);
}

/**
 * megasas_read_fw_status_reg_ppc - returns the current FW status value
 * @regs:			MFI register set
 */
static u32
megasas_read_fw_status_reg_ppc(struct megasas_register_set __iomem * regs)
{
	return readl(&(regs)->outbound_scratch_pad);
}

/**
 * megasas_clear_interrupt_ppc -	Check & clear interrupt
 * @regs:				MFI register set
 */
static int
megasas_clear_intr_ppc(struct megasas_register_set __iomem * regs)
{
	u32 status, mfiStatus = 0;

	/*
	 * Check if it is our interrupt
	 */
	status = readl(&regs->outbound_intr_status);

	if (status & MFI_REPLY_1078_MESSAGE_INTERRUPT)
		mfiStatus = MFI_INTR_FLAG_REPLY_MESSAGE;

	if (status & MFI_G2_OUTBOUND_DOORBELL_CHANGE_INTERRUPT)
		mfiStatus |= MFI_INTR_FLAG_FIRMWARE_STATE_CHANGE;

	/*
	 * Clear the interrupt by writing back the same value
	 */
	writel(status, &regs->outbound_doorbell_clear);

	/* Dummy readl to force pci flush */
	readl(&regs->outbound_doorbell_clear);

	return mfiStatus;
}

/**
 * megasas_fire_cmd_ppc -	Sends command to the FW
 * @frame_phys_addr :		Physical address of cmd
 * @frame_count :		Number of frames for the command
 * @regs :			MFI register set
 */
static inline void
megasas_fire_cmd_ppc(struct megasas_instance *instance,
		dma_addr_t frame_phys_addr,
		u32 frame_count,
		struct megasas_register_set __iomem *regs)
{
	unsigned long flags;

	spin_lock_irqsave(&instance->hba_lock, flags);
	writel((frame_phys_addr | (frame_count<<1))|1,
			&(regs)->inbound_queue_port);
	spin_unlock_irqrestore(&instance->hba_lock, flags);
}

/**
 * megasas_check_reset_ppc -	For controller reset check
 * @regs:				MFI register set
 */
static int
megasas_check_reset_ppc(struct megasas_instance *instance,
			struct megasas_register_set __iomem *regs)
{
	if (atomic_read(&instance->adprecovery) != MEGASAS_HBA_OPERATIONAL)
		return 1;

	return 0;
}

static struct megasas_instance_template megasas_instance_template_ppc = {

	.fire_cmd = megasas_fire_cmd_ppc,
	.enable_intr = megasas_enable_intr_ppc,
	.disable_intr = megasas_disable_intr_ppc,
	.clear_intr = megasas_clear_intr_ppc,
	.read_fw_status_reg = megasas_read_fw_status_reg_ppc,
	.adp_reset = megasas_adp_reset_xscale,
	.check_reset = megasas_check_reset_ppc,
	.service_isr = megasas_isr,
	.tasklet = megasas_complete_cmd_dpc,
	.init_adapter = megasas_init_adapter_mfi,
	.build_and_issue_cmd = megasas_build_and_issue_cmd,
	.issue_dcmd = megasas_issue_dcmd,
};

/**
 * megasas_enable_intr_skinny -	Enables interrupts
 * @regs:			MFI register set
 */
static inline void
megasas_enable_intr_skinny(struct megasas_instance *instance)
{
	struct megasas_register_set __iomem *regs;

	regs = instance->reg_set;
	writel(0xFFFFFFFF, &(regs)->outbound_intr_mask);

	writel(~MFI_SKINNY_ENABLE_INTERRUPT_MASK, &(regs)->outbound_intr_mask);

	/* Dummy readl to force pci flush */
	readl(&regs->outbound_intr_mask);
}

/**
 * megasas_disable_intr_skinny -	Disables interrupt
 * @regs:			MFI register set
 */
static inline void
megasas_disable_intr_skinny(struct megasas_instance *instance)
{
	struct megasas_register_set __iomem *regs;
	u32 mask = 0xFFFFFFFF;

	regs = instance->reg_set;
	writel(mask, &regs->outbound_intr_mask);
	/* Dummy readl to force pci flush */
	readl(&regs->outbound_intr_mask);
}

/**
 * megasas_read_fw_status_reg_skinny - returns the current FW status value
 * @regs:			MFI register set
 */
static u32
megasas_read_fw_status_reg_skinny(struct megasas_register_set __iomem *regs)
{
	return readl(&(regs)->outbound_scratch_pad);
}

/**
 * megasas_clear_interrupt_skinny -	Check & clear interrupt
 * @regs:				MFI register set
 */
static int
megasas_clear_intr_skinny(struct megasas_register_set __iomem *regs)
{
	u32 status;
	u32 mfiStatus = 0;

	/*
	 * Check if it is our interrupt
	 */
	status = readl(&regs->outbound_intr_status);

	if (!(status & MFI_SKINNY_ENABLE_INTERRUPT_MASK)) {
		return 0;
	}

	/*
	 * Check if it is our interrupt
	 */
	if ((megasas_read_fw_status_reg_skinny(regs) & MFI_STATE_MASK) ==
	    MFI_STATE_FAULT) {
		mfiStatus = MFI_INTR_FLAG_FIRMWARE_STATE_CHANGE;
	} else
		mfiStatus = MFI_INTR_FLAG_REPLY_MESSAGE;

	/*
	 * Clear the interrupt by writing back the same value
	 */
	writel(status, &regs->outbound_intr_status);

	/*
	 * dummy read to flush PCI
	 */
	readl(&regs->outbound_intr_status);

	return mfiStatus;
}

/**
 * megasas_fire_cmd_skinny -	Sends command to the FW
 * @frame_phys_addr :		Physical address of cmd
 * @frame_count :		Number of frames for the command
 * @regs :			MFI register set
 */
static inline void
megasas_fire_cmd_skinny(struct megasas_instance *instance,
			dma_addr_t frame_phys_addr,
			u32 frame_count,
			struct megasas_register_set __iomem *regs)
{
	unsigned long flags;

	spin_lock_irqsave(&instance->hba_lock, flags);
	writel(upper_32_bits(frame_phys_addr),
	       &(regs)->inbound_high_queue_port);
	writel((lower_32_bits(frame_phys_addr) | (frame_count<<1))|1,
	       &(regs)->inbound_low_queue_port);
	mmiowb();
	spin_unlock_irqrestore(&instance->hba_lock, flags);
}

/**
 * megasas_check_reset_skinny -	For controller reset check
 * @regs:				MFI register set
 */
static int
megasas_check_reset_skinny(struct megasas_instance *instance,
				struct megasas_register_set __iomem *regs)
{
	if (atomic_read(&instance->adprecovery) != MEGASAS_HBA_OPERATIONAL)
		return 1;

	return 0;
}

static struct megasas_instance_template megasas_instance_template_skinny = {

	.fire_cmd = megasas_fire_cmd_skinny,
	.enable_intr = megasas_enable_intr_skinny,
	.disable_intr = megasas_disable_intr_skinny,
	.clear_intr = megasas_clear_intr_skinny,
	.read_fw_status_reg = megasas_read_fw_status_reg_skinny,
	.adp_reset = megasas_adp_reset_gen2,
	.check_reset = megasas_check_reset_skinny,
	.service_isr = megasas_isr,
	.tasklet = megasas_complete_cmd_dpc,
	.init_adapter = megasas_init_adapter_mfi,
	.build_and_issue_cmd = megasas_build_and_issue_cmd,
	.issue_dcmd = megasas_issue_dcmd,
};


/**
*	The following functions are defined for gen2 (deviceid : 0x78 0x79)
*	controllers
*/

/**
 * megasas_enable_intr_gen2 -  Enables interrupts
 * @regs:                      MFI register set
 */
static inline void
megasas_enable_intr_gen2(struct megasas_instance *instance)
{
	struct megasas_register_set __iomem *regs;

	regs = instance->reg_set;
	writel(0xFFFFFFFF, &(regs)->outbound_doorbell_clear);

	/* write ~0x00000005 (4 & 1) to the intr mask*/
	writel(~MFI_GEN2_ENABLE_INTERRUPT_MASK, &(regs)->outbound_intr_mask);

	/* Dummy readl to force pci flush */
	readl(&regs->outbound_intr_mask);
}

/**
 * megasas_disable_intr_gen2 - Disables interrupt
 * @regs:                      MFI register set
 */
static inline void
megasas_disable_intr_gen2(struct megasas_instance *instance)
{
	struct megasas_register_set __iomem *regs;
	u32 mask = 0xFFFFFFFF;

	regs = instance->reg_set;
	writel(mask, &regs->outbound_intr_mask);
	/* Dummy readl to force pci flush */
	readl(&regs->outbound_intr_mask);
}

/**
 * megasas_read_fw_status_reg_gen2 - returns the current FW status value
 * @regs:                      MFI register set
 */
static u32
megasas_read_fw_status_reg_gen2(struct megasas_register_set __iomem *regs)
{
	return readl(&(regs)->outbound_scratch_pad);
}

/**
 * megasas_clear_interrupt_gen2 -      Check & clear interrupt
 * @regs:                              MFI register set
 */
static int
megasas_clear_intr_gen2(struct megasas_register_set __iomem *regs)
{
	u32 status;
	u32 mfiStatus = 0;

	/*
	 * Check if it is our interrupt
	 */
	status = readl(&regs->outbound_intr_status);

	if (status & MFI_INTR_FLAG_REPLY_MESSAGE) {
		mfiStatus = MFI_INTR_FLAG_REPLY_MESSAGE;
	}
	if (status & MFI_G2_OUTBOUND_DOORBELL_CHANGE_INTERRUPT) {
		mfiStatus |= MFI_INTR_FLAG_FIRMWARE_STATE_CHANGE;
	}

	/*
	 * Clear the interrupt by writing back the same value
	 */
	if (mfiStatus)
		writel(status, &regs->outbound_doorbell_clear);

	/* Dummy readl to force pci flush */
	readl(&regs->outbound_intr_status);

	return mfiStatus;
}
/**
 * megasas_fire_cmd_gen2 -     Sends command to the FW
 * @frame_phys_addr :          Physical address of cmd
 * @frame_count :              Number of frames for the command
 * @regs :                     MFI register set
 */
static inline void
megasas_fire_cmd_gen2(struct megasas_instance *instance,
			dma_addr_t frame_phys_addr,
			u32 frame_count,
			struct megasas_register_set __iomem *regs)
{
	unsigned long flags;

	spin_lock_irqsave(&instance->hba_lock, flags);
	writel((frame_phys_addr | (frame_count<<1))|1,
			&(regs)->inbound_queue_port);
	spin_unlock_irqrestore(&instance->hba_lock, flags);
}

/**
 * megasas_adp_reset_gen2 -	For controller reset
 * @regs:				MFI register set
 */
static int
megasas_adp_reset_gen2(struct megasas_instance *instance,
			struct megasas_register_set __iomem *reg_set)
{
	u32 retry = 0 ;
	u32 HostDiag;
	u32 __iomem *seq_offset = &reg_set->seq_offset;
	u32 __iomem *hostdiag_offset = &reg_set->host_diag;

	if (instance->instancet == &megasas_instance_template_skinny) {
		seq_offset = &reg_set->fusion_seq_offset;
		hostdiag_offset = &reg_set->fusion_host_diag;
	}

	writel(0, seq_offset);
	writel(4, seq_offset);
	writel(0xb, seq_offset);
	writel(2, seq_offset);
	writel(7, seq_offset);
	writel(0xd, seq_offset);

	msleep(1000);

	HostDiag = (u32)readl(hostdiag_offset);

	while (!(HostDiag & DIAG_WRITE_ENABLE)) {
		msleep(100);
		HostDiag = (u32)readl(hostdiag_offset);
		dev_notice(&instance->pdev->dev, "RESETGEN2: retry=%x, hostdiag=%x\n",
					retry, HostDiag);

		if (retry++ >= 100)
			return 1;

	}

	dev_notice(&instance->pdev->dev, "ADP_RESET_GEN2: HostDiag=%x\n", HostDiag);

	writel((HostDiag | DIAG_RESET_ADAPTER), hostdiag_offset);

	ssleep(10);

	HostDiag = (u32)readl(hostdiag_offset);
	while (HostDiag & DIAG_RESET_ADAPTER) {
		msleep(100);
		HostDiag = (u32)readl(hostdiag_offset);
		dev_notice(&instance->pdev->dev, "RESET_GEN2: retry=%x, hostdiag=%x\n",
				retry, HostDiag);

		if (retry++ >= 1000)
			return 1;

	}
	return 0;
}

/**
 * megasas_check_reset_gen2 -	For controller reset check
 * @regs:				MFI register set
 */
static int
megasas_check_reset_gen2(struct megasas_instance *instance,
		struct megasas_register_set __iomem *regs)
{
	if (atomic_read(&instance->adprecovery) != MEGASAS_HBA_OPERATIONAL)
		return 1;

	return 0;
}

static struct megasas_instance_template megasas_instance_template_gen2 = {

	.fire_cmd = megasas_fire_cmd_gen2,
	.enable_intr = megasas_enable_intr_gen2,
	.disable_intr = megasas_disable_intr_gen2,
	.clear_intr = megasas_clear_intr_gen2,
	.read_fw_status_reg = megasas_read_fw_status_reg_gen2,
	.adp_reset = megasas_adp_reset_gen2,
	.check_reset = megasas_check_reset_gen2,
	.service_isr = megasas_isr,
	.tasklet = megasas_complete_cmd_dpc,
	.init_adapter = megasas_init_adapter_mfi,
	.build_and_issue_cmd = megasas_build_and_issue_cmd,
	.issue_dcmd = megasas_issue_dcmd,
};

/**
*	This is the end of set of functions & definitions
*       specific to gen2 (deviceid : 0x78, 0x79) controllers
*/

/*
 * Template added for TB (Fusion)
 */
extern struct megasas_instance_template megasas_instance_template_fusion;

/**
 * megasas_issue_polled -	Issues a polling command
 * @instance:			Adapter soft state
 * @cmd:			Command packet to be issued
 *
 * For polling, MFI requires the cmd_status to be set to MFI_STAT_INVALID_STATUS before posting.
 */
int
megasas_issue_polled(struct megasas_instance *instance, struct megasas_cmd *cmd)
{
	struct megasas_header *frame_hdr = &cmd->frame->hdr;

	frame_hdr->cmd_status = MFI_STAT_INVALID_STATUS;
	frame_hdr->flags |= cpu_to_le16(MFI_FRAME_DONT_POST_IN_REPLY_QUEUE);

	if (atomic_read(&instance->adprecovery) == MEGASAS_HW_CRITICAL_ERROR) {
		dev_err(&instance->pdev->dev, "Failed from %s %d\n",
			__func__, __LINE__);
		return DCMD_NOT_FIRED;
	}

	instance->instancet->issue_dcmd(instance, cmd);

	return wait_and_poll(instance, cmd, instance->requestorId ?
			MEGASAS_ROUTINE_WAIT_TIME_VF : MFI_IO_TIMEOUT_SECS);
}

/**
 * megasas_issue_blocked_cmd -	Synchronous wrapper around regular FW cmds
 * @instance:			Adapter soft state
 * @cmd:			Command to be issued
 * @timeout:			Timeout in seconds
 *
 * This function waits on an event for the command to be returned from ISR.
 * Max wait time is MEGASAS_INTERNAL_CMD_WAIT_TIME secs
 * Used to issue ioctl commands.
 */
int
megasas_issue_blocked_cmd(struct megasas_instance *instance,
			  struct megasas_cmd *cmd, int timeout)
{
	int ret = 0;
	cmd->cmd_status_drv = MFI_STAT_INVALID_STATUS;

	if (atomic_read(&instance->adprecovery) == MEGASAS_HW_CRITICAL_ERROR) {
		dev_err(&instance->pdev->dev, "Failed from %s %d\n",
			__func__, __LINE__);
		return DCMD_NOT_FIRED;
	}

	instance->instancet->issue_dcmd(instance, cmd);

	if (timeout) {
		ret = wait_event_timeout(instance->int_cmd_wait_q,
				cmd->cmd_status_drv != MFI_STAT_INVALID_STATUS, timeout * HZ);
		if (!ret) {
			dev_err(&instance->pdev->dev, "Failed from %s %d DCMD Timed out\n",
				__func__, __LINE__);
			return DCMD_TIMEOUT;
		}
	} else
		wait_event(instance->int_cmd_wait_q,
				cmd->cmd_status_drv != MFI_STAT_INVALID_STATUS);

	return (cmd->cmd_status_drv == MFI_STAT_OK) ?
		DCMD_SUCCESS : DCMD_FAILED;
}

/**
 * megasas_issue_blocked_abort_cmd -	Aborts previously issued cmd
 * @instance:				Adapter soft state
 * @cmd_to_abort:			Previously issued cmd to be aborted
 * @timeout:				Timeout in seconds
 *
 * MFI firmware can abort previously issued AEN comamnd (automatic event
 * notification). The megasas_issue_blocked_abort_cmd() issues such abort
 * cmd and waits for return status.
 * Max wait time is MEGASAS_INTERNAL_CMD_WAIT_TIME secs
 */
static int
megasas_issue_blocked_abort_cmd(struct megasas_instance *instance,
				struct megasas_cmd *cmd_to_abort, int timeout)
{
	struct megasas_cmd *cmd;
	struct megasas_abort_frame *abort_fr;
	int ret = 0;

	cmd = megasas_get_cmd(instance);

	if (!cmd)
		return -1;

	abort_fr = &cmd->frame->abort;

	/*
	 * Prepare and issue the abort frame
	 */
	abort_fr->cmd = MFI_CMD_ABORT;
	abort_fr->cmd_status = MFI_STAT_INVALID_STATUS;
	abort_fr->flags = cpu_to_le16(0);
	abort_fr->abort_context = cpu_to_le32(cmd_to_abort->index);
	abort_fr->abort_mfi_phys_addr_lo =
		cpu_to_le32(lower_32_bits(cmd_to_abort->frame_phys_addr));
	abort_fr->abort_mfi_phys_addr_hi =
		cpu_to_le32(upper_32_bits(cmd_to_abort->frame_phys_addr));

	cmd->sync_cmd = 1;
	cmd->cmd_status_drv = MFI_STAT_INVALID_STATUS;

	if (atomic_read(&instance->adprecovery) == MEGASAS_HW_CRITICAL_ERROR) {
		dev_err(&instance->pdev->dev, "Failed from %s %d\n",
			__func__, __LINE__);
		return DCMD_NOT_FIRED;
	}

	instance->instancet->issue_dcmd(instance, cmd);

	if (timeout) {
		ret = wait_event_timeout(instance->abort_cmd_wait_q,
				cmd->cmd_status_drv != MFI_STAT_INVALID_STATUS, timeout * HZ);
		if (!ret) {
			dev_err(&instance->pdev->dev, "Failed from %s %d Abort Timed out\n",
				__func__, __LINE__);
			return DCMD_TIMEOUT;
		}
	} else
		wait_event(instance->abort_cmd_wait_q,
				cmd->cmd_status_drv != MFI_STAT_INVALID_STATUS);

	cmd->sync_cmd = 0;

	megasas_return_cmd(instance, cmd);
	return (cmd->cmd_status_drv == MFI_STAT_OK) ?
		DCMD_SUCCESS : DCMD_FAILED;
}

/**
 * megasas_make_sgl32 -	Prepares 32-bit SGL
 * @instance:		Adapter soft state
 * @scp:		SCSI command from the mid-layer
 * @mfi_sgl:		SGL to be filled in
 *
 * If successful, this function returns the number of SG elements. Otherwise,
 * it returnes -1.
 */
static int
megasas_make_sgl32(struct megasas_instance *instance, struct scsi_cmnd *scp,
		   union megasas_sgl *mfi_sgl)
{
	int i;
	int sge_count;
	struct scatterlist *os_sgl;

	sge_count = scsi_dma_map(scp);
	BUG_ON(sge_count < 0);

	if (sge_count) {
		scsi_for_each_sg(scp, os_sgl, sge_count, i) {
			mfi_sgl->sge32[i].length = cpu_to_le32(sg_dma_len(os_sgl));
			mfi_sgl->sge32[i].phys_addr = cpu_to_le32(sg_dma_address(os_sgl));
		}
	}
	return sge_count;
}

/**
 * megasas_make_sgl64 -	Prepares 64-bit SGL
 * @instance:		Adapter soft state
 * @scp:		SCSI command from the mid-layer
 * @mfi_sgl:		SGL to be filled in
 *
 * If successful, this function returns the number of SG elements. Otherwise,
 * it returnes -1.
 */
static int
megasas_make_sgl64(struct megasas_instance *instance, struct scsi_cmnd *scp,
		   union megasas_sgl *mfi_sgl)
{
	int i;
	int sge_count;
	struct scatterlist *os_sgl;

	sge_count = scsi_dma_map(scp);
	BUG_ON(sge_count < 0);

	if (sge_count) {
		scsi_for_each_sg(scp, os_sgl, sge_count, i) {
			mfi_sgl->sge64[i].length = cpu_to_le32(sg_dma_len(os_sgl));
			mfi_sgl->sge64[i].phys_addr = cpu_to_le64(sg_dma_address(os_sgl));
		}
	}
	return sge_count;
}

/**
 * megasas_make_sgl_skinny - Prepares IEEE SGL
 * @instance:           Adapter soft state
 * @scp:                SCSI command from the mid-layer
 * @mfi_sgl:            SGL to be filled in
 *
 * If successful, this function returns the number of SG elements. Otherwise,
 * it returnes -1.
 */
static int
megasas_make_sgl_skinny(struct megasas_instance *instance,
		struct scsi_cmnd *scp, union megasas_sgl *mfi_sgl)
{
	int i;
	int sge_count;
	struct scatterlist *os_sgl;

	sge_count = scsi_dma_map(scp);

	if (sge_count) {
		scsi_for_each_sg(scp, os_sgl, sge_count, i) {
			mfi_sgl->sge_skinny[i].length =
				cpu_to_le32(sg_dma_len(os_sgl));
			mfi_sgl->sge_skinny[i].phys_addr =
				cpu_to_le64(sg_dma_address(os_sgl));
			mfi_sgl->sge_skinny[i].flag = cpu_to_le32(0);
		}
	}
	return sge_count;
}

 /**
 * megasas_get_frame_count - Computes the number of frames
 * @frame_type		: type of frame- io or pthru frame
 * @sge_count		: number of sg elements
 *
 * Returns the number of frames required for numnber of sge's (sge_count)
 */

static u32 megasas_get_frame_count(struct megasas_instance *instance,
			u8 sge_count, u8 frame_type)
{
	int num_cnt;
	int sge_bytes;
	u32 sge_sz;
	u32 frame_count = 0;

	sge_sz = (IS_DMA64) ? sizeof(struct megasas_sge64) :
	    sizeof(struct megasas_sge32);

	if (instance->flag_ieee) {
		sge_sz = sizeof(struct megasas_sge_skinny);
	}

	/*
	 * Main frame can contain 2 SGEs for 64-bit SGLs and
	 * 3 SGEs for 32-bit SGLs for ldio &
	 * 1 SGEs for 64-bit SGLs and
	 * 2 SGEs for 32-bit SGLs for pthru frame
	 */
	if (unlikely(frame_type == PTHRU_FRAME)) {
		if (instance->flag_ieee == 1) {
			num_cnt = sge_count - 1;
		} else if (IS_DMA64)
			num_cnt = sge_count - 1;
		else
			num_cnt = sge_count - 2;
	} else {
		if (instance->flag_ieee == 1) {
			num_cnt = sge_count - 1;
		} else if (IS_DMA64)
			num_cnt = sge_count - 2;
		else
			num_cnt = sge_count - 3;
	}

	if (num_cnt > 0) {
		sge_bytes = sge_sz * num_cnt;

		frame_count = (sge_bytes / MEGAMFI_FRAME_SIZE) +
		    ((sge_bytes % MEGAMFI_FRAME_SIZE) ? 1 : 0) ;
	}
	/* Main frame */
	frame_count += 1;

	if (frame_count > 7)
		frame_count = 8;
	return frame_count;
}

/**
 * megasas_build_dcdb -	Prepares a direct cdb (DCDB) command
 * @instance:		Adapter soft state
 * @scp:		SCSI command
 * @cmd:		Command to be prepared in
 *
 * This function prepares CDB commands. These are typcially pass-through
 * commands to the devices.
 */
static int
megasas_build_dcdb(struct megasas_instance *instance, struct scsi_cmnd *scp,
		   struct megasas_cmd *cmd)
{
	u32 is_logical;
	u32 device_id;
	u16 flags = 0;
	struct megasas_pthru_frame *pthru;

	is_logical = MEGASAS_IS_LOGICAL(scp->device);
	device_id = MEGASAS_DEV_INDEX(scp);
	pthru = (struct megasas_pthru_frame *)cmd->frame;

	if (scp->sc_data_direction == PCI_DMA_TODEVICE)
		flags = MFI_FRAME_DIR_WRITE;
	else if (scp->sc_data_direction == PCI_DMA_FROMDEVICE)
		flags = MFI_FRAME_DIR_READ;
	else if (scp->sc_data_direction == PCI_DMA_NONE)
		flags = MFI_FRAME_DIR_NONE;

	if (instance->flag_ieee == 1) {
		flags |= MFI_FRAME_IEEE;
	}

	/*
	 * Prepare the DCDB frame
	 */
	pthru->cmd = (is_logical) ? MFI_CMD_LD_SCSI_IO : MFI_CMD_PD_SCSI_IO;
	pthru->cmd_status = 0x0;
	pthru->scsi_status = 0x0;
	pthru->target_id = device_id;
	pthru->lun = scp->device->lun;
	pthru->cdb_len = scp->cmd_len;
	pthru->timeout = 0;
	pthru->pad_0 = 0;
	pthru->flags = cpu_to_le16(flags);
	pthru->data_xfer_len = cpu_to_le32(scsi_bufflen(scp));

	memcpy(pthru->cdb, scp->cmnd, scp->cmd_len);

	/*
	 * If the command is for the tape device, set the
	 * pthru timeout to the os layer timeout value.
	 */
	if (scp->device->type == TYPE_TAPE) {
		if ((scp->request->timeout / HZ) > 0xFFFF)
			pthru->timeout = cpu_to_le16(0xFFFF);
		else
			pthru->timeout = cpu_to_le16(scp->request->timeout / HZ);
	}

	/*
	 * Construct SGL
	 */
	if (instance->flag_ieee == 1) {
		pthru->flags |= cpu_to_le16(MFI_FRAME_SGL64);
		pthru->sge_count = megasas_make_sgl_skinny(instance, scp,
						      &pthru->sgl);
	} else if (IS_DMA64) {
		pthru->flags |= cpu_to_le16(MFI_FRAME_SGL64);
		pthru->sge_count = megasas_make_sgl64(instance, scp,
						      &pthru->sgl);
	} else
		pthru->sge_count = megasas_make_sgl32(instance, scp,
						      &pthru->sgl);

	if (pthru->sge_count > instance->max_num_sge) {
		dev_err(&instance->pdev->dev, "DCDB too many SGE NUM=%x\n",
			pthru->sge_count);
		return 0;
	}

	/*
	 * Sense info specific
	 */
	pthru->sense_len = SCSI_SENSE_BUFFERSIZE;
	pthru->sense_buf_phys_addr_hi =
		cpu_to_le32(upper_32_bits(cmd->sense_phys_addr));
	pthru->sense_buf_phys_addr_lo =
		cpu_to_le32(lower_32_bits(cmd->sense_phys_addr));

	/*
	 * Compute the total number of frames this command consumes. FW uses
	 * this number to pull sufficient number of frames from host memory.
	 */
	cmd->frame_count = megasas_get_frame_count(instance, pthru->sge_count,
							PTHRU_FRAME);

	return cmd->frame_count;
}

/**
 * megasas_build_ldio -	Prepares IOs to logical devices
 * @instance:		Adapter soft state
 * @scp:		SCSI command
 * @cmd:		Command to be prepared
 *
 * Frames (and accompanying SGLs) for regular SCSI IOs use this function.
 */
static int
megasas_build_ldio(struct megasas_instance *instance, struct scsi_cmnd *scp,
		   struct megasas_cmd *cmd)
{
	u32 device_id;
	u8 sc = scp->cmnd[0];
	u16 flags = 0;
	struct megasas_io_frame *ldio;

	device_id = MEGASAS_DEV_INDEX(scp);
	ldio = (struct megasas_io_frame *)cmd->frame;

	if (scp->sc_data_direction == PCI_DMA_TODEVICE)
		flags = MFI_FRAME_DIR_WRITE;
	else if (scp->sc_data_direction == PCI_DMA_FROMDEVICE)
		flags = MFI_FRAME_DIR_READ;

	if (instance->flag_ieee == 1) {
		flags |= MFI_FRAME_IEEE;
	}

	/*
	 * Prepare the Logical IO frame: 2nd bit is zero for all read cmds
	 */
	ldio->cmd = (sc & 0x02) ? MFI_CMD_LD_WRITE : MFI_CMD_LD_READ;
	ldio->cmd_status = 0x0;
	ldio->scsi_status = 0x0;
	ldio->target_id = device_id;
	ldio->timeout = 0;
	ldio->reserved_0 = 0;
	ldio->pad_0 = 0;
	ldio->flags = cpu_to_le16(flags);
	ldio->start_lba_hi = 0;
	ldio->access_byte = (scp->cmd_len != 6) ? scp->cmnd[1] : 0;

	/*
	 * 6-byte READ(0x08) or WRITE(0x0A) cdb
	 */
	if (scp->cmd_len == 6) {
		ldio->lba_count = cpu_to_le32((u32) scp->cmnd[4]);
		ldio->start_lba_lo = cpu_to_le32(((u32) scp->cmnd[1] << 16) |
						 ((u32) scp->cmnd[2] << 8) |
						 (u32) scp->cmnd[3]);

		ldio->start_lba_lo &= cpu_to_le32(0x1FFFFF);
	}

	/*
	 * 10-byte READ(0x28) or WRITE(0x2A) cdb
	 */
	else if (scp->cmd_len == 10) {
		ldio->lba_count = cpu_to_le32((u32) scp->cmnd[8] |
					      ((u32) scp->cmnd[7] << 8));
		ldio->start_lba_lo = cpu_to_le32(((u32) scp->cmnd[2] << 24) |
						 ((u32) scp->cmnd[3] << 16) |
						 ((u32) scp->cmnd[4] << 8) |
						 (u32) scp->cmnd[5]);
	}

	/*
	 * 12-byte READ(0xA8) or WRITE(0xAA) cdb
	 */
	else if (scp->cmd_len == 12) {
		ldio->lba_count = cpu_to_le32(((u32) scp->cmnd[6] << 24) |
					      ((u32) scp->cmnd[7] << 16) |
					      ((u32) scp->cmnd[8] << 8) |
					      (u32) scp->cmnd[9]);

		ldio->start_lba_lo = cpu_to_le32(((u32) scp->cmnd[2] << 24) |
						 ((u32) scp->cmnd[3] << 16) |
						 ((u32) scp->cmnd[4] << 8) |
						 (u32) scp->cmnd[5]);
	}

	/*
	 * 16-byte READ(0x88) or WRITE(0x8A) cdb
	 */
	else if (scp->cmd_len == 16) {
		ldio->lba_count = cpu_to_le32(((u32) scp->cmnd[10] << 24) |
					      ((u32) scp->cmnd[11] << 16) |
					      ((u32) scp->cmnd[12] << 8) |
					      (u32) scp->cmnd[13]);

		ldio->start_lba_lo = cpu_to_le32(((u32) scp->cmnd[6] << 24) |
						 ((u32) scp->cmnd[7] << 16) |
						 ((u32) scp->cmnd[8] << 8) |
						 (u32) scp->cmnd[9]);

		ldio->start_lba_hi = cpu_to_le32(((u32) scp->cmnd[2] << 24) |
						 ((u32) scp->cmnd[3] << 16) |
						 ((u32) scp->cmnd[4] << 8) |
						 (u32) scp->cmnd[5]);

	}

	/*
	 * Construct SGL
	 */
	if (instance->flag_ieee) {
		ldio->flags |= cpu_to_le16(MFI_FRAME_SGL64);
		ldio->sge_count = megasas_make_sgl_skinny(instance, scp,
					      &ldio->sgl);
	} else if (IS_DMA64) {
		ldio->flags |= cpu_to_le16(MFI_FRAME_SGL64);
		ldio->sge_count = megasas_make_sgl64(instance, scp, &ldio->sgl);
	} else
		ldio->sge_count = megasas_make_sgl32(instance, scp, &ldio->sgl);

	if (ldio->sge_count > instance->max_num_sge) {
		dev_err(&instance->pdev->dev, "build_ld_io: sge_count = %x\n",
			ldio->sge_count);
		return 0;
	}

	/*
	 * Sense info specific
	 */
	ldio->sense_len = SCSI_SENSE_BUFFERSIZE;
	ldio->sense_buf_phys_addr_hi = 0;
	ldio->sense_buf_phys_addr_lo = cpu_to_le32(cmd->sense_phys_addr);

	/*
	 * Compute the total number of frames this command consumes. FW uses
	 * this number to pull sufficient number of frames from host memory.
	 */
	cmd->frame_count = megasas_get_frame_count(instance,
			ldio->sge_count, IO_FRAME);

	return cmd->frame_count;
}

/**
 * megasas_cmd_type -		Checks if the cmd is for logical drive/sysPD
 *				and whether it's RW or non RW
 * @scmd:			SCSI command
 *
 */
inline int megasas_cmd_type(struct scsi_cmnd *cmd)
{
	int ret;

	switch (cmd->cmnd[0]) {
	case READ_10:
	case WRITE_10:
	case READ_12:
	case WRITE_12:
	case READ_6:
	case WRITE_6:
	case READ_16:
	case WRITE_16:
		ret = (MEGASAS_IS_LOGICAL(cmd->device)) ?
			READ_WRITE_LDIO : READ_WRITE_SYSPDIO;
		break;
	default:
		ret = (MEGASAS_IS_LOGICAL(cmd->device)) ?
			NON_READ_WRITE_LDIO : NON_READ_WRITE_SYSPDIO;
	}
	return ret;
}

 /**
 * megasas_dump_pending_frames -	Dumps the frame address of all pending cmds
 *					in FW
 * @instance:				Adapter soft state
 */
static inline void
megasas_dump_pending_frames(struct megasas_instance *instance)
{
	struct megasas_cmd *cmd;
	int i,n;
	union megasas_sgl *mfi_sgl;
	struct megasas_io_frame *ldio;
	struct megasas_pthru_frame *pthru;
	u32 sgcount;
	u16 max_cmd = instance->max_fw_cmds;

	dev_err(&instance->pdev->dev, "[%d]: Dumping Frame Phys Address of all pending cmds in FW\n",instance->host->host_no);
	dev_err(&instance->pdev->dev, "[%d]: Total OS Pending cmds : %d\n",instance->host->host_no,atomic_read(&instance->fw_outstanding));
	if (IS_DMA64)
		dev_err(&instance->pdev->dev, "[%d]: 64 bit SGLs were sent to FW\n",instance->host->host_no);
	else
		dev_err(&instance->pdev->dev, "[%d]: 32 bit SGLs were sent to FW\n",instance->host->host_no);

	dev_err(&instance->pdev->dev, "[%d]: Pending OS cmds in FW : \n",instance->host->host_no);
	for (i = 0; i < max_cmd; i++) {
		cmd = instance->cmd_list[i];
		if (!cmd->scmd)
			continue;
		dev_err(&instance->pdev->dev, "[%d]: Frame addr :0x%08lx : ",instance->host->host_no,(unsigned long)cmd->frame_phys_addr);
		if (megasas_cmd_type(cmd->scmd) == READ_WRITE_LDIO) {
			ldio = (struct megasas_io_frame *)cmd->frame;
			mfi_sgl = &ldio->sgl;
			sgcount = ldio->sge_count;
			dev_err(&instance->pdev->dev, "[%d]: frame count : 0x%x, Cmd : 0x%x, Tgt id : 0x%x,"
			" lba lo : 0x%x, lba_hi : 0x%x, sense_buf addr : 0x%x,sge count : 0x%x\n",
			instance->host->host_no, cmd->frame_count, ldio->cmd, ldio->target_id,
			le32_to_cpu(ldio->start_lba_lo), le32_to_cpu(ldio->start_lba_hi),
			le32_to_cpu(ldio->sense_buf_phys_addr_lo), sgcount);
		} else {
			pthru = (struct megasas_pthru_frame *) cmd->frame;
			mfi_sgl = &pthru->sgl;
			sgcount = pthru->sge_count;
			dev_err(&instance->pdev->dev, "[%d]: frame count : 0x%x, Cmd : 0x%x, Tgt id : 0x%x, "
			"lun : 0x%x, cdb_len : 0x%x, data xfer len : 0x%x, sense_buf addr : 0x%x,sge count : 0x%x\n",
			instance->host->host_no, cmd->frame_count, pthru->cmd, pthru->target_id,
			pthru->lun, pthru->cdb_len, le32_to_cpu(pthru->data_xfer_len),
			le32_to_cpu(pthru->sense_buf_phys_addr_lo), sgcount);
		}
		if (megasas_dbg_lvl & MEGASAS_DBG_LVL) {
			for (n = 0; n < sgcount; n++) {
				if (IS_DMA64)
					dev_err(&instance->pdev->dev, "sgl len : 0x%x, sgl addr : 0x%llx\n",
						le32_to_cpu(mfi_sgl->sge64[n].length),
						le64_to_cpu(mfi_sgl->sge64[n].phys_addr));
				else
					dev_err(&instance->pdev->dev, "sgl len : 0x%x, sgl addr : 0x%x\n",
						le32_to_cpu(mfi_sgl->sge32[n].length),
						le32_to_cpu(mfi_sgl->sge32[n].phys_addr));
			}
		}
	} /*for max_cmd*/
	dev_err(&instance->pdev->dev, "[%d]: Pending Internal cmds in FW : \n",instance->host->host_no);
	for (i = 0; i < max_cmd; i++) {

		cmd = instance->cmd_list[i];

		if (cmd->sync_cmd == 1)
			dev_err(&instance->pdev->dev, "0x%08lx : ", (unsigned long)cmd->frame_phys_addr);
	}
	dev_err(&instance->pdev->dev, "[%d]: Dumping Done\n\n",instance->host->host_no);
}

u32
megasas_build_and_issue_cmd(struct megasas_instance *instance,
			    struct scsi_cmnd *scmd)
{
	struct megasas_cmd *cmd;
	u32 frame_count;

	cmd = megasas_get_cmd(instance);
	if (!cmd)
		return SCSI_MLQUEUE_HOST_BUSY;

	/*
	 * Logical drive command
	 */
	if (megasas_cmd_type(scmd) == READ_WRITE_LDIO)
		frame_count = megasas_build_ldio(instance, scmd, cmd);
	else
		frame_count = megasas_build_dcdb(instance, scmd, cmd);

	if (!frame_count)
		goto out_return_cmd;

	cmd->scmd = scmd;
	scmd->SCp.ptr = (char *)cmd;

	/*
	 * Issue the command to the FW
	 */
	atomic_inc(&instance->fw_outstanding);

	instance->instancet->fire_cmd(instance, cmd->frame_phys_addr,
				cmd->frame_count-1, instance->reg_set);

	return 0;
out_return_cmd:
	megasas_return_cmd(instance, cmd);
	return SCSI_MLQUEUE_HOST_BUSY;
}


/**
 * megasas_queue_command -	Queue entry point
 * @scmd:			SCSI command to be queued
 * @done:			Callback entry point
 */
static int
megasas_queue_command(struct Scsi_Host *shost, struct scsi_cmnd *scmd)
{
	struct megasas_instance *instance;
	struct MR_PRIV_DEVICE *mr_device_priv_data;

	instance = (struct megasas_instance *)
	    scmd->device->host->hostdata;

	if (instance->unload == 1) {
		scmd->result = DID_NO_CONNECT << 16;
		scmd->scsi_done(scmd);
		return 0;
	}

	if (instance->issuepend_done == 0)
		return SCSI_MLQUEUE_HOST_BUSY;


	/* Check for an mpio path and adjust behavior */
	if (atomic_read(&instance->adprecovery) == MEGASAS_ADPRESET_SM_INFAULT) {
		if (megasas_check_mpio_paths(instance, scmd) ==
		    (DID_REQUEUE << 16)) {
			return SCSI_MLQUEUE_HOST_BUSY;
		} else {
			scmd->result = DID_NO_CONNECT << 16;
			scmd->scsi_done(scmd);
			return 0;
		}
	}

	if (atomic_read(&instance->adprecovery) == MEGASAS_HW_CRITICAL_ERROR) {
		scmd->result = DID_NO_CONNECT << 16;
		scmd->scsi_done(scmd);
		return 0;
	}

	mr_device_priv_data = scmd->device->hostdata;
	if (!mr_device_priv_data) {
		scmd->result = DID_NO_CONNECT << 16;
		scmd->scsi_done(scmd);
		return 0;
	}

	if (atomic_read(&instance->adprecovery) != MEGASAS_HBA_OPERATIONAL)
		return SCSI_MLQUEUE_HOST_BUSY;

	if (mr_device_priv_data->tm_busy)
		return SCSI_MLQUEUE_DEVICE_BUSY;


	scmd->result = 0;

	if (MEGASAS_IS_LOGICAL(scmd->device) &&
	    (scmd->device->id >= instance->fw_supported_vd_count ||
		scmd->device->lun)) {
		scmd->result = DID_BAD_TARGET << 16;
		goto out_done;
	}

	if ((scmd->cmnd[0] == SYNCHRONIZE_CACHE) &&
	    MEGASAS_IS_LOGICAL(scmd->device) &&
	    (!instance->fw_sync_cache_support)) {
		scmd->result = DID_OK << 16;
		goto out_done;
	}

	return instance->instancet->build_and_issue_cmd(instance, scmd);

 out_done:
	scmd->scsi_done(scmd);
	return 0;
}

static struct megasas_instance *megasas_lookup_instance(u16 host_no)
{
	int i;

	for (i = 0; i < megasas_mgmt_info.max_index; i++) {

		if ((megasas_mgmt_info.instance[i]) &&
		    (megasas_mgmt_info.instance[i]->host->host_no == host_no))
			return megasas_mgmt_info.instance[i];
	}

	return NULL;
}

/*
* megasas_set_dynamic_target_properties -
* Device property set by driver may not be static and it is required to be
* updated after OCR
*
* set tm_capable.
* set dma alignment (only for eedp protection enable vd).
*
* @sdev: OS provided scsi device
*
* Returns void
*/
void megasas_set_dynamic_target_properties(struct scsi_device *sdev)
{
	u16 pd_index = 0, ld;
	u32 device_id;
	struct megasas_instance *instance;
	struct fusion_context *fusion;
	struct MR_PRIV_DEVICE *mr_device_priv_data;
	struct MR_PD_CFG_SEQ_NUM_SYNC *pd_sync;
	struct MR_LD_RAID *raid;
	struct MR_DRV_RAID_MAP_ALL *local_map_ptr;

	instance = megasas_lookup_instance(sdev->host->host_no);
	fusion = instance->ctrl_context;
	mr_device_priv_data = sdev->hostdata;

	if (!fusion || !mr_device_priv_data)
		return;

	if (MEGASAS_IS_LOGICAL(sdev)) {
		device_id = ((sdev->channel % 2) * MEGASAS_MAX_DEV_PER_CHANNEL)
					+ sdev->id;
		local_map_ptr = fusion->ld_drv_map[(instance->map_id & 1)];
		ld = MR_TargetIdToLdGet(device_id, local_map_ptr);
		if (ld >= instance->fw_supported_vd_count)
			return;
		raid = MR_LdRaidGet(ld, local_map_ptr);

		if (raid->capability.ldPiMode == MR_PROT_INFO_TYPE_CONTROLLER)
		blk_queue_update_dma_alignment(sdev->request_queue, 0x7);

		mr_device_priv_data->is_tm_capable =
			raid->capability.tmCapable;
	} else if (instance->use_seqnum_jbod_fp) {
		pd_index = (sdev->channel * MEGASAS_MAX_DEV_PER_CHANNEL) +
			sdev->id;
		pd_sync = (void *)fusion->pd_seq_sync
				[(instance->pd_seq_map_id - 1) & 1];
		mr_device_priv_data->is_tm_capable =
			pd_sync->seq[pd_index].capability.tmCapable;
	}
}

/*
 * megasas_set_nvme_device_properties -
 * set nomerges=2
 * set virtual page boundary = 4K (current mr_nvme_pg_size is 4K).
 * set maximum io transfer = MDTS of NVME device provided by MR firmware.
 *
 * MR firmware provides value in KB. Caller of this function converts
 * kb into bytes.
 *
 * e.a MDTS=5 means 2^5 * nvme page size. (In case of 4K page size,
 * MR firmware provides value 128 as (32 * 4K) = 128K.
 *
 * @sdev:				scsi device
 * @max_io_size:				maximum io transfer size
 *
 */
static inline void
megasas_set_nvme_device_properties(struct scsi_device *sdev, u32 max_io_size)
{
	struct megasas_instance *instance;
	u32 mr_nvme_pg_size;

	instance = (struct megasas_instance *)sdev->host->hostdata;
	mr_nvme_pg_size = max_t(u32, instance->nvme_page_size,
				MR_DEFAULT_NVME_PAGE_SIZE);

	blk_queue_max_hw_sectors(sdev->request_queue, (max_io_size / 512));

	queue_flag_set_unlocked(QUEUE_FLAG_NOMERGES, sdev->request_queue);
	blk_queue_virt_boundary(sdev->request_queue, mr_nvme_pg_size - 1);
}


/*
 * megasas_set_static_target_properties -
 * Device property set by driver are static and it is not required to be
 * updated after OCR.
 *
 * set io timeout
 * set device queue depth
 * set nvme device properties. see - megasas_set_nvme_device_properties
 *
 * @sdev:				scsi device
 * @is_target_prop			true, if fw provided target properties.
 */
static void megasas_set_static_target_properties(struct scsi_device *sdev,
						 bool is_target_prop)
{
	u16	target_index = 0;
	u8 interface_type;
	u32 device_qd = MEGASAS_DEFAULT_CMD_PER_LUN;
	u32 max_io_size_kb = MR_DEFAULT_NVME_MDTS_KB;
	u32 tgt_device_qd;
	struct megasas_instance *instance;
	struct MR_PRIV_DEVICE *mr_device_priv_data;

	instance = megasas_lookup_instance(sdev->host->host_no);
	mr_device_priv_data = sdev->hostdata;
	interface_type  = mr_device_priv_data->interface_type;

	/*
	 * The RAID firmware may require extended timeouts.
	 */
	blk_queue_rq_timeout(sdev->request_queue, scmd_timeout * HZ);

	target_index = (sdev->channel * MEGASAS_MAX_DEV_PER_CHANNEL) + sdev->id;

	switch (interface_type) {
	case SAS_PD:
		device_qd = MEGASAS_SAS_QD;
		break;
	case SATA_PD:
		device_qd = MEGASAS_SATA_QD;
		break;
	case NVME_PD:
		device_qd = MEGASAS_NVME_QD;
		break;
	}

	if (is_target_prop) {
		tgt_device_qd = le32_to_cpu(instance->tgt_prop->device_qdepth);
		if (tgt_device_qd &&
		    (tgt_device_qd <= instance->host->can_queue))
			device_qd = tgt_device_qd;

		/* max_io_size_kb will be set to non zero for
		 * nvme based vd and syspd.
		 */
		max_io_size_kb = le32_to_cpu(instance->tgt_prop->max_io_size_kb);
	}

	if (instance->nvme_page_size && max_io_size_kb)
		megasas_set_nvme_device_properties(sdev, (max_io_size_kb << 10));

	scsi_change_queue_depth(sdev, device_qd);

}


static int megasas_slave_configure(struct scsi_device *sdev)
{
	u16 pd_index = 0;
	struct megasas_instance *instance;
	int ret_target_prop = DCMD_FAILED;
	bool is_target_prop = false;

	instance = megasas_lookup_instance(sdev->host->host_no);
	if (instance->pd_list_not_supported) {
		if (!MEGASAS_IS_LOGICAL(sdev) && sdev->type == TYPE_DISK) {
			pd_index = (sdev->channel * MEGASAS_MAX_DEV_PER_CHANNEL) +
				sdev->id;
			if (instance->pd_list[pd_index].driveState !=
				MR_PD_STATE_SYSTEM)
				return -ENXIO;
		}
	}

	mutex_lock(&instance->hba_mutex);
	/* Send DCMD to Firmware and cache the information */
	if ((instance->pd_info) && !MEGASAS_IS_LOGICAL(sdev))
		megasas_get_pd_info(instance, sdev);

	/* Some ventura firmware may not have instance->nvme_page_size set.
	 * Do not send MR_DCMD_DRV_GET_TARGET_PROP
	 */
	if ((instance->tgt_prop) && (instance->nvme_page_size))
		ret_target_prop = megasas_get_target_prop(instance, sdev);

	is_target_prop = (ret_target_prop == DCMD_SUCCESS) ? true : false;
	megasas_set_static_target_properties(sdev, is_target_prop);

	mutex_unlock(&instance->hba_mutex);

	/* This sdev property may change post OCR */
	megasas_set_dynamic_target_properties(sdev);

	return 0;
}

static int megasas_slave_alloc(struct scsi_device *sdev)
{
	u16 pd_index = 0;
	struct megasas_instance *instance ;
	struct MR_PRIV_DEVICE *mr_device_priv_data;

	instance = megasas_lookup_instance(sdev->host->host_no);
	if (!MEGASAS_IS_LOGICAL(sdev)) {
		/*
		 * Open the OS scan to the SYSTEM PD
		 */
		pd_index =
			(sdev->channel * MEGASAS_MAX_DEV_PER_CHANNEL) +
			sdev->id;
		if ((instance->pd_list_not_supported ||
			instance->pd_list[pd_index].driveState ==
			MR_PD_STATE_SYSTEM)) {
			goto scan_target;
		}
		return -ENXIO;
	}

scan_target:
	mr_device_priv_data = kzalloc(sizeof(*mr_device_priv_data),
					GFP_KERNEL);
	if (!mr_device_priv_data)
		return -ENOMEM;
	sdev->hostdata = mr_device_priv_data;

	atomic_set(&mr_device_priv_data->r1_ldio_hint,
		   instance->r1_ldio_hint_default);
	return 0;
}

static void megasas_slave_destroy(struct scsi_device *sdev)
{
	kfree(sdev->hostdata);
	sdev->hostdata = NULL;
}

/*
* megasas_complete_outstanding_ioctls - Complete outstanding ioctls after a
*                                       kill adapter
* @instance:				Adapter soft state
*
*/
static void megasas_complete_outstanding_ioctls(struct megasas_instance *instance)
{
	int i;
	struct megasas_cmd *cmd_mfi;
	struct megasas_cmd_fusion *cmd_fusion;
	struct fusion_context *fusion = instance->ctrl_context;

	/* Find all outstanding ioctls */
	if (fusion) {
		for (i = 0; i < instance->max_fw_cmds; i++) {
			cmd_fusion = fusion->cmd_list[i];
			if (cmd_fusion->sync_cmd_idx != (u32)ULONG_MAX) {
				cmd_mfi = instance->cmd_list[cmd_fusion->sync_cmd_idx];
				if (cmd_mfi->sync_cmd &&
				    (cmd_mfi->frame->hdr.cmd != MFI_CMD_ABORT)) {
					cmd_mfi->frame->hdr.cmd_status =
							MFI_STAT_WRONG_STATE;
					megasas_complete_cmd(instance,
							     cmd_mfi, DID_OK);
				}
			}
		}
	} else {
		for (i = 0; i < instance->max_fw_cmds; i++) {
			cmd_mfi = instance->cmd_list[i];
			if (cmd_mfi->sync_cmd && cmd_mfi->frame->hdr.cmd !=
				MFI_CMD_ABORT)
				megasas_complete_cmd(instance, cmd_mfi, DID_OK);
		}
	}
}


void megaraid_sas_kill_hba(struct megasas_instance *instance)
{
	/* Set critical error to block I/O & ioctls in case caller didn't */
	atomic_set(&instance->adprecovery, MEGASAS_HW_CRITICAL_ERROR);
	/* Wait 1 second to ensure IO or ioctls in build have posted */
	msleep(1000);
	if ((instance->pdev->device == PCI_DEVICE_ID_LSI_SAS0073SKINNY) ||
		(instance->pdev->device == PCI_DEVICE_ID_LSI_SAS0071SKINNY) ||
		(instance->adapter_type != MFI_SERIES)) {
		writel(MFI_STOP_ADP, &instance->reg_set->doorbell);
		/* Flush */
		readl(&instance->reg_set->doorbell);
		if (instance->requestorId && instance->peerIsPresent)
			memset(instance->ld_ids, 0xff, MEGASAS_MAX_LD_IDS);
	} else {
		writel(MFI_STOP_ADP,
			&instance->reg_set->inbound_doorbell);
	}
	/* Complete outstanding ioctls when adapter is killed */
	megasas_complete_outstanding_ioctls(instance);
}

 /**
  * megasas_check_and_restore_queue_depth - Check if queue depth needs to be
  *					restored to max value
  * @instance:			Adapter soft state
  *
  */
void
megasas_check_and_restore_queue_depth(struct megasas_instance *instance)
{
	unsigned long flags;

	if (instance->flag & MEGASAS_FW_BUSY
	    && time_after(jiffies, instance->last_time + 5 * HZ)
	    && atomic_read(&instance->fw_outstanding) <
	    instance->throttlequeuedepth + 1) {

		spin_lock_irqsave(instance->host->host_lock, flags);
		instance->flag &= ~MEGASAS_FW_BUSY;

		instance->host->can_queue = instance->cur_can_queue;
		spin_unlock_irqrestore(instance->host->host_lock, flags);
	}
}

/**
 * megasas_complete_cmd_dpc	 -	Returns FW's controller structure
 * @instance_addr:			Address of adapter soft state
 *
 * Tasklet to complete cmds
 */
static void megasas_complete_cmd_dpc(unsigned long instance_addr)
{
	u32 producer;
	u32 consumer;
	u32 context;
	struct megasas_cmd *cmd;
	struct megasas_instance *instance =
				(struct megasas_instance *)instance_addr;
	unsigned long flags;

	/* If we have already declared adapter dead, donot complete cmds */
	if (atomic_read(&instance->adprecovery) == MEGASAS_HW_CRITICAL_ERROR)
		return;

	spin_lock_irqsave(&instance->completion_lock, flags);

	producer = le32_to_cpu(*instance->producer);
	consumer = le32_to_cpu(*instance->consumer);

	while (consumer != producer) {
		context = le32_to_cpu(instance->reply_queue[consumer]);
		if (context >= instance->max_fw_cmds) {
			dev_err(&instance->pdev->dev, "Unexpected context value %x\n",
				context);
			BUG();
		}

		cmd = instance->cmd_list[context];

		megasas_complete_cmd(instance, cmd, DID_OK);

		consumer++;
		if (consumer == (instance->max_fw_cmds + 1)) {
			consumer = 0;
		}
	}

	*instance->consumer = cpu_to_le32(producer);

	spin_unlock_irqrestore(&instance->completion_lock, flags);

	/*
	 * Check if we can restore can_queue
	 */
	megasas_check_and_restore_queue_depth(instance);
}

static void megasas_sriov_heartbeat_handler(struct timer_list *t);

/**
 * megasas_start_timer - Initializes sriov heartbeat timer object
 * @instance:		Adapter soft state
 *
 */
void megasas_start_timer(struct megasas_instance *instance)
{
	struct timer_list *timer = &instance->sriov_heartbeat_timer;

	timer_setup(timer, megasas_sriov_heartbeat_handler, 0);
	timer->expires = jiffies + MEGASAS_SRIOV_HEARTBEAT_INTERVAL_VF;
	add_timer(timer);
}

static void
megasas_internal_reset_defer_cmds(struct megasas_instance *instance);

static void
process_fw_state_change_wq(struct work_struct *work);

void megasas_do_ocr(struct megasas_instance *instance)
{
	if ((instance->pdev->device == PCI_DEVICE_ID_LSI_SAS1064R) ||
	(instance->pdev->device == PCI_DEVICE_ID_DELL_PERC5) ||
	(instance->pdev->device == PCI_DEVICE_ID_LSI_VERDE_ZCR)) {
		*instance->consumer = cpu_to_le32(MEGASAS_ADPRESET_INPROG_SIGN);
	}
	instance->instancet->disable_intr(instance);
	atomic_set(&instance->adprecovery, MEGASAS_ADPRESET_SM_INFAULT);
	instance->issuepend_done = 0;

	atomic_set(&instance->fw_outstanding, 0);
	megasas_internal_reset_defer_cmds(instance);
	process_fw_state_change_wq(&instance->work_init);
}

static int megasas_get_ld_vf_affiliation_111(struct megasas_instance *instance,
					    int initial)
{
	struct megasas_cmd *cmd;
	struct megasas_dcmd_frame *dcmd;
	struct MR_LD_VF_AFFILIATION_111 *new_affiliation_111 = NULL;
	dma_addr_t new_affiliation_111_h;
	int ld, retval = 0;
	u8 thisVf;

	cmd = megasas_get_cmd(instance);

	if (!cmd) {
		dev_printk(KERN_DEBUG, &instance->pdev->dev, "megasas_get_ld_vf_affiliation_111:"
		       "Failed to get cmd for scsi%d\n",
			instance->host->host_no);
		return -ENOMEM;
	}

	dcmd = &cmd->frame->dcmd;

	if (!instance->vf_affiliation_111) {
		dev_warn(&instance->pdev->dev, "SR-IOV: Couldn't get LD/VF "
		       "affiliation for scsi%d\n", instance->host->host_no);
		megasas_return_cmd(instance, cmd);
		return -ENOMEM;
	}

	if (initial)
			memset(instance->vf_affiliation_111, 0,
			       sizeof(struct MR_LD_VF_AFFILIATION_111));
	else {
		new_affiliation_111 =
			pci_alloc_consistent(instance->pdev,
					     sizeof(struct MR_LD_VF_AFFILIATION_111),
					     &new_affiliation_111_h);
		if (!new_affiliation_111) {
			dev_printk(KERN_DEBUG, &instance->pdev->dev, "SR-IOV: Couldn't allocate "
			       "memory for new affiliation for scsi%d\n",
			       instance->host->host_no);
			megasas_return_cmd(instance, cmd);
			return -ENOMEM;
		}
		memset(new_affiliation_111, 0,
		       sizeof(struct MR_LD_VF_AFFILIATION_111));
	}

	memset(dcmd->mbox.b, 0, MFI_MBOX_SIZE);

	dcmd->cmd = MFI_CMD_DCMD;
	dcmd->cmd_status = MFI_STAT_INVALID_STATUS;
	dcmd->sge_count = 1;
	dcmd->flags = cpu_to_le16(MFI_FRAME_DIR_BOTH);
	dcmd->timeout = 0;
	dcmd->pad_0 = 0;
	dcmd->data_xfer_len =
		cpu_to_le32(sizeof(struct MR_LD_VF_AFFILIATION_111));
	dcmd->opcode = cpu_to_le32(MR_DCMD_LD_VF_MAP_GET_ALL_LDS_111);

	if (initial)
		dcmd->sgl.sge32[0].phys_addr =
			cpu_to_le32(instance->vf_affiliation_111_h);
	else
		dcmd->sgl.sge32[0].phys_addr =
			cpu_to_le32(new_affiliation_111_h);

	dcmd->sgl.sge32[0].length = cpu_to_le32(
		sizeof(struct MR_LD_VF_AFFILIATION_111));

	dev_warn(&instance->pdev->dev, "SR-IOV: Getting LD/VF affiliation for "
	       "scsi%d\n", instance->host->host_no);

	if (megasas_issue_blocked_cmd(instance, cmd, 0) != DCMD_SUCCESS) {
		dev_warn(&instance->pdev->dev, "SR-IOV: LD/VF affiliation DCMD"
		       " failed with status 0x%x for scsi%d\n",
		       dcmd->cmd_status, instance->host->host_no);
		retval = 1; /* Do a scan if we couldn't get affiliation */
		goto out;
	}

	if (!initial) {
		thisVf = new_affiliation_111->thisVf;
		for (ld = 0 ; ld < new_affiliation_111->vdCount; ld++)
			if (instance->vf_affiliation_111->map[ld].policy[thisVf] !=
			    new_affiliation_111->map[ld].policy[thisVf]) {
				dev_warn(&instance->pdev->dev, "SR-IOV: "
				       "Got new LD/VF affiliation for scsi%d\n",
				       instance->host->host_no);
				memcpy(instance->vf_affiliation_111,
				       new_affiliation_111,
				       sizeof(struct MR_LD_VF_AFFILIATION_111));
				retval = 1;
				goto out;
			}
	}
out:
	if (new_affiliation_111) {
		pci_free_consistent(instance->pdev,
				    sizeof(struct MR_LD_VF_AFFILIATION_111),
				    new_affiliation_111,
				    new_affiliation_111_h);
	}

	megasas_return_cmd(instance, cmd);

	return retval;
}

static int megasas_get_ld_vf_affiliation_12(struct megasas_instance *instance,
					    int initial)
{
	struct megasas_cmd *cmd;
	struct megasas_dcmd_frame *dcmd;
	struct MR_LD_VF_AFFILIATION *new_affiliation = NULL;
	struct MR_LD_VF_MAP *newmap = NULL, *savedmap = NULL;
	dma_addr_t new_affiliation_h;
	int i, j, retval = 0, found = 0, doscan = 0;
	u8 thisVf;

	cmd = megasas_get_cmd(instance);

	if (!cmd) {
		dev_printk(KERN_DEBUG, &instance->pdev->dev, "megasas_get_ld_vf_affiliation12: "
		       "Failed to get cmd for scsi%d\n",
		       instance->host->host_no);
		return -ENOMEM;
	}

	dcmd = &cmd->frame->dcmd;

	if (!instance->vf_affiliation) {
		dev_warn(&instance->pdev->dev, "SR-IOV: Couldn't get LD/VF "
		       "affiliation for scsi%d\n", instance->host->host_no);
		megasas_return_cmd(instance, cmd);
		return -ENOMEM;
	}

	if (initial)
		memset(instance->vf_affiliation, 0, (MAX_LOGICAL_DRIVES + 1) *
		       sizeof(struct MR_LD_VF_AFFILIATION));
	else {
		new_affiliation =
			pci_alloc_consistent(instance->pdev,
					     (MAX_LOGICAL_DRIVES + 1) *
					     sizeof(struct MR_LD_VF_AFFILIATION),
					     &new_affiliation_h);
		if (!new_affiliation) {
			dev_printk(KERN_DEBUG, &instance->pdev->dev, "SR-IOV: Couldn't allocate "
			       "memory for new affiliation for scsi%d\n",
			       instance->host->host_no);
			megasas_return_cmd(instance, cmd);
			return -ENOMEM;
		}
		memset(new_affiliation, 0, (MAX_LOGICAL_DRIVES + 1) *
		       sizeof(struct MR_LD_VF_AFFILIATION));
	}

	memset(dcmd->mbox.b, 0, MFI_MBOX_SIZE);

	dcmd->cmd = MFI_CMD_DCMD;
	dcmd->cmd_status = MFI_STAT_INVALID_STATUS;
	dcmd->sge_count = 1;
	dcmd->flags = cpu_to_le16(MFI_FRAME_DIR_BOTH);
	dcmd->timeout = 0;
	dcmd->pad_0 = 0;
	dcmd->data_xfer_len = cpu_to_le32((MAX_LOGICAL_DRIVES + 1) *
		sizeof(struct MR_LD_VF_AFFILIATION));
	dcmd->opcode = cpu_to_le32(MR_DCMD_LD_VF_MAP_GET_ALL_LDS);

	if (initial)
		dcmd->sgl.sge32[0].phys_addr =
			cpu_to_le32(instance->vf_affiliation_h);
	else
		dcmd->sgl.sge32[0].phys_addr =
			cpu_to_le32(new_affiliation_h);

	dcmd->sgl.sge32[0].length = cpu_to_le32((MAX_LOGICAL_DRIVES + 1) *
		sizeof(struct MR_LD_VF_AFFILIATION));

	dev_warn(&instance->pdev->dev, "SR-IOV: Getting LD/VF affiliation for "
	       "scsi%d\n", instance->host->host_no);


	if (megasas_issue_blocked_cmd(instance, cmd, 0) != DCMD_SUCCESS) {
		dev_warn(&instance->pdev->dev, "SR-IOV: LD/VF affiliation DCMD"
		       " failed with status 0x%x for scsi%d\n",
		       dcmd->cmd_status, instance->host->host_no);
		retval = 1; /* Do a scan if we couldn't get affiliation */
		goto out;
	}

	if (!initial) {
		if (!new_affiliation->ldCount) {
			dev_warn(&instance->pdev->dev, "SR-IOV: Got new LD/VF "
			       "affiliation for passive path for scsi%d\n",
			       instance->host->host_no);
			retval = 1;
			goto out;
		}
		newmap = new_affiliation->map;
		savedmap = instance->vf_affiliation->map;
		thisVf = new_affiliation->thisVf;
		for (i = 0 ; i < new_affiliation->ldCount; i++) {
			found = 0;
			for (j = 0; j < instance->vf_affiliation->ldCount;
			     j++) {
				if (newmap->ref.targetId ==
				    savedmap->ref.targetId) {
					found = 1;
					if (newmap->policy[thisVf] !=
					    savedmap->policy[thisVf]) {
						doscan = 1;
						goto out;
					}
				}
				savedmap = (struct MR_LD_VF_MAP *)
					((unsigned char *)savedmap +
					 savedmap->size);
			}
			if (!found && newmap->policy[thisVf] !=
			    MR_LD_ACCESS_HIDDEN) {
				doscan = 1;
				goto out;
			}
			newmap = (struct MR_LD_VF_MAP *)
				((unsigned char *)newmap + newmap->size);
		}

		newmap = new_affiliation->map;
		savedmap = instance->vf_affiliation->map;

		for (i = 0 ; i < instance->vf_affiliation->ldCount; i++) {
			found = 0;
			for (j = 0 ; j < new_affiliation->ldCount; j++) {
				if (savedmap->ref.targetId ==
				    newmap->ref.targetId) {
					found = 1;
					if (savedmap->policy[thisVf] !=
					    newmap->policy[thisVf]) {
						doscan = 1;
						goto out;
					}
				}
				newmap = (struct MR_LD_VF_MAP *)
					((unsigned char *)newmap +
					 newmap->size);
			}
			if (!found && savedmap->policy[thisVf] !=
			    MR_LD_ACCESS_HIDDEN) {
				doscan = 1;
				goto out;
			}
			savedmap = (struct MR_LD_VF_MAP *)
				((unsigned char *)savedmap +
				 savedmap->size);
		}
	}
out:
	if (doscan) {
		dev_warn(&instance->pdev->dev, "SR-IOV: Got new LD/VF "
		       "affiliation for scsi%d\n", instance->host->host_no);
		memcpy(instance->vf_affiliation, new_affiliation,
		       new_affiliation->size);
		retval = 1;
	}

	if (new_affiliation)
		pci_free_consistent(instance->pdev,
				    (MAX_LOGICAL_DRIVES + 1) *
				    sizeof(struct MR_LD_VF_AFFILIATION),
				    new_affiliation, new_affiliation_h);
	megasas_return_cmd(instance, cmd);

	return retval;
}

/* This function will get the current SR-IOV LD/VF affiliation */
static int megasas_get_ld_vf_affiliation(struct megasas_instance *instance,
	int initial)
{
	int retval;

	if (instance->PlasmaFW111)
		retval = megasas_get_ld_vf_affiliation_111(instance, initial);
	else
		retval = megasas_get_ld_vf_affiliation_12(instance, initial);
	return retval;
}

/* This function will tell FW to start the SR-IOV heartbeat */
int megasas_sriov_start_heartbeat(struct megasas_instance *instance,
					 int initial)
{
	struct megasas_cmd *cmd;
	struct megasas_dcmd_frame *dcmd;
	int retval = 0;

	cmd = megasas_get_cmd(instance);

	if (!cmd) {
		dev_printk(KERN_DEBUG, &instance->pdev->dev, "megasas_sriov_start_heartbeat: "
		       "Failed to get cmd for scsi%d\n",
		       instance->host->host_no);
		return -ENOMEM;
	}

	dcmd = &cmd->frame->dcmd;

	if (initial) {
		instance->hb_host_mem =
			pci_zalloc_consistent(instance->pdev,
					      sizeof(struct MR_CTRL_HB_HOST_MEM),
					      &instance->hb_host_mem_h);
		if (!instance->hb_host_mem) {
			dev_printk(KERN_DEBUG, &instance->pdev->dev, "SR-IOV: Couldn't allocate"
			       " memory for heartbeat host memory for scsi%d\n",
			       instance->host->host_no);
			retval = -ENOMEM;
			goto out;
		}
	}

	memset(dcmd->mbox.b, 0, MFI_MBOX_SIZE);

	dcmd->mbox.s[0] = cpu_to_le16(sizeof(struct MR_CTRL_HB_HOST_MEM));
	dcmd->cmd = MFI_CMD_DCMD;
	dcmd->cmd_status = MFI_STAT_INVALID_STATUS;
	dcmd->sge_count = 1;
	dcmd->flags = cpu_to_le16(MFI_FRAME_DIR_BOTH);
	dcmd->timeout = 0;
	dcmd->pad_0 = 0;
	dcmd->data_xfer_len = cpu_to_le32(sizeof(struct MR_CTRL_HB_HOST_MEM));
	dcmd->opcode = cpu_to_le32(MR_DCMD_CTRL_SHARED_HOST_MEM_ALLOC);

	megasas_set_dma_settings(instance, dcmd, instance->hb_host_mem_h,
				 sizeof(struct MR_CTRL_HB_HOST_MEM));

	dev_warn(&instance->pdev->dev, "SR-IOV: Starting heartbeat for scsi%d\n",
	       instance->host->host_no);

	if ((instance->adapter_type != MFI_SERIES) &&
	    !instance->mask_interrupts)
		retval = megasas_issue_blocked_cmd(instance, cmd,
			MEGASAS_ROUTINE_WAIT_TIME_VF);
	else
		retval = megasas_issue_polled(instance, cmd);

	if (retval) {
		dev_warn(&instance->pdev->dev, "SR-IOV: MR_DCMD_CTRL_SHARED_HOST"
			"_MEM_ALLOC DCMD %s for scsi%d\n",
			(dcmd->cmd_status == MFI_STAT_INVALID_STATUS) ?
			"timed out" : "failed", instance->host->host_no);
		retval = 1;
	}

out:
	megasas_return_cmd(instance, cmd);

	return retval;
}

/* Handler for SR-IOV heartbeat */
static void megasas_sriov_heartbeat_handler(struct timer_list *t)
{
	struct megasas_instance *instance =
		from_timer(instance, t, sriov_heartbeat_timer);

	if (instance->hb_host_mem->HB.fwCounter !=
	    instance->hb_host_mem->HB.driverCounter) {
		instance->hb_host_mem->HB.driverCounter =
			instance->hb_host_mem->HB.fwCounter;
		mod_timer(&instance->sriov_heartbeat_timer,
			  jiffies + MEGASAS_SRIOV_HEARTBEAT_INTERVAL_VF);
	} else {
		dev_warn(&instance->pdev->dev, "SR-IOV: Heartbeat never "
		       "completed for scsi%d\n", instance->host->host_no);
		schedule_work(&instance->work_init);
	}
}

/**
 * megasas_wait_for_outstanding -	Wait for all outstanding cmds
 * @instance:				Adapter soft state
 *
 * This function waits for up to MEGASAS_RESET_WAIT_TIME seconds for FW to
 * complete all its outstanding commands. Returns error if one or more IOs
 * are pending after this time period. It also marks the controller dead.
 */
static int megasas_wait_for_outstanding(struct megasas_instance *instance)
{
	int i, sl, outstanding;
	u32 reset_index;
	u32 wait_time = MEGASAS_RESET_WAIT_TIME;
	unsigned long flags;
	struct list_head clist_local;
	struct megasas_cmd *reset_cmd;
	u32 fw_state;

	if (atomic_read(&instance->adprecovery) == MEGASAS_HW_CRITICAL_ERROR) {
		dev_info(&instance->pdev->dev, "%s:%d HBA is killed.\n",
		__func__, __LINE__);
		return FAILED;
	}

	if (atomic_read(&instance->adprecovery) != MEGASAS_HBA_OPERATIONAL) {

		INIT_LIST_HEAD(&clist_local);
		spin_lock_irqsave(&instance->hba_lock, flags);
		list_splice_init(&instance->internal_reset_pending_q,
				&clist_local);
		spin_unlock_irqrestore(&instance->hba_lock, flags);

		dev_notice(&instance->pdev->dev, "HBA reset wait ...\n");
		for (i = 0; i < wait_time; i++) {
			msleep(1000);
			if (atomic_read(&instance->adprecovery) == MEGASAS_HBA_OPERATIONAL)
				break;
		}

		if (atomic_read(&instance->adprecovery) != MEGASAS_HBA_OPERATIONAL) {
			dev_notice(&instance->pdev->dev, "reset: Stopping HBA.\n");
			atomic_set(&instance->adprecovery, MEGASAS_HW_CRITICAL_ERROR);
			return FAILED;
		}

		reset_index = 0;
		while (!list_empty(&clist_local)) {
			reset_cmd = list_entry((&clist_local)->next,
						struct megasas_cmd, list);
			list_del_init(&reset_cmd->list);
			if (reset_cmd->scmd) {
				reset_cmd->scmd->result = DID_REQUEUE << 16;
				dev_notice(&instance->pdev->dev, "%d:%p reset [%02x]\n",
					reset_index, reset_cmd,
					reset_cmd->scmd->cmnd[0]);

				reset_cmd->scmd->scsi_done(reset_cmd->scmd);
				megasas_return_cmd(instance, reset_cmd);
			} else if (reset_cmd->sync_cmd) {
				dev_notice(&instance->pdev->dev, "%p synch cmds"
						"reset queue\n",
						reset_cmd);

				reset_cmd->cmd_status_drv = MFI_STAT_INVALID_STATUS;
				instance->instancet->fire_cmd(instance,
						reset_cmd->frame_phys_addr,
						0, instance->reg_set);
			} else {
				dev_notice(&instance->pdev->dev, "%p unexpected"
					"cmds lst\n",
					reset_cmd);
			}
			reset_index++;
		}

		return SUCCESS;
	}

	for (i = 0; i < resetwaittime; i++) {
		outstanding = atomic_read(&instance->fw_outstanding);

		if (!outstanding)
			break;

		if (!(i % MEGASAS_RESET_NOTICE_INTERVAL)) {
			dev_notice(&instance->pdev->dev, "[%2d]waiting for %d "
			       "commands to complete\n",i,outstanding);
			/*
			 * Call cmd completion routine. Cmd to be
			 * be completed directly without depending on isr.
			 */
			megasas_complete_cmd_dpc((unsigned long)instance);
		}

		msleep(1000);
	}

	i = 0;
	outstanding = atomic_read(&instance->fw_outstanding);
	fw_state = instance->instancet->read_fw_status_reg(instance->reg_set) & MFI_STATE_MASK;

	if ((!outstanding && (fw_state == MFI_STATE_OPERATIONAL)))
		goto no_outstanding;

	if (instance->disableOnlineCtrlReset)
		goto kill_hba_and_failed;
	do {
		if ((fw_state == MFI_STATE_FAULT) || atomic_read(&instance->fw_outstanding)) {
			dev_info(&instance->pdev->dev,
				"%s:%d waiting_for_outstanding: before issue OCR. FW state = 0x%x, oustanding 0x%x\n",
				__func__, __LINE__, fw_state, atomic_read(&instance->fw_outstanding));
			if (i == 3)
				goto kill_hba_and_failed;
			megasas_do_ocr(instance);

			if (atomic_read(&instance->adprecovery) == MEGASAS_HW_CRITICAL_ERROR) {
				dev_info(&instance->pdev->dev, "%s:%d OCR failed and HBA is killed.\n",
				__func__, __LINE__);
				return FAILED;
			}
			dev_info(&instance->pdev->dev, "%s:%d waiting_for_outstanding: after issue OCR.\n",
				__func__, __LINE__);

			for (sl = 0; sl < 10; sl++)
				msleep(500);

			outstanding = atomic_read(&instance->fw_outstanding);

			fw_state = instance->instancet->read_fw_status_reg(instance->reg_set) & MFI_STATE_MASK;
			if ((!outstanding && (fw_state == MFI_STATE_OPERATIONAL)))
				goto no_outstanding;
		}
		i++;
	} while (i <= 3);

no_outstanding:

	dev_info(&instance->pdev->dev, "%s:%d no more pending commands remain after reset handling.\n",
		__func__, __LINE__);
	return SUCCESS;

kill_hba_and_failed:

	/* Reset not supported, kill adapter */
	dev_info(&instance->pdev->dev, "%s:%d killing adapter scsi%d"
		" disableOnlineCtrlReset %d fw_outstanding %d \n",
		__func__, __LINE__, instance->host->host_no, instance->disableOnlineCtrlReset,
		atomic_read(&instance->fw_outstanding));
	megasas_dump_pending_frames(instance);
	megaraid_sas_kill_hba(instance);

	return FAILED;
}

/**
 * megasas_generic_reset -	Generic reset routine
 * @scmd:			Mid-layer SCSI command
 *
 * This routine implements a generic reset handler for device, bus and host
 * reset requests. Device, bus and host specific reset handlers can use this
 * function after they do their specific tasks.
 */
static int megasas_generic_reset(struct scsi_cmnd *scmd)
{
	int ret_val;
	struct megasas_instance *instance;

	instance = (struct megasas_instance *)scmd->device->host->hostdata;

	scmd_printk(KERN_NOTICE, scmd, "megasas: RESET cmd=%x retries=%x\n",
		 scmd->cmnd[0], scmd->retries);

	if (atomic_read(&instance->adprecovery) == MEGASAS_HW_CRITICAL_ERROR) {
		dev_err(&instance->pdev->dev, "cannot recover from previous reset failures\n");
		return FAILED;
	}

	ret_val = megasas_wait_for_outstanding(instance);
	if (ret_val == SUCCESS)
		dev_notice(&instance->pdev->dev, "reset successful\n");
	else
		dev_err(&instance->pdev->dev, "failed to do reset\n");

	return ret_val;
}

/**
 * megasas_reset_timer - quiesce the adapter if required
 * @scmd:		scsi cmnd
 *
 * Sets the FW busy flag and reduces the host->can_queue if the
 * cmd has not been completed within the timeout period.
 */
static enum
blk_eh_timer_return megasas_reset_timer(struct scsi_cmnd *scmd)
{
	struct megasas_instance *instance;
	unsigned long flags;

	if (time_after(jiffies, scmd->jiffies_at_alloc +
				(scmd_timeout * 2) * HZ)) {
		return BLK_EH_NOT_HANDLED;
	}

	instance = (struct megasas_instance *)scmd->device->host->hostdata;
	if (!(instance->flag & MEGASAS_FW_BUSY)) {
		/* FW is busy, throttle IO */
		spin_lock_irqsave(instance->host->host_lock, flags);

		instance->host->can_queue = instance->throttlequeuedepth;
		instance->last_time = jiffies;
		instance->flag |= MEGASAS_FW_BUSY;

		spin_unlock_irqrestore(instance->host->host_lock, flags);
	}
	return BLK_EH_RESET_TIMER;
}

/**
 * megasas_dump_frame -	This function will dump MPT/MFI frame
 */
static inline void
megasas_dump_frame(void *mpi_request, int sz)
{
	int i;
	__le32 *mfp = (__le32 *)mpi_request;

	printk(KERN_INFO "IO request frame:\n\t");
	for (i = 0; i < sz / sizeof(__le32); i++) {
		if (i && ((i % 8) == 0))
			printk("\n\t");
		printk("%08x ", le32_to_cpu(mfp[i]));
	}
	printk("\n");
}

/**
 * megasas_reset_bus_host -	Bus & host reset handler entry point
 */
static int megasas_reset_bus_host(struct scsi_cmnd *scmd)
{
	int ret;
	struct megasas_instance *instance;

	instance = (struct megasas_instance *)scmd->device->host->hostdata;

	scmd_printk(KERN_INFO, scmd,
		"Controller reset is requested due to IO timeout\n"
		"SCSI command pointer: (%p)\t SCSI host state: %d\t"
		" SCSI host busy: %d\t FW outstanding: %d\n",
		scmd, scmd->device->host->shost_state,
		atomic_read((atomic_t *)&scmd->device->host->host_busy),
		atomic_read(&instance->fw_outstanding));

	/*
	 * First wait for all commands to complete
	 */
	if (instance->adapter_type == MFI_SERIES) {
		ret = megasas_generic_reset(scmd);
	} else {
		struct megasas_cmd_fusion *cmd;
		cmd = (struct megasas_cmd_fusion *)scmd->SCp.ptr;
		if (cmd)
			megasas_dump_frame(cmd->io_request,
				MEGA_MPI2_RAID_DEFAULT_IO_FRAME_SIZE);
		ret = megasas_reset_fusion(scmd->device->host,
				SCSIIO_TIMEOUT_OCR);
	}

	return ret;
}

/**
 * megasas_task_abort - Issues task abort request to firmware
 *			(supported only for fusion adapters)
 * @scmd:		SCSI command pointer
 */
static int megasas_task_abort(struct scsi_cmnd *scmd)
{
	int ret;
	struct megasas_instance *instance;

	instance = (struct megasas_instance *)scmd->device->host->hostdata;

	if (instance->adapter_type != MFI_SERIES)
		ret = megasas_task_abort_fusion(scmd);
	else {
		sdev_printk(KERN_NOTICE, scmd->device, "TASK ABORT not supported\n");
		ret = FAILED;
	}

	return ret;
}

/**
 * megasas_reset_target:  Issues target reset request to firmware
 *                        (supported only for fusion adapters)
 * @scmd:                 SCSI command pointer
 */
static int megasas_reset_target(struct scsi_cmnd *scmd)
{
	int ret;
	struct megasas_instance *instance;

	instance = (struct megasas_instance *)scmd->device->host->hostdata;

	if (instance->adapter_type != MFI_SERIES)
		ret = megasas_reset_target_fusion(scmd);
	else {
		sdev_printk(KERN_NOTICE, scmd->device, "TARGET RESET not supported\n");
		ret = FAILED;
	}

	return ret;
}

/**
 * megasas_bios_param - Returns disk geometry for a disk
 * @sdev:		device handle
 * @bdev:		block device
 * @capacity:		drive capacity
 * @geom:		geometry parameters
 */
static int
megasas_bios_param(struct scsi_device *sdev, struct block_device *bdev,
		 sector_t capacity, int geom[])
{
	int heads;
	int sectors;
	sector_t cylinders;
	unsigned long tmp;

	/* Default heads (64) & sectors (32) */
	heads = 64;
	sectors = 32;

	tmp = heads * sectors;
	cylinders = capacity;

	sector_div(cylinders, tmp);

	/*
	 * Handle extended translation size for logical drives > 1Gb
	 */

	if (capacity >= 0x200000) {
		heads = 255;
		sectors = 63;
		tmp = heads*sectors;
		cylinders = capacity;
		sector_div(cylinders, tmp);
	}

	geom[0] = heads;
	geom[1] = sectors;
	geom[2] = cylinders;

	return 0;
}

static void megasas_aen_polling(struct work_struct *work);

/**
 * megasas_service_aen -	Processes an event notification
 * @instance:			Adapter soft state
 * @cmd:			AEN command completed by the ISR
 *
 * For AEN, driver sends a command down to FW that is held by the FW till an
 * event occurs. When an event of interest occurs, FW completes the command
 * that it was previously holding.
 *
 * This routines sends SIGIO signal to processes that have registered with the
 * driver for AEN.
 */
static void
megasas_service_aen(struct megasas_instance *instance, struct megasas_cmd *cmd)
{
	unsigned long flags;

	/*
	 * Don't signal app if it is just an aborted previously registered aen
	 */
	if ((!cmd->abort_aen) && (instance->unload == 0)) {
		spin_lock_irqsave(&poll_aen_lock, flags);
		megasas_poll_wait_aen = 1;
		spin_unlock_irqrestore(&poll_aen_lock, flags);
		wake_up(&megasas_poll_wait);
		kill_fasync(&megasas_async_queue, SIGIO, POLL_IN);
	}
	else
		cmd->abort_aen = 0;

	instance->aen_cmd = NULL;

	megasas_return_cmd(instance, cmd);

	if ((instance->unload == 0) &&
		((instance->issuepend_done == 1))) {
		struct megasas_aen_event *ev;

		ev = kzalloc(sizeof(*ev), GFP_ATOMIC);
		if (!ev) {
			dev_err(&instance->pdev->dev, "megasas_service_aen: out of memory\n");
		} else {
			ev->instance = instance;
			instance->ev = ev;
			INIT_DELAYED_WORK(&ev->hotplug_work,
					  megasas_aen_polling);
			schedule_delayed_work(&ev->hotplug_work, 0);
		}
	}
}

static ssize_t
megasas_fw_crash_buffer_store(struct device *cdev,
	struct device_attribute *attr, const char *buf, size_t count)
{
	struct Scsi_Host *shost = class_to_shost(cdev);
	struct megasas_instance *instance =
		(struct megasas_instance *) shost->hostdata;
	int val = 0;
	unsigned long flags;

	if (kstrtoint(buf, 0, &val) != 0)
		return -EINVAL;

	spin_lock_irqsave(&instance->crashdump_lock, flags);
	instance->fw_crash_buffer_offset = val;
	spin_unlock_irqrestore(&instance->crashdump_lock, flags);
	return strlen(buf);
}

static ssize_t
megasas_fw_crash_buffer_show(struct device *cdev,
	struct device_attribute *attr, char *buf)
{
	struct Scsi_Host *shost = class_to_shost(cdev);
	struct megasas_instance *instance =
		(struct megasas_instance *) shost->hostdata;
	u32 size;
	unsigned long buff_addr;
	unsigned long dmachunk = CRASH_DMA_BUF_SIZE;
	unsigned long src_addr;
	unsigned long flags;
	u32 buff_offset;

	spin_lock_irqsave(&instance->crashdump_lock, flags);
	buff_offset = instance->fw_crash_buffer_offset;
	if (!instance->crash_dump_buf &&
		!((instance->fw_crash_state == AVAILABLE) ||
		(instance->fw_crash_state == COPYING))) {
		dev_err(&instance->pdev->dev,
			"Firmware crash dump is not available\n");
		spin_unlock_irqrestore(&instance->crashdump_lock, flags);
		return -EINVAL;
	}

	buff_addr = (unsigned long) buf;

	if (buff_offset > (instance->fw_crash_buffer_size * dmachunk)) {
		dev_err(&instance->pdev->dev,
			"Firmware crash dump offset is out of range\n");
		spin_unlock_irqrestore(&instance->crashdump_lock, flags);
		return 0;
	}

	size = (instance->fw_crash_buffer_size * dmachunk) - buff_offset;
	size = (size >= PAGE_SIZE) ? (PAGE_SIZE - 1) : size;

	src_addr = (unsigned long)instance->crash_buf[buff_offset / dmachunk] +
		(buff_offset % dmachunk);
	memcpy(buf, (void *)src_addr, size);
	spin_unlock_irqrestore(&instance->crashdump_lock, flags);

	return size;
}

static ssize_t
megasas_fw_crash_buffer_size_show(struct device *cdev,
	struct device_attribute *attr, char *buf)
{
	struct Scsi_Host *shost = class_to_shost(cdev);
	struct megasas_instance *instance =
		(struct megasas_instance *) shost->hostdata;

	return snprintf(buf, PAGE_SIZE, "%ld\n", (unsigned long)
		((instance->fw_crash_buffer_size) * 1024 * 1024)/PAGE_SIZE);
}

static ssize_t
megasas_fw_crash_state_store(struct device *cdev,
	struct device_attribute *attr, const char *buf, size_t count)
{
	struct Scsi_Host *shost = class_to_shost(cdev);
	struct megasas_instance *instance =
		(struct megasas_instance *) shost->hostdata;
	int val = 0;
	unsigned long flags;

	if (kstrtoint(buf, 0, &val) != 0)
		return -EINVAL;

	if ((val <= AVAILABLE || val > COPY_ERROR)) {
		dev_err(&instance->pdev->dev, "application updates invalid "
			"firmware crash state\n");
		return -EINVAL;
	}

	instance->fw_crash_state = val;

	if ((val == COPIED) || (val == COPY_ERROR)) {
		spin_lock_irqsave(&instance->crashdump_lock, flags);
		megasas_free_host_crash_buffer(instance);
		spin_unlock_irqrestore(&instance->crashdump_lock, flags);
		if (val == COPY_ERROR)
			dev_info(&instance->pdev->dev, "application failed to "
				"copy Firmware crash dump\n");
		else
			dev_info(&instance->pdev->dev, "Firmware crash dump "
				"copied successfully\n");
	}
	return strlen(buf);
}

static ssize_t
megasas_fw_crash_state_show(struct device *cdev,
	struct device_attribute *attr, char *buf)
{
	struct Scsi_Host *shost = class_to_shost(cdev);
	struct megasas_instance *instance =
		(struct megasas_instance *) shost->hostdata;

	return snprintf(buf, PAGE_SIZE, "%d\n", instance->fw_crash_state);
}

static ssize_t
megasas_page_size_show(struct device *cdev,
	struct device_attribute *attr, char *buf)
{
	return snprintf(buf, PAGE_SIZE, "%ld\n", (unsigned long)PAGE_SIZE - 1);
}

static ssize_t
megasas_ldio_outstanding_show(struct device *cdev, struct device_attribute *attr,
	char *buf)
{
	struct Scsi_Host *shost = class_to_shost(cdev);
	struct megasas_instance *instance = (struct megasas_instance *)shost->hostdata;

	return snprintf(buf, PAGE_SIZE, "%d\n", atomic_read(&instance->ldio_outstanding));
}

static DEVICE_ATTR(fw_crash_buffer, S_IRUGO | S_IWUSR,
	megasas_fw_crash_buffer_show, megasas_fw_crash_buffer_store);
static DEVICE_ATTR(fw_crash_buffer_size, S_IRUGO,
	megasas_fw_crash_buffer_size_show, NULL);
static DEVICE_ATTR(fw_crash_state, S_IRUGO | S_IWUSR,
	megasas_fw_crash_state_show, megasas_fw_crash_state_store);
static DEVICE_ATTR(page_size, S_IRUGO,
	megasas_page_size_show, NULL);
static DEVICE_ATTR(ldio_outstanding, S_IRUGO,
	megasas_ldio_outstanding_show, NULL);

struct device_attribute *megaraid_host_attrs[] = {
	&dev_attr_fw_crash_buffer_size,
	&dev_attr_fw_crash_buffer,
	&dev_attr_fw_crash_state,
	&dev_attr_page_size,
	&dev_attr_ldio_outstanding,
	NULL,
};

/*
 * Scsi host template for megaraid_sas driver
 */
static struct scsi_host_template megasas_template = {

	.module = THIS_MODULE,
	.name = "Avago SAS based MegaRAID driver",
	.proc_name = "megaraid_sas",
	.slave_configure = megasas_slave_configure,
	.slave_alloc = megasas_slave_alloc,
	.slave_destroy = megasas_slave_destroy,
	.queuecommand = megasas_queue_command,
	.eh_target_reset_handler = megasas_reset_target,
	.eh_abort_handler = megasas_task_abort,
	.eh_host_reset_handler = megasas_reset_bus_host,
	.eh_timed_out = megasas_reset_timer,
	.shost_attrs = megaraid_host_attrs,
	.bios_param = megasas_bios_param,
	.use_clustering = ENABLE_CLUSTERING,
	.change_queue_depth = scsi_change_queue_depth,
	.no_write_same = 1,
};

/**
 * megasas_complete_int_cmd -	Completes an internal command
 * @instance:			Adapter soft state
 * @cmd:			Command to be completed
 *
 * The megasas_issue_blocked_cmd() function waits for a command to complete
 * after it issues a command. This function wakes up that waiting routine by
 * calling wake_up() on the wait queue.
 */
static void
megasas_complete_int_cmd(struct megasas_instance *instance,
			 struct megasas_cmd *cmd)
{
	cmd->cmd_status_drv = cmd->frame->io.cmd_status;
	wake_up(&instance->int_cmd_wait_q);
}

/**
 * megasas_complete_abort -	Completes aborting a command
 * @instance:			Adapter soft state
 * @cmd:			Cmd that was issued to abort another cmd
 *
 * The megasas_issue_blocked_abort_cmd() function waits on abort_cmd_wait_q
 * after it issues an abort on a previously issued command. This function
 * wakes up all functions waiting on the same wait queue.
 */
static void
megasas_complete_abort(struct megasas_instance *instance,
		       struct megasas_cmd *cmd)
{
	if (cmd->sync_cmd) {
		cmd->sync_cmd = 0;
		cmd->cmd_status_drv = 0;
		wake_up(&instance->abort_cmd_wait_q);
	}
}

/**
 * megasas_complete_cmd -	Completes a command
 * @instance:			Adapter soft state
 * @cmd:			Command to be completed
 * @alt_status:			If non-zero, use this value as status to
 *				SCSI mid-layer instead of the value returned
 *				by the FW. This should be used if caller wants
 *				an alternate status (as in the case of aborted
 *				commands)
 */
void
megasas_complete_cmd(struct megasas_instance *instance, struct megasas_cmd *cmd,
		     u8 alt_status)
{
	int exception = 0;
	struct megasas_header *hdr = &cmd->frame->hdr;
	unsigned long flags;
	struct fusion_context *fusion = instance->ctrl_context;
	u32 opcode, status;

	/* flag for the retry reset */
	cmd->retry_for_fw_reset = 0;

	if (cmd->scmd)
		cmd->scmd->SCp.ptr = NULL;

	switch (hdr->cmd) {
	case MFI_CMD_INVALID:
		/* Some older 1068 controller FW may keep a pended
		   MR_DCMD_CTRL_EVENT_GET_INFO left over from the main kernel
		   when booting the kdump kernel.  Ignore this command to
		   prevent a kernel panic on shutdown of the kdump kernel. */
		dev_warn(&instance->pdev->dev, "MFI_CMD_INVALID command "
		       "completed\n");
		dev_warn(&instance->pdev->dev, "If you have a controller "
		       "other than PERC5, please upgrade your firmware\n");
		break;
	case MFI_CMD_PD_SCSI_IO:
	case MFI_CMD_LD_SCSI_IO:

		/*
		 * MFI_CMD_PD_SCSI_IO and MFI_CMD_LD_SCSI_IO could have been
		 * issued either through an IO path or an IOCTL path. If it
		 * was via IOCTL, we will send it to internal completion.
		 */
		if (cmd->sync_cmd) {
			cmd->sync_cmd = 0;
			megasas_complete_int_cmd(instance, cmd);
			break;
		}

	case MFI_CMD_LD_READ:
	case MFI_CMD_LD_WRITE:

		if (alt_status) {
			cmd->scmd->result = alt_status << 16;
			exception = 1;
		}

		if (exception) {

			atomic_dec(&instance->fw_outstanding);

			scsi_dma_unmap(cmd->scmd);
			cmd->scmd->scsi_done(cmd->scmd);
			megasas_return_cmd(instance, cmd);

			break;
		}

		switch (hdr->cmd_status) {

		case MFI_STAT_OK:
			cmd->scmd->result = DID_OK << 16;
			break;

		case MFI_STAT_SCSI_IO_FAILED:
		case MFI_STAT_LD_INIT_IN_PROGRESS:
			cmd->scmd->result =
			    (DID_ERROR << 16) | hdr->scsi_status;
			break;

		case MFI_STAT_SCSI_DONE_WITH_ERROR:

			cmd->scmd->result = (DID_OK << 16) | hdr->scsi_status;

			if (hdr->scsi_status == SAM_STAT_CHECK_CONDITION) {
				memset(cmd->scmd->sense_buffer, 0,
				       SCSI_SENSE_BUFFERSIZE);
				memcpy(cmd->scmd->sense_buffer, cmd->sense,
				       hdr->sense_len);

				cmd->scmd->result |= DRIVER_SENSE << 24;
			}

			break;

		case MFI_STAT_LD_OFFLINE:
		case MFI_STAT_DEVICE_NOT_FOUND:
			cmd->scmd->result = DID_BAD_TARGET << 16;
			break;

		default:
			dev_printk(KERN_DEBUG, &instance->pdev->dev, "MFI FW status %#x\n",
			       hdr->cmd_status);
			cmd->scmd->result = DID_ERROR << 16;
			break;
		}

		atomic_dec(&instance->fw_outstanding);

		scsi_dma_unmap(cmd->scmd);
		cmd->scmd->scsi_done(cmd->scmd);
		megasas_return_cmd(instance, cmd);

		break;

	case MFI_CMD_SMP:
	case MFI_CMD_STP:
		megasas_complete_int_cmd(instance, cmd);
		break;

	case MFI_CMD_DCMD:
		opcode = le32_to_cpu(cmd->frame->dcmd.opcode);
		/* Check for LD map update */
		if ((opcode == MR_DCMD_LD_MAP_GET_INFO)
			&& (cmd->frame->dcmd.mbox.b[1] == 1)) {
			fusion->fast_path_io = 0;
			spin_lock_irqsave(instance->host->host_lock, flags);
			instance->map_update_cmd = NULL;
			if (cmd->frame->hdr.cmd_status != 0) {
				if (cmd->frame->hdr.cmd_status !=
				    MFI_STAT_NOT_FOUND)
					dev_warn(&instance->pdev->dev, "map syncfailed, status = 0x%x\n",
					       cmd->frame->hdr.cmd_status);
				else {
					megasas_return_cmd(instance, cmd);
					spin_unlock_irqrestore(
						instance->host->host_lock,
						flags);
					break;
				}
			} else
				instance->map_id++;
			megasas_return_cmd(instance, cmd);

			/*
			 * Set fast path IO to ZERO.
			 * Validate Map will set proper value.
			 * Meanwhile all IOs will go as LD IO.
			 */
			if (MR_ValidateMapInfo(instance))
				fusion->fast_path_io = 1;
			else
				fusion->fast_path_io = 0;
			megasas_sync_map_info(instance);
			spin_unlock_irqrestore(instance->host->host_lock,
					       flags);
			break;
		}
		if (opcode == MR_DCMD_CTRL_EVENT_GET_INFO ||
		    opcode == MR_DCMD_CTRL_EVENT_GET) {
			spin_lock_irqsave(&poll_aen_lock, flags);
			megasas_poll_wait_aen = 0;
			spin_unlock_irqrestore(&poll_aen_lock, flags);
		}

		/* FW has an updated PD sequence */
		if ((opcode == MR_DCMD_SYSTEM_PD_MAP_GET_INFO) &&
			(cmd->frame->dcmd.mbox.b[0] == 1)) {

			spin_lock_irqsave(instance->host->host_lock, flags);
			status = cmd->frame->hdr.cmd_status;
			instance->jbod_seq_cmd = NULL;
			megasas_return_cmd(instance, cmd);

			if (status == MFI_STAT_OK) {
				instance->pd_seq_map_id++;
				/* Re-register a pd sync seq num cmd */
				if (megasas_sync_pd_seq_num(instance, true))
					instance->use_seqnum_jbod_fp = false;
			} else
				instance->use_seqnum_jbod_fp = false;

			spin_unlock_irqrestore(instance->host->host_lock, flags);
			break;
		}

		/*
		 * See if got an event notification
		 */
		if (opcode == MR_DCMD_CTRL_EVENT_WAIT)
			megasas_service_aen(instance, cmd);
		else
			megasas_complete_int_cmd(instance, cmd);

		break;

	case MFI_CMD_ABORT:
		/*
		 * Cmd issued to abort another cmd returned
		 */
		megasas_complete_abort(instance, cmd);
		break;

	default:
		dev_info(&instance->pdev->dev, "Unknown command completed! [0x%X]\n",
		       hdr->cmd);
		megasas_complete_int_cmd(instance, cmd);
		break;
	}
}

/**
 * megasas_issue_pending_cmds_again -	issue all pending cmds
 *					in FW again because of the fw reset
 * @instance:				Adapter soft state
 */
static inline void
megasas_issue_pending_cmds_again(struct megasas_instance *instance)
{
	struct megasas_cmd *cmd;
	struct list_head clist_local;
	union megasas_evt_class_locale class_locale;
	unsigned long flags;
	u32 seq_num;

	INIT_LIST_HEAD(&clist_local);
	spin_lock_irqsave(&instance->hba_lock, flags);
	list_splice_init(&instance->internal_reset_pending_q, &clist_local);
	spin_unlock_irqrestore(&instance->hba_lock, flags);

	while (!list_empty(&clist_local)) {
		cmd = list_entry((&clist_local)->next,
					struct megasas_cmd, list);
		list_del_init(&cmd->list);

		if (cmd->sync_cmd || cmd->scmd) {
			dev_notice(&instance->pdev->dev, "command %p, %p:%d"
				"detected to be pending while HBA reset\n",
					cmd, cmd->scmd, cmd->sync_cmd);

			cmd->retry_for_fw_reset++;

			if (cmd->retry_for_fw_reset == 3) {
				dev_notice(&instance->pdev->dev, "cmd %p, %p:%d"
					"was tried multiple times during reset."
					"Shutting down the HBA\n",
					cmd, cmd->scmd, cmd->sync_cmd);
				instance->instancet->disable_intr(instance);
				atomic_set(&instance->fw_reset_no_pci_access, 1);
				megaraid_sas_kill_hba(instance);
				return;
			}
		}

		if (cmd->sync_cmd == 1) {
			if (cmd->scmd) {
				dev_notice(&instance->pdev->dev, "unexpected"
					"cmd attached to internal command!\n");
			}
			dev_notice(&instance->pdev->dev, "%p synchronous cmd"
						"on the internal reset queue,"
						"issue it again.\n", cmd);
			cmd->cmd_status_drv = MFI_STAT_INVALID_STATUS;
			instance->instancet->fire_cmd(instance,
							cmd->frame_phys_addr,
							0, instance->reg_set);
		} else if (cmd->scmd) {
			dev_notice(&instance->pdev->dev, "%p scsi cmd [%02x]"
			"detected on the internal queue, issue again.\n",
			cmd, cmd->scmd->cmnd[0]);

			atomic_inc(&instance->fw_outstanding);
			instance->instancet->fire_cmd(instance,
					cmd->frame_phys_addr,
					cmd->frame_count-1, instance->reg_set);
		} else {
			dev_notice(&instance->pdev->dev, "%p unexpected cmd on the"
				"internal reset defer list while re-issue!!\n",
				cmd);
		}
	}

	if (instance->aen_cmd) {
		dev_notice(&instance->pdev->dev, "aen_cmd in def process\n");
		megasas_return_cmd(instance, instance->aen_cmd);

		instance->aen_cmd = NULL;
	}

	/*
	 * Initiate AEN (Asynchronous Event Notification)
	 */
	seq_num = instance->last_seq_num;
	class_locale.members.reserved = 0;
	class_locale.members.locale = MR_EVT_LOCALE_ALL;
	class_locale.members.class = MR_EVT_CLASS_DEBUG;

	megasas_register_aen(instance, seq_num, class_locale.word);
}

/**
 * Move the internal reset pending commands to a deferred queue.
 *
 * We move the commands pending at internal reset time to a
 * pending queue. This queue would be flushed after successful
 * completion of the internal reset sequence. if the internal reset
 * did not complete in time, the kernel reset handler would flush
 * these commands.
 **/
static void
megasas_internal_reset_defer_cmds(struct megasas_instance *instance)
{
	struct megasas_cmd *cmd;
	int i;
	u16 max_cmd = instance->max_fw_cmds;
	u32 defer_index;
	unsigned long flags;

	defer_index = 0;
	spin_lock_irqsave(&instance->mfi_pool_lock, flags);
	for (i = 0; i < max_cmd; i++) {
		cmd = instance->cmd_list[i];
		if (cmd->sync_cmd == 1 || cmd->scmd) {
			dev_notice(&instance->pdev->dev, "moving cmd[%d]:%p:%d:%p"
					"on the defer queue as internal\n",
				defer_index, cmd, cmd->sync_cmd, cmd->scmd);

			if (!list_empty(&cmd->list)) {
				dev_notice(&instance->pdev->dev, "ERROR while"
					" moving this cmd:%p, %d %p, it was"
					"discovered on some list?\n",
					cmd, cmd->sync_cmd, cmd->scmd);

				list_del_init(&cmd->list);
			}
			defer_index++;
			list_add_tail(&cmd->list,
				&instance->internal_reset_pending_q);
		}
	}
	spin_unlock_irqrestore(&instance->mfi_pool_lock, flags);
}


static void
process_fw_state_change_wq(struct work_struct *work)
{
	struct megasas_instance *instance =
		container_of(work, struct megasas_instance, work_init);
	u32 wait;
	unsigned long flags;

    if (atomic_read(&instance->adprecovery) != MEGASAS_ADPRESET_SM_INFAULT) {
		dev_notice(&instance->pdev->dev, "error, recovery st %x\n",
				atomic_read(&instance->adprecovery));
		return ;
	}

	if (atomic_read(&instance->adprecovery) == MEGASAS_ADPRESET_SM_INFAULT) {
		dev_notice(&instance->pdev->dev, "FW detected to be in fault"
					"state, restarting it...\n");

		instance->instancet->disable_intr(instance);
		atomic_set(&instance->fw_outstanding, 0);

		atomic_set(&instance->fw_reset_no_pci_access, 1);
		instance->instancet->adp_reset(instance, instance->reg_set);
		atomic_set(&instance->fw_reset_no_pci_access, 0);

		dev_notice(&instance->pdev->dev, "FW restarted successfully,"
					"initiating next stage...\n");

		dev_notice(&instance->pdev->dev, "HBA recovery state machine,"
					"state 2 starting...\n");

		/* waiting for about 20 second before start the second init */
		for (wait = 0; wait < 30; wait++) {
			msleep(1000);
		}

		if (megasas_transition_to_ready(instance, 1)) {
			dev_notice(&instance->pdev->dev, "adapter not ready\n");

			atomic_set(&instance->fw_reset_no_pci_access, 1);
			megaraid_sas_kill_hba(instance);
			return ;
		}

		if ((instance->pdev->device == PCI_DEVICE_ID_LSI_SAS1064R) ||
			(instance->pdev->device == PCI_DEVICE_ID_DELL_PERC5) ||
			(instance->pdev->device == PCI_DEVICE_ID_LSI_VERDE_ZCR)
			) {
			*instance->consumer = *instance->producer;
		} else {
			*instance->consumer = 0;
			*instance->producer = 0;
		}

		megasas_issue_init_mfi(instance);

		spin_lock_irqsave(&instance->hba_lock, flags);
		atomic_set(&instance->adprecovery, MEGASAS_HBA_OPERATIONAL);
		spin_unlock_irqrestore(&instance->hba_lock, flags);
		instance->instancet->enable_intr(instance);

		megasas_issue_pending_cmds_again(instance);
		instance->issuepend_done = 1;
	}
}

/**
 * megasas_deplete_reply_queue -	Processes all completed commands
 * @instance:				Adapter soft state
 * @alt_status:				Alternate status to be returned to
 *					SCSI mid-layer instead of the status
 *					returned by the FW
 * Note: this must be called with hba lock held
 */
static int
megasas_deplete_reply_queue(struct megasas_instance *instance,
					u8 alt_status)
{
	u32 mfiStatus;
	u32 fw_state;

	if ((mfiStatus = instance->instancet->check_reset(instance,
					instance->reg_set)) == 1) {
		return IRQ_HANDLED;
	}

	if ((mfiStatus = instance->instancet->clear_intr(
						instance->reg_set)
						) == 0) {
		/* Hardware may not set outbound_intr_status in MSI-X mode */
		if (!instance->msix_vectors)
			return IRQ_NONE;
	}

	instance->mfiStatus = mfiStatus;

	if ((mfiStatus & MFI_INTR_FLAG_FIRMWARE_STATE_CHANGE)) {
		fw_state = instance->instancet->read_fw_status_reg(
				instance->reg_set) & MFI_STATE_MASK;

		if (fw_state != MFI_STATE_FAULT) {
			dev_notice(&instance->pdev->dev, "fw state:%x\n",
						fw_state);
		}

		if ((fw_state == MFI_STATE_FAULT) &&
				(instance->disableOnlineCtrlReset == 0)) {
			dev_notice(&instance->pdev->dev, "wait adp restart\n");

			if ((instance->pdev->device ==
					PCI_DEVICE_ID_LSI_SAS1064R) ||
				(instance->pdev->device ==
					PCI_DEVICE_ID_DELL_PERC5) ||
				(instance->pdev->device ==
					PCI_DEVICE_ID_LSI_VERDE_ZCR)) {

				*instance->consumer =
					cpu_to_le32(MEGASAS_ADPRESET_INPROG_SIGN);
			}


			instance->instancet->disable_intr(instance);
			atomic_set(&instance->adprecovery, MEGASAS_ADPRESET_SM_INFAULT);
			instance->issuepend_done = 0;

			atomic_set(&instance->fw_outstanding, 0);
			megasas_internal_reset_defer_cmds(instance);

			dev_notice(&instance->pdev->dev, "fwState=%x, stage:%d\n",
					fw_state, atomic_read(&instance->adprecovery));

			schedule_work(&instance->work_init);
			return IRQ_HANDLED;

		} else {
			dev_notice(&instance->pdev->dev, "fwstate:%x, dis_OCR=%x\n",
				fw_state, instance->disableOnlineCtrlReset);
		}
	}

	tasklet_schedule(&instance->isr_tasklet);
	return IRQ_HANDLED;
}
/**
 * megasas_isr - isr entry point
 */
static irqreturn_t megasas_isr(int irq, void *devp)
{
	struct megasas_irq_context *irq_context = devp;
	struct megasas_instance *instance = irq_context->instance;
	unsigned long flags;
	irqreturn_t rc;

	if (atomic_read(&instance->fw_reset_no_pci_access))
		return IRQ_HANDLED;

	spin_lock_irqsave(&instance->hba_lock, flags);
	rc = megasas_deplete_reply_queue(instance, DID_OK);
	spin_unlock_irqrestore(&instance->hba_lock, flags);

	return rc;
}

/**
 * megasas_transition_to_ready -	Move the FW to READY state
 * @instance:				Adapter soft state
 *
 * During the initialization, FW passes can potentially be in any one of
 * several possible states. If the FW in operational, waiting-for-handshake
 * states, driver must take steps to bring it to ready state. Otherwise, it
 * has to wait for the ready state.
 */
int
megasas_transition_to_ready(struct megasas_instance *instance, int ocr)
{
	int i;
	u8 max_wait;
	u32 fw_state;
	u32 cur_state;
	u32 abs_state, curr_abs_state;

	abs_state = instance->instancet->read_fw_status_reg(instance->reg_set);
	fw_state = abs_state & MFI_STATE_MASK;

	if (fw_state != MFI_STATE_READY)
		dev_info(&instance->pdev->dev, "Waiting for FW to come to ready"
		       " state\n");

	while (fw_state != MFI_STATE_READY) {

		switch (fw_state) {

		case MFI_STATE_FAULT:
			dev_printk(KERN_DEBUG, &instance->pdev->dev, "FW in FAULT state!!\n");
			if (ocr) {
				max_wait = MEGASAS_RESET_WAIT_TIME;
				cur_state = MFI_STATE_FAULT;
				break;
			} else
				return -ENODEV;

		case MFI_STATE_WAIT_HANDSHAKE:
			/*
			 * Set the CLR bit in inbound doorbell
			 */
			if ((instance->pdev->device ==
				PCI_DEVICE_ID_LSI_SAS0073SKINNY) ||
				(instance->pdev->device ==
				 PCI_DEVICE_ID_LSI_SAS0071SKINNY) ||
				(instance->adapter_type != MFI_SERIES))
				writel(
				  MFI_INIT_CLEAR_HANDSHAKE|MFI_INIT_HOTPLUG,
				  &instance->reg_set->doorbell);
			else
				writel(
				    MFI_INIT_CLEAR_HANDSHAKE|MFI_INIT_HOTPLUG,
					&instance->reg_set->inbound_doorbell);

			max_wait = MEGASAS_RESET_WAIT_TIME;
			cur_state = MFI_STATE_WAIT_HANDSHAKE;
			break;

		case MFI_STATE_BOOT_MESSAGE_PENDING:
			if ((instance->pdev->device ==
			     PCI_DEVICE_ID_LSI_SAS0073SKINNY) ||
				(instance->pdev->device ==
				 PCI_DEVICE_ID_LSI_SAS0071SKINNY) ||
				(instance->adapter_type != MFI_SERIES))
				writel(MFI_INIT_HOTPLUG,
				       &instance->reg_set->doorbell);
			else
				writel(MFI_INIT_HOTPLUG,
					&instance->reg_set->inbound_doorbell);

			max_wait = MEGASAS_RESET_WAIT_TIME;
			cur_state = MFI_STATE_BOOT_MESSAGE_PENDING;
			break;

		case MFI_STATE_OPERATIONAL:
			/*
			 * Bring it to READY state; assuming max wait 10 secs
			 */
			instance->instancet->disable_intr(instance);
			if ((instance->pdev->device ==
				PCI_DEVICE_ID_LSI_SAS0073SKINNY) ||
				(instance->pdev->device ==
				PCI_DEVICE_ID_LSI_SAS0071SKINNY)  ||
				(instance->adapter_type != MFI_SERIES)) {
				writel(MFI_RESET_FLAGS,
					&instance->reg_set->doorbell);

				if (instance->adapter_type != MFI_SERIES) {
					for (i = 0; i < (10 * 1000); i += 20) {
						if (readl(
							    &instance->
							    reg_set->
							    doorbell) & 1)
							msleep(20);
						else
							break;
					}
				}
			} else
				writel(MFI_RESET_FLAGS,
					&instance->reg_set->inbound_doorbell);

			max_wait = MEGASAS_RESET_WAIT_TIME;
			cur_state = MFI_STATE_OPERATIONAL;
			break;

		case MFI_STATE_UNDEFINED:
			/*
			 * This state should not last for more than 2 seconds
			 */
			max_wait = MEGASAS_RESET_WAIT_TIME;
			cur_state = MFI_STATE_UNDEFINED;
			break;

		case MFI_STATE_BB_INIT:
			max_wait = MEGASAS_RESET_WAIT_TIME;
			cur_state = MFI_STATE_BB_INIT;
			break;

		case MFI_STATE_FW_INIT:
			max_wait = MEGASAS_RESET_WAIT_TIME;
			cur_state = MFI_STATE_FW_INIT;
			break;

		case MFI_STATE_FW_INIT_2:
			max_wait = MEGASAS_RESET_WAIT_TIME;
			cur_state = MFI_STATE_FW_INIT_2;
			break;

		case MFI_STATE_DEVICE_SCAN:
			max_wait = MEGASAS_RESET_WAIT_TIME;
			cur_state = MFI_STATE_DEVICE_SCAN;
			break;

		case MFI_STATE_FLUSH_CACHE:
			max_wait = MEGASAS_RESET_WAIT_TIME;
			cur_state = MFI_STATE_FLUSH_CACHE;
			break;

		default:
			dev_printk(KERN_DEBUG, &instance->pdev->dev, "Unknown state 0x%x\n",
			       fw_state);
			return -ENODEV;
		}

		/*
		 * The cur_state should not last for more than max_wait secs
		 */
		for (i = 0; i < (max_wait * 1000); i++) {
			curr_abs_state = instance->instancet->
				read_fw_status_reg(instance->reg_set);

			if (abs_state == curr_abs_state) {
				msleep(1);
			} else
				break;
		}

		/*
		 * Return error if fw_state hasn't changed after max_wait
		 */
		if (curr_abs_state == abs_state) {
			dev_printk(KERN_DEBUG, &instance->pdev->dev, "FW state [%d] hasn't changed "
			       "in %d secs\n", fw_state, max_wait);
			return -ENODEV;
		}

		abs_state = curr_abs_state;
		fw_state = curr_abs_state & MFI_STATE_MASK;
	}
	dev_info(&instance->pdev->dev, "FW now in Ready state\n");

	return 0;
}

/**
 * megasas_teardown_frame_pool -	Destroy the cmd frame DMA pool
 * @instance:				Adapter soft state
 */
static void megasas_teardown_frame_pool(struct megasas_instance *instance)
{
	int i;
	u16 max_cmd = instance->max_mfi_cmds;
	struct megasas_cmd *cmd;

	if (!instance->frame_dma_pool)
		return;

	/*
	 * Return all frames to pool
	 */
	for (i = 0; i < max_cmd; i++) {

		cmd = instance->cmd_list[i];

		if (cmd->frame)
			dma_pool_free(instance->frame_dma_pool, cmd->frame,
				      cmd->frame_phys_addr);

		if (cmd->sense)
			dma_pool_free(instance->sense_dma_pool, cmd->sense,
				      cmd->sense_phys_addr);
	}

	/*
	 * Now destroy the pool itself
	 */
	dma_pool_destroy(instance->frame_dma_pool);
	dma_pool_destroy(instance->sense_dma_pool);

	instance->frame_dma_pool = NULL;
	instance->sense_dma_pool = NULL;
}

/**
 * megasas_create_frame_pool -	Creates DMA pool for cmd frames
 * @instance:			Adapter soft state
 *
 * Each command packet has an embedded DMA memory buffer that is used for
 * filling MFI frame and the SG list that immediately follows the frame. This
 * function creates those DMA memory buffers for each command packet by using
 * PCI pool facility.
 */
static int megasas_create_frame_pool(struct megasas_instance *instance)
{
	int i;
	u16 max_cmd;
	u32 sge_sz;
	u32 frame_count;
	struct megasas_cmd *cmd;

	max_cmd = instance->max_mfi_cmds;

	/*
	 * Size of our frame is 64 bytes for MFI frame, followed by max SG
	 * elements and finally SCSI_SENSE_BUFFERSIZE bytes for sense buffer
	 */
	sge_sz = (IS_DMA64) ? sizeof(struct megasas_sge64) :
	    sizeof(struct megasas_sge32);

	if (instance->flag_ieee)
		sge_sz = sizeof(struct megasas_sge_skinny);

	/*
	 * For MFI controllers.
	 * max_num_sge = 60
	 * max_sge_sz  = 16 byte (sizeof megasas_sge_skinny)
	 * Total 960 byte (15 MFI frame of 64 byte)
	 *
	 * Fusion adapter require only 3 extra frame.
	 * max_num_sge = 16 (defined as MAX_IOCTL_SGE)
	 * max_sge_sz  = 12 byte (sizeof  megasas_sge64)
	 * Total 192 byte (3 MFI frame of 64 byte)
	 */
	frame_count = (instance->adapter_type == MFI_SERIES) ?
			(15 + 1) : (3 + 1);
	instance->mfi_frame_size = MEGAMFI_FRAME_SIZE * frame_count;
	/*
	 * Use DMA pool facility provided by PCI layer
	 */
	instance->frame_dma_pool = dma_pool_create("megasas frame pool",
					&instance->pdev->dev,
					instance->mfi_frame_size, 256, 0);

	if (!instance->frame_dma_pool) {
		dev_printk(KERN_DEBUG, &instance->pdev->dev, "failed to setup frame pool\n");
		return -ENOMEM;
	}

	instance->sense_dma_pool = dma_pool_create("megasas sense pool",
						   &instance->pdev->dev, 128,
						   4, 0);

	if (!instance->sense_dma_pool) {
		dev_printk(KERN_DEBUG, &instance->pdev->dev, "failed to setup sense pool\n");

		dma_pool_destroy(instance->frame_dma_pool);
		instance->frame_dma_pool = NULL;

		return -ENOMEM;
	}

	/*
	 * Allocate and attach a frame to each of the commands in cmd_list.
	 * By making cmd->index as the context instead of the &cmd, we can
	 * always use 32bit context regardless of the architecture
	 */
	for (i = 0; i < max_cmd; i++) {

		cmd = instance->cmd_list[i];

		cmd->frame = dma_pool_alloc(instance->frame_dma_pool,
					    GFP_KERNEL, &cmd->frame_phys_addr);

		cmd->sense = dma_pool_alloc(instance->sense_dma_pool,
					    GFP_KERNEL, &cmd->sense_phys_addr);

		/*
		 * megasas_teardown_frame_pool() takes care of freeing
		 * whatever has been allocated
		 */
		if (!cmd->frame || !cmd->sense) {
			dev_printk(KERN_DEBUG, &instance->pdev->dev, "dma_pool_alloc failed\n");
			megasas_teardown_frame_pool(instance);
			return -ENOMEM;
		}

		memset(cmd->frame, 0, instance->mfi_frame_size);
		cmd->frame->io.context = cpu_to_le32(cmd->index);
		cmd->frame->io.pad_0 = 0;
		if ((instance->adapter_type == MFI_SERIES) && reset_devices)
			cmd->frame->hdr.cmd = MFI_CMD_INVALID;
	}

	return 0;
}

/**
 * megasas_free_cmds -	Free all the cmds in the free cmd pool
 * @instance:		Adapter soft state
 */
void megasas_free_cmds(struct megasas_instance *instance)
{
	int i;

	/* First free the MFI frame pool */
	megasas_teardown_frame_pool(instance);

	/* Free all the commands in the cmd_list */
	for (i = 0; i < instance->max_mfi_cmds; i++)

		kfree(instance->cmd_list[i]);

	/* Free the cmd_list buffer itself */
	kfree(instance->cmd_list);
	instance->cmd_list = NULL;

	INIT_LIST_HEAD(&instance->cmd_pool);
}

/**
 * megasas_alloc_cmds -	Allocates the command packets
 * @instance:		Adapter soft state
 *
 * Each command that is issued to the FW, whether IO commands from the OS or
 * internal commands like IOCTLs, are wrapped in local data structure called
 * megasas_cmd. The frame embedded in this megasas_cmd is actually issued to
 * the FW.
 *
 * Each frame has a 32-bit field called context (tag). This context is used
 * to get back the megasas_cmd from the frame when a frame gets completed in
 * the ISR. Typically the address of the megasas_cmd itself would be used as
 * the context. But we wanted to keep the differences between 32 and 64 bit
 * systems to the mininum. We always use 32 bit integers for the context. In
 * this driver, the 32 bit values are the indices into an array cmd_list.
 * This array is used only to look up the megasas_cmd given the context. The
 * free commands themselves are maintained in a linked list called cmd_pool.
 */
int megasas_alloc_cmds(struct megasas_instance *instance)
{
	int i;
	int j;
	u16 max_cmd;
	struct megasas_cmd *cmd;

	max_cmd = instance->max_mfi_cmds;

	/*
	 * instance->cmd_list is an array of struct megasas_cmd pointers.
	 * Allocate the dynamic array first and then allocate individual
	 * commands.
	 */
	instance->cmd_list = kcalloc(max_cmd, sizeof(struct megasas_cmd*), GFP_KERNEL);

	if (!instance->cmd_list) {
		dev_printk(KERN_DEBUG, &instance->pdev->dev, "out of memory\n");
		return -ENOMEM;
	}

	memset(instance->cmd_list, 0, sizeof(struct megasas_cmd *) *max_cmd);

	for (i = 0; i < max_cmd; i++) {
		instance->cmd_list[i] = kmalloc(sizeof(struct megasas_cmd),
						GFP_KERNEL);

		if (!instance->cmd_list[i]) {

			for (j = 0; j < i; j++)
				kfree(instance->cmd_list[j]);

			kfree(instance->cmd_list);
			instance->cmd_list = NULL;

			return -ENOMEM;
		}
	}

	for (i = 0; i < max_cmd; i++) {
		cmd = instance->cmd_list[i];
		memset(cmd, 0, sizeof(struct megasas_cmd));
		cmd->index = i;
		cmd->scmd = NULL;
		cmd->instance = instance;

		list_add_tail(&cmd->list, &instance->cmd_pool);
	}

	/*
	 * Create a frame pool and assign one frame to each cmd
	 */
	if (megasas_create_frame_pool(instance)) {
		dev_printk(KERN_DEBUG, &instance->pdev->dev, "Error creating frame DMA pool\n");
		megasas_free_cmds(instance);
	}

	return 0;
}

/*
 * dcmd_timeout_ocr_possible -	Check if OCR is possible based on Driver/FW state.
 * @instance:				Adapter soft state
 *
 * Return 0 for only Fusion adapter, if driver load/unload is not in progress
 * or FW is not under OCR.
 */
inline int
dcmd_timeout_ocr_possible(struct megasas_instance *instance) {

	if (instance->adapter_type == MFI_SERIES)
		return KILL_ADAPTER;
	else if (instance->unload ||
			test_bit(MEGASAS_FUSION_IN_RESET, &instance->reset_flags))
		return IGNORE_TIMEOUT;
	else
		return INITIATE_OCR;
}

static void
megasas_get_pd_info(struct megasas_instance *instance, struct scsi_device *sdev)
{
	int ret;
	struct megasas_cmd *cmd;
	struct megasas_dcmd_frame *dcmd;

	struct MR_PRIV_DEVICE *mr_device_priv_data;
	u16 device_id = 0;

	device_id = (sdev->channel * MEGASAS_MAX_DEV_PER_CHANNEL) + sdev->id;
	cmd = megasas_get_cmd(instance);

	if (!cmd) {
		dev_err(&instance->pdev->dev, "Failed to get cmd %s\n", __func__);
		return;
	}

	dcmd = &cmd->frame->dcmd;

	memset(instance->pd_info, 0, sizeof(*instance->pd_info));
	memset(dcmd->mbox.b, 0, MFI_MBOX_SIZE);

	dcmd->mbox.s[0] = cpu_to_le16(device_id);
	dcmd->cmd = MFI_CMD_DCMD;
	dcmd->cmd_status = 0xFF;
	dcmd->sge_count = 1;
	dcmd->flags = MFI_FRAME_DIR_READ;
	dcmd->timeout = 0;
	dcmd->pad_0 = 0;
	dcmd->data_xfer_len = cpu_to_le32(sizeof(struct MR_PD_INFO));
	dcmd->opcode = cpu_to_le32(MR_DCMD_PD_GET_INFO);

	megasas_set_dma_settings(instance, dcmd, instance->pd_info_h,
				 sizeof(struct MR_PD_INFO));

	if ((instance->adapter_type != MFI_SERIES) &&
	    !instance->mask_interrupts)
		ret = megasas_issue_blocked_cmd(instance, cmd, MFI_IO_TIMEOUT_SECS);
	else
		ret = megasas_issue_polled(instance, cmd);

	switch (ret) {
	case DCMD_SUCCESS:
		mr_device_priv_data = sdev->hostdata;
		le16_to_cpus((u16 *)&instance->pd_info->state.ddf.pdType);
		mr_device_priv_data->interface_type =
				instance->pd_info->state.ddf.pdType.intf;
		break;

	case DCMD_TIMEOUT:

		switch (dcmd_timeout_ocr_possible(instance)) {
		case INITIATE_OCR:
			cmd->flags |= DRV_DCMD_SKIP_REFIRE;
			megasas_reset_fusion(instance->host,
				MFI_IO_TIMEOUT_OCR);
			break;
		case KILL_ADAPTER:
			megaraid_sas_kill_hba(instance);
			break;
		case IGNORE_TIMEOUT:
			dev_info(&instance->pdev->dev, "Ignore DCMD timeout: %s %d\n",
				__func__, __LINE__);
			break;
		}

		break;
	}

	if (ret != DCMD_TIMEOUT)
		megasas_return_cmd(instance, cmd);

	return;
}
/*
 * megasas_get_pd_list_info -	Returns FW's pd_list structure
 * @instance:				Adapter soft state
 * @pd_list:				pd_list structure
 *
 * Issues an internal command (DCMD) to get the FW's controller PD
 * list structure.  This information is mainly used to find out SYSTEM
 * supported by the FW.
 */
static int
megasas_get_pd_list(struct megasas_instance *instance)
{
	int ret = 0, pd_index = 0;
	struct megasas_cmd *cmd;
	struct megasas_dcmd_frame *dcmd;
	struct MR_PD_LIST *ci;
	struct MR_PD_ADDRESS *pd_addr;
	dma_addr_t ci_h = 0;

	if (instance->pd_list_not_supported) {
		dev_info(&instance->pdev->dev, "MR_DCMD_PD_LIST_QUERY "
		"not supported by firmware\n");
		return ret;
	}

	ci = instance->pd_list_buf;
	ci_h = instance->pd_list_buf_h;

	cmd = megasas_get_cmd(instance);

	if (!cmd) {
		dev_printk(KERN_DEBUG, &instance->pdev->dev, "(get_pd_list): Failed to get cmd\n");
		return -ENOMEM;
	}

	dcmd = &cmd->frame->dcmd;

	memset(ci, 0, sizeof(*ci));
	memset(dcmd->mbox.b, 0, MFI_MBOX_SIZE);

	dcmd->mbox.b[0] = MR_PD_QUERY_TYPE_EXPOSED_TO_HOST;
	dcmd->mbox.b[1] = 0;
	dcmd->cmd = MFI_CMD_DCMD;
	dcmd->cmd_status = MFI_STAT_INVALID_STATUS;
	dcmd->sge_count = 1;
	dcmd->flags = MFI_FRAME_DIR_READ;
	dcmd->timeout = 0;
	dcmd->pad_0 = 0;
	dcmd->data_xfer_len = cpu_to_le32(MEGASAS_MAX_PD * sizeof(struct MR_PD_LIST));
	dcmd->opcode = cpu_to_le32(MR_DCMD_PD_LIST_QUERY);

	megasas_set_dma_settings(instance, dcmd, instance->pd_list_buf_h,
				 (MEGASAS_MAX_PD * sizeof(struct MR_PD_LIST)));

	if ((instance->adapter_type != MFI_SERIES) &&
	    !instance->mask_interrupts)
		ret = megasas_issue_blocked_cmd(instance, cmd,
			MFI_IO_TIMEOUT_SECS);
	else
		ret = megasas_issue_polled(instance, cmd);

	switch (ret) {
	case DCMD_FAILED:
		dev_info(&instance->pdev->dev, "MR_DCMD_PD_LIST_QUERY "
			"failed/not supported by firmware\n");

		if (instance->adapter_type != MFI_SERIES)
			megaraid_sas_kill_hba(instance);
		else
			instance->pd_list_not_supported = 1;
		break;
	case DCMD_TIMEOUT:

		switch (dcmd_timeout_ocr_possible(instance)) {
		case INITIATE_OCR:
			cmd->flags |= DRV_DCMD_SKIP_REFIRE;
			/*
			 * DCMD failed from AEN path.
			 * AEN path already hold reset_mutex to avoid PCI access
			 * while OCR is in progress.
			 */
			mutex_unlock(&instance->reset_mutex);
			megasas_reset_fusion(instance->host,
						MFI_IO_TIMEOUT_OCR);
			mutex_lock(&instance->reset_mutex);
			break;
		case KILL_ADAPTER:
			megaraid_sas_kill_hba(instance);
			break;
		case IGNORE_TIMEOUT:
			dev_info(&instance->pdev->dev, "Ignore DCMD timeout: %s %d \n",
				__func__, __LINE__);
			break;
		}

		break;

	case DCMD_SUCCESS:
		pd_addr = ci->addr;

		if ((le32_to_cpu(ci->count) >
			(MEGASAS_MAX_PD_CHANNELS * MEGASAS_MAX_DEV_PER_CHANNEL)))
			break;

		memset(instance->local_pd_list, 0,
				MEGASAS_MAX_PD * sizeof(struct megasas_pd_list));

		for (pd_index = 0; pd_index < le32_to_cpu(ci->count); pd_index++) {
			instance->local_pd_list[le16_to_cpu(pd_addr->deviceId)].tid	=
					le16_to_cpu(pd_addr->deviceId);
			instance->local_pd_list[le16_to_cpu(pd_addr->deviceId)].driveType	=
					pd_addr->scsiDevType;
			instance->local_pd_list[le16_to_cpu(pd_addr->deviceId)].driveState	=
					MR_PD_STATE_SYSTEM;
			pd_addr++;
		}

		memcpy(instance->pd_list, instance->local_pd_list,
			sizeof(instance->pd_list));
		break;

	}

	if (ret != DCMD_TIMEOUT)
		megasas_return_cmd(instance, cmd);

	return ret;
}

/*
 * megasas_get_ld_list_info -	Returns FW's ld_list structure
 * @instance:				Adapter soft state
 * @ld_list:				ld_list structure
 *
 * Issues an internal command (DCMD) to get the FW's controller PD
 * list structure.  This information is mainly used to find out SYSTEM
 * supported by the FW.
 */
static int
megasas_get_ld_list(struct megasas_instance *instance)
{
	int ret = 0, ld_index = 0, ids = 0;
	struct megasas_cmd *cmd;
	struct megasas_dcmd_frame *dcmd;
	struct MR_LD_LIST *ci;
	dma_addr_t ci_h = 0;
	u32 ld_count;

	ci = instance->ld_list_buf;
	ci_h = instance->ld_list_buf_h;

	cmd = megasas_get_cmd(instance);

	if (!cmd) {
		dev_printk(KERN_DEBUG, &instance->pdev->dev, "megasas_get_ld_list: Failed to get cmd\n");
		return -ENOMEM;
	}

	dcmd = &cmd->frame->dcmd;

	memset(ci, 0, sizeof(*ci));
	memset(dcmd->mbox.b, 0, MFI_MBOX_SIZE);

	if (instance->supportmax256vd)
		dcmd->mbox.b[0] = 1;
	dcmd->cmd = MFI_CMD_DCMD;
	dcmd->cmd_status = MFI_STAT_INVALID_STATUS;
	dcmd->sge_count = 1;
	dcmd->flags = MFI_FRAME_DIR_READ;
	dcmd->timeout = 0;
	dcmd->data_xfer_len = cpu_to_le32(sizeof(struct MR_LD_LIST));
	dcmd->opcode = cpu_to_le32(MR_DCMD_LD_GET_LIST);
	dcmd->pad_0  = 0;

	megasas_set_dma_settings(instance, dcmd, ci_h,
				 sizeof(struct MR_LD_LIST));

	if ((instance->adapter_type != MFI_SERIES) &&
	    !instance->mask_interrupts)
		ret = megasas_issue_blocked_cmd(instance, cmd,
			MFI_IO_TIMEOUT_SECS);
	else
		ret = megasas_issue_polled(instance, cmd);

	ld_count = le32_to_cpu(ci->ldCount);

	switch (ret) {
	case DCMD_FAILED:
		megaraid_sas_kill_hba(instance);
		break;
	case DCMD_TIMEOUT:

		switch (dcmd_timeout_ocr_possible(instance)) {
		case INITIATE_OCR:
			cmd->flags |= DRV_DCMD_SKIP_REFIRE;
			/*
			 * DCMD failed from AEN path.
			 * AEN path already hold reset_mutex to avoid PCI access
			 * while OCR is in progress.
			 */
			mutex_unlock(&instance->reset_mutex);
			megasas_reset_fusion(instance->host,
						MFI_IO_TIMEOUT_OCR);
			mutex_lock(&instance->reset_mutex);
			break;
		case KILL_ADAPTER:
			megaraid_sas_kill_hba(instance);
			break;
		case IGNORE_TIMEOUT:
			dev_info(&instance->pdev->dev, "Ignore DCMD timeout: %s %d\n",
				__func__, __LINE__);
			break;
		}

		break;

	case DCMD_SUCCESS:
		if (ld_count > instance->fw_supported_vd_count)
			break;

		memset(instance->ld_ids, 0xff, MAX_LOGICAL_DRIVES_EXT);

		for (ld_index = 0; ld_index < ld_count; ld_index++) {
			if (ci->ldList[ld_index].state != 0) {
				ids = ci->ldList[ld_index].ref.targetId;
				instance->ld_ids[ids] = ci->ldList[ld_index].ref.targetId;
			}
		}

		break;
	}

	if (ret != DCMD_TIMEOUT)
		megasas_return_cmd(instance, cmd);

	return ret;
}

/**
 * megasas_ld_list_query -	Returns FW's ld_list structure
 * @instance:				Adapter soft state
 * @ld_list:				ld_list structure
 *
 * Issues an internal command (DCMD) to get the FW's controller PD
 * list structure.  This information is mainly used to find out SYSTEM
 * supported by the FW.
 */
static int
megasas_ld_list_query(struct megasas_instance *instance, u8 query_type)
{
	int ret = 0, ld_index = 0, ids = 0;
	struct megasas_cmd *cmd;
	struct megasas_dcmd_frame *dcmd;
	struct MR_LD_TARGETID_LIST *ci;
	dma_addr_t ci_h = 0;
	u32 tgtid_count;

	ci = instance->ld_targetid_list_buf;
	ci_h = instance->ld_targetid_list_buf_h;

	cmd = megasas_get_cmd(instance);

	if (!cmd) {
		dev_warn(&instance->pdev->dev,
		         "megasas_ld_list_query: Failed to get cmd\n");
		return -ENOMEM;
	}

	dcmd = &cmd->frame->dcmd;

	memset(ci, 0, sizeof(*ci));
	memset(dcmd->mbox.b, 0, MFI_MBOX_SIZE);

	dcmd->mbox.b[0] = query_type;
	if (instance->supportmax256vd)
		dcmd->mbox.b[2] = 1;

	dcmd->cmd = MFI_CMD_DCMD;
	dcmd->cmd_status = MFI_STAT_INVALID_STATUS;
	dcmd->sge_count = 1;
	dcmd->flags = MFI_FRAME_DIR_READ;
	dcmd->timeout = 0;
	dcmd->data_xfer_len = cpu_to_le32(sizeof(struct MR_LD_TARGETID_LIST));
	dcmd->opcode = cpu_to_le32(MR_DCMD_LD_LIST_QUERY);
	dcmd->pad_0  = 0;

	megasas_set_dma_settings(instance, dcmd, ci_h,
				 sizeof(struct MR_LD_TARGETID_LIST));

	if ((instance->adapter_type != MFI_SERIES) &&
	    !instance->mask_interrupts)
		ret = megasas_issue_blocked_cmd(instance, cmd, MFI_IO_TIMEOUT_SECS);
	else
		ret = megasas_issue_polled(instance, cmd);

	switch (ret) {
	case DCMD_FAILED:
		dev_info(&instance->pdev->dev,
			"DCMD not supported by firmware - %s %d\n",
				__func__, __LINE__);
		ret = megasas_get_ld_list(instance);
		break;
	case DCMD_TIMEOUT:
		switch (dcmd_timeout_ocr_possible(instance)) {
		case INITIATE_OCR:
			cmd->flags |= DRV_DCMD_SKIP_REFIRE;
			/*
			 * DCMD failed from AEN path.
			 * AEN path already hold reset_mutex to avoid PCI access
			 * while OCR is in progress.
			 */
			mutex_unlock(&instance->reset_mutex);
			megasas_reset_fusion(instance->host,
						MFI_IO_TIMEOUT_OCR);
			mutex_lock(&instance->reset_mutex);
			break;
		case KILL_ADAPTER:
			megaraid_sas_kill_hba(instance);
			break;
		case IGNORE_TIMEOUT:
			dev_info(&instance->pdev->dev, "Ignore DCMD timeout: %s %d\n",
				__func__, __LINE__);
			break;
		}

		break;
	case DCMD_SUCCESS:
		tgtid_count = le32_to_cpu(ci->count);

		if ((tgtid_count > (instance->fw_supported_vd_count)))
			break;

		memset(instance->ld_ids, 0xff, MEGASAS_MAX_LD_IDS);
		for (ld_index = 0; ld_index < tgtid_count; ld_index++) {
			ids = ci->targetId[ld_index];
			instance->ld_ids[ids] = ci->targetId[ld_index];
		}

		break;
	}

	if (ret != DCMD_TIMEOUT)
		megasas_return_cmd(instance, cmd);

	return ret;
}

/*
 * megasas_update_ext_vd_details : Update details w.r.t Extended VD
 * instance			 : Controller's instance
*/
static void megasas_update_ext_vd_details(struct megasas_instance *instance)
{
	struct fusion_context *fusion;
	u32 ventura_map_sz = 0;

	fusion = instance->ctrl_context;
	/* For MFI based controllers return dummy success */
	if (!fusion)
		return;

	instance->supportmax256vd =
		instance->ctrl_info_buf->adapterOperations3.supportMaxExtLDs;
	/* Below is additional check to address future FW enhancement */
	if (instance->ctrl_info_buf->max_lds > 64)
		instance->supportmax256vd = 1;

	instance->drv_supported_vd_count = MEGASAS_MAX_LD_CHANNELS
					* MEGASAS_MAX_DEV_PER_CHANNEL;
	instance->drv_supported_pd_count = MEGASAS_MAX_PD_CHANNELS
					* MEGASAS_MAX_DEV_PER_CHANNEL;
	if (instance->supportmax256vd) {
		instance->fw_supported_vd_count = MAX_LOGICAL_DRIVES_EXT;
		instance->fw_supported_pd_count = MAX_PHYSICAL_DEVICES;
	} else {
		instance->fw_supported_vd_count = MAX_LOGICAL_DRIVES;
		instance->fw_supported_pd_count = MAX_PHYSICAL_DEVICES;
	}

	dev_info(&instance->pdev->dev,
		"firmware type\t: %s\n",
		instance->supportmax256vd ? "Extended VD(240 VD)firmware" :
		"Legacy(64 VD) firmware");

	if (instance->max_raid_mapsize) {
		ventura_map_sz = instance->max_raid_mapsize *
						MR_MIN_MAP_SIZE; /* 64k */
		fusion->current_map_sz = ventura_map_sz;
		fusion->max_map_sz = ventura_map_sz;
	} else {
		fusion->old_map_sz =  sizeof(struct MR_FW_RAID_MAP) +
					(sizeof(struct MR_LD_SPAN_MAP) *
					(instance->fw_supported_vd_count - 1));
		fusion->new_map_sz =  sizeof(struct MR_FW_RAID_MAP_EXT);

		fusion->max_map_sz =
			max(fusion->old_map_sz, fusion->new_map_sz);

		if (instance->supportmax256vd)
			fusion->current_map_sz = fusion->new_map_sz;
		else
			fusion->current_map_sz = fusion->old_map_sz;
	}
	/* irrespective of FW raid maps, driver raid map is constant */
	fusion->drv_map_sz = sizeof(struct MR_DRV_RAID_MAP_ALL);
}

/**
 * megasas_get_controller_info -	Returns FW's controller structure
 * @instance:				Adapter soft state
 *
 * Issues an internal command (DCMD) to get the FW's controller structure.
 * This information is mainly used to find out the maximum IO transfer per
 * command supported by the FW.
 */
int
megasas_get_ctrl_info(struct megasas_instance *instance)
{
	int ret = 0;
	struct megasas_cmd *cmd;
	struct megasas_dcmd_frame *dcmd;
	struct megasas_ctrl_info *ci;
	dma_addr_t ci_h = 0;

	ci = instance->ctrl_info_buf;
	ci_h = instance->ctrl_info_buf_h;

	cmd = megasas_get_cmd(instance);

	if (!cmd) {
		dev_printk(KERN_DEBUG, &instance->pdev->dev, "Failed to get a free cmd\n");
		return -ENOMEM;
	}

	dcmd = &cmd->frame->dcmd;

	memset(ci, 0, sizeof(*ci));
	memset(dcmd->mbox.b, 0, MFI_MBOX_SIZE);

	dcmd->cmd = MFI_CMD_DCMD;
	dcmd->cmd_status = MFI_STAT_INVALID_STATUS;
	dcmd->sge_count = 1;
	dcmd->flags = MFI_FRAME_DIR_READ;
	dcmd->timeout = 0;
	dcmd->pad_0 = 0;
	dcmd->data_xfer_len = cpu_to_le32(sizeof(struct megasas_ctrl_info));
	dcmd->opcode = cpu_to_le32(MR_DCMD_CTRL_GET_INFO);
	dcmd->mbox.b[0] = 1;

	megasas_set_dma_settings(instance, dcmd, ci_h,
				 sizeof(struct megasas_ctrl_info));

	if ((instance->adapter_type != MFI_SERIES) &&
	    !instance->mask_interrupts)
		ret = megasas_issue_blocked_cmd(instance, cmd, MFI_IO_TIMEOUT_SECS);
	else
		ret = megasas_issue_polled(instance, cmd);

	switch (ret) {
	case DCMD_SUCCESS:
		/* Save required controller information in
		 * CPU endianness format.
		 */
		le32_to_cpus((u32 *)&ci->properties.OnOffProperties);
		le32_to_cpus((u32 *)&ci->adapterOperations2);
		le32_to_cpus((u32 *)&ci->adapterOperations3);
		le16_to_cpus((u16 *)&ci->adapter_operations4);

		/* Update the latest Ext VD info.
		 * From Init path, store current firmware details.
		 * From OCR path, detect any firmware properties changes.
		 * in case of Firmware upgrade without system reboot.
		 */
		megasas_update_ext_vd_details(instance);
		instance->use_seqnum_jbod_fp =
			ci->adapterOperations3.useSeqNumJbodFP;
		instance->support_morethan256jbod =
			ci->adapter_operations4.support_pd_map_target_id;

		/*Check whether controller is iMR or MR */
		instance->is_imr = (ci->memory_size ? 0 : 1);
		dev_info(&instance->pdev->dev,
			"controller type\t: %s(%dMB)\n",
			instance->is_imr ? "iMR" : "MR",
			le16_to_cpu(ci->memory_size));

		instance->disableOnlineCtrlReset =
			ci->properties.OnOffProperties.disableOnlineCtrlReset;
		instance->secure_jbod_support =
			ci->adapterOperations3.supportSecurityonJBOD;
		dev_info(&instance->pdev->dev, "Online Controller Reset(OCR)\t: %s\n",
			instance->disableOnlineCtrlReset ? "Disabled" : "Enabled");
		dev_info(&instance->pdev->dev, "Secure JBOD support\t: %s\n",
			instance->secure_jbod_support ? "Yes" : "No");
		break;

	case DCMD_TIMEOUT:
		switch (dcmd_timeout_ocr_possible(instance)) {
		case INITIATE_OCR:
			cmd->flags |= DRV_DCMD_SKIP_REFIRE;
			megasas_reset_fusion(instance->host,
				MFI_IO_TIMEOUT_OCR);
			break;
		case KILL_ADAPTER:
			megaraid_sas_kill_hba(instance);
			break;
		case IGNORE_TIMEOUT:
			dev_info(&instance->pdev->dev, "Ignore DCMD timeout: %s %d\n",
				__func__, __LINE__);
			break;
		}
	case DCMD_FAILED:
		megaraid_sas_kill_hba(instance);
		break;

	}

	megasas_return_cmd(instance, cmd);


	return ret;
}

/*
 * megasas_set_crash_dump_params -	Sends address of crash dump DMA buffer
 *					to firmware
 *
 * @instance:				Adapter soft state
 * @crash_buf_state		-	tell FW to turn ON/OFF crash dump feature
					MR_CRASH_BUF_TURN_OFF = 0
					MR_CRASH_BUF_TURN_ON = 1
 * @return 0 on success non-zero on failure.
 * Issues an internal command (DCMD) to set parameters for crash dump feature.
 * Driver will send address of crash dump DMA buffer and set mbox to tell FW
 * that driver supports crash dump feature. This DCMD will be sent only if
 * crash dump feature is supported by the FW.
 *
 */
int megasas_set_crash_dump_params(struct megasas_instance *instance,
	u8 crash_buf_state)
{
	int ret = 0;
	struct megasas_cmd *cmd;
	struct megasas_dcmd_frame *dcmd;

	cmd = megasas_get_cmd(instance);

	if (!cmd) {
		dev_err(&instance->pdev->dev, "Failed to get a free cmd\n");
		return -ENOMEM;
	}


	dcmd = &cmd->frame->dcmd;

	memset(dcmd->mbox.b, 0, MFI_MBOX_SIZE);
	dcmd->mbox.b[0] = crash_buf_state;
	dcmd->cmd = MFI_CMD_DCMD;
	dcmd->cmd_status = MFI_STAT_INVALID_STATUS;
	dcmd->sge_count = 1;
	dcmd->flags = MFI_FRAME_DIR_NONE;
	dcmd->timeout = 0;
	dcmd->pad_0 = 0;
	dcmd->data_xfer_len = cpu_to_le32(CRASH_DMA_BUF_SIZE);
	dcmd->opcode = cpu_to_le32(MR_DCMD_CTRL_SET_CRASH_DUMP_PARAMS);

	megasas_set_dma_settings(instance, dcmd, instance->crash_dump_h,
				 CRASH_DMA_BUF_SIZE);

	if ((instance->adapter_type != MFI_SERIES) &&
	    !instance->mask_interrupts)
		ret = megasas_issue_blocked_cmd(instance, cmd, MFI_IO_TIMEOUT_SECS);
	else
		ret = megasas_issue_polled(instance, cmd);

	if (ret == DCMD_TIMEOUT) {
		switch (dcmd_timeout_ocr_possible(instance)) {
		case INITIATE_OCR:
			cmd->flags |= DRV_DCMD_SKIP_REFIRE;
			megasas_reset_fusion(instance->host,
					MFI_IO_TIMEOUT_OCR);
			break;
		case KILL_ADAPTER:
			megaraid_sas_kill_hba(instance);
			break;
		case IGNORE_TIMEOUT:
			dev_info(&instance->pdev->dev, "Ignore DCMD timeout: %s %d\n",
				__func__, __LINE__);
			break;
		}
	} else
		megasas_return_cmd(instance, cmd);

	return ret;
}

/**
 * megasas_issue_init_mfi -	Initializes the FW
 * @instance:		Adapter soft state
 *
 * Issues the INIT MFI cmd
 */
static int
megasas_issue_init_mfi(struct megasas_instance *instance)
{
	__le32 context;
	struct megasas_cmd *cmd;
	struct megasas_init_frame *init_frame;
	struct megasas_init_queue_info *initq_info;
	dma_addr_t init_frame_h;
	dma_addr_t initq_info_h;

	/*
	 * Prepare a init frame. Note the init frame points to queue info
	 * structure. Each frame has SGL allocated after first 64 bytes. For
	 * this frame - since we don't need any SGL - we use SGL's space as
	 * queue info structure
	 *
	 * We will not get a NULL command below. We just created the pool.
	 */
	cmd = megasas_get_cmd(instance);

	init_frame = (struct megasas_init_frame *)cmd->frame;
	initq_info = (struct megasas_init_queue_info *)
		((unsigned long)init_frame + 64);

	init_frame_h = cmd->frame_phys_addr;
	initq_info_h = init_frame_h + 64;

	context = init_frame->context;
	memset(init_frame, 0, MEGAMFI_FRAME_SIZE);
	memset(initq_info, 0, sizeof(struct megasas_init_queue_info));
	init_frame->context = context;

	initq_info->reply_queue_entries = cpu_to_le32(instance->max_fw_cmds + 1);
	initq_info->reply_queue_start_phys_addr_lo = cpu_to_le32(instance->reply_queue_h);

	initq_info->producer_index_phys_addr_lo = cpu_to_le32(instance->producer_h);
	initq_info->consumer_index_phys_addr_lo = cpu_to_le32(instance->consumer_h);

	init_frame->cmd = MFI_CMD_INIT;
	init_frame->cmd_status = MFI_STAT_INVALID_STATUS;
	init_frame->queue_info_new_phys_addr_lo =
		cpu_to_le32(lower_32_bits(initq_info_h));
	init_frame->queue_info_new_phys_addr_hi =
		cpu_to_le32(upper_32_bits(initq_info_h));

	init_frame->data_xfer_len = cpu_to_le32(sizeof(struct megasas_init_queue_info));

	/*
	 * disable the intr before firing the init frame to FW
	 */
	instance->instancet->disable_intr(instance);

	/*
	 * Issue the init frame in polled mode
	 */

	if (megasas_issue_polled(instance, cmd)) {
		dev_err(&instance->pdev->dev, "Failed to init firmware\n");
		megasas_return_cmd(instance, cmd);
		goto fail_fw_init;
	}

	megasas_return_cmd(instance, cmd);

	return 0;

fail_fw_init:
	return -EINVAL;
}

static u32
megasas_init_adapter_mfi(struct megasas_instance *instance)
{
	struct megasas_register_set __iomem *reg_set;
	u32 context_sz;
	u32 reply_q_sz;

	reg_set = instance->reg_set;

	/*
	 * Get various operational parameters from status register
	 */
	instance->max_fw_cmds = instance->instancet->read_fw_status_reg(reg_set) & 0x00FFFF;
	/*
	 * Reduce the max supported cmds by 1. This is to ensure that the
	 * reply_q_sz (1 more than the max cmd that driver may send)
	 * does not exceed max cmds that the FW can support
	 */
	instance->max_fw_cmds = instance->max_fw_cmds-1;
	instance->max_mfi_cmds = instance->max_fw_cmds;
	instance->max_num_sge = (instance->instancet->read_fw_status_reg(reg_set) & 0xFF0000) >>
					0x10;
	/*
	 * For MFI skinny adapters, MEGASAS_SKINNY_INT_CMDS commands
	 * are reserved for IOCTL + driver's internal DCMDs.
	 */
	if ((instance->pdev->device == PCI_DEVICE_ID_LSI_SAS0073SKINNY) ||
		(instance->pdev->device == PCI_DEVICE_ID_LSI_SAS0071SKINNY)) {
		instance->max_scsi_cmds = (instance->max_fw_cmds -
			MEGASAS_SKINNY_INT_CMDS);
		sema_init(&instance->ioctl_sem, MEGASAS_SKINNY_INT_CMDS);
	} else {
		instance->max_scsi_cmds = (instance->max_fw_cmds -
			MEGASAS_INT_CMDS);
		sema_init(&instance->ioctl_sem, (MEGASAS_MFI_IOCTL_CMDS));
	}

	instance->cur_can_queue = instance->max_scsi_cmds;
	/*
	 * Create a pool of commands
	 */
	if (megasas_alloc_cmds(instance))
		goto fail_alloc_cmds;

	/*
	 * Allocate memory for reply queue. Length of reply queue should
	 * be _one_ more than the maximum commands handled by the firmware.
	 *
	 * Note: When FW completes commands, it places corresponding contex
	 * values in this circular reply queue. This circular queue is a fairly
	 * typical producer-consumer queue. FW is the producer (of completed
	 * commands) and the driver is the consumer.
	 */
	context_sz = sizeof(u32);
	reply_q_sz = context_sz * (instance->max_fw_cmds + 1);

	instance->reply_queue = pci_alloc_consistent(instance->pdev,
						     reply_q_sz,
						     &instance->reply_queue_h);

	if (!instance->reply_queue) {
		dev_printk(KERN_DEBUG, &instance->pdev->dev, "Out of DMA mem for reply queue\n");
		goto fail_reply_queue;
	}

	if (megasas_issue_init_mfi(instance))
		goto fail_fw_init;

	if (megasas_get_ctrl_info(instance)) {
		dev_err(&instance->pdev->dev, "(%d): Could get controller info "
			"Fail from %s %d\n", instance->unique_id,
			__func__, __LINE__);
		goto fail_fw_init;
	}

	instance->fw_support_ieee = 0;
	instance->fw_support_ieee =
		(instance->instancet->read_fw_status_reg(reg_set) &
		0x04000000);

	dev_notice(&instance->pdev->dev, "megasas_init_mfi: fw_support_ieee=%d",
			instance->fw_support_ieee);

	if (instance->fw_support_ieee)
		instance->flag_ieee = 1;

	return 0;

fail_fw_init:

	pci_free_consistent(instance->pdev, reply_q_sz,
			    instance->reply_queue, instance->reply_queue_h);
fail_reply_queue:
	megasas_free_cmds(instance);

fail_alloc_cmds:
	return 1;
}

/*
 * megasas_setup_irqs_ioapic -		register legacy interrupts.
 * @instance:				Adapter soft state
 *
 * Do not enable interrupt, only setup ISRs.
 *
 * Return 0 on success.
 */
static int
megasas_setup_irqs_ioapic(struct megasas_instance *instance)
{
	struct pci_dev *pdev;

	pdev = instance->pdev;
	instance->irq_context[0].instance = instance;
	instance->irq_context[0].MSIxIndex = 0;
	if (request_irq(pci_irq_vector(pdev, 0),
			instance->instancet->service_isr, IRQF_SHARED,
			"megasas", &instance->irq_context[0])) {
		dev_err(&instance->pdev->dev,
				"Failed to register IRQ from %s %d\n",
				__func__, __LINE__);
		return -1;
	}
	return 0;
}

/**
 * megasas_setup_irqs_msix -		register MSI-x interrupts.
 * @instance:				Adapter soft state
 * @is_probe:				Driver probe check
 *
 * Do not enable interrupt, only setup ISRs.
 *
 * Return 0 on success.
 */
static int
megasas_setup_irqs_msix(struct megasas_instance *instance, u8 is_probe)
{
	int i, j;
	struct pci_dev *pdev;

	pdev = instance->pdev;

	/* Try MSI-x */
	for (i = 0; i < instance->msix_vectors; i++) {
		instance->irq_context[i].instance = instance;
		instance->irq_context[i].MSIxIndex = i;
		if (request_irq(pci_irq_vector(pdev, i),
			instance->instancet->service_isr, 0, "megasas",
			&instance->irq_context[i])) {
			dev_err(&instance->pdev->dev,
				"Failed to register IRQ for vector %d.\n", i);
			for (j = 0; j < i; j++)
				free_irq(pci_irq_vector(pdev, j),
					 &instance->irq_context[j]);
			/* Retry irq register for IO_APIC*/
			instance->msix_vectors = 0;
			if (is_probe) {
				pci_free_irq_vectors(instance->pdev);
				return megasas_setup_irqs_ioapic(instance);
			} else {
				return -1;
			}
		}
	}
	return 0;
}

/*
 * megasas_destroy_irqs-		unregister interrupts.
 * @instance:				Adapter soft state
 * return:				void
 */
static void
megasas_destroy_irqs(struct megasas_instance *instance) {

	int i;

	if (instance->msix_vectors)
		for (i = 0; i < instance->msix_vectors; i++) {
			free_irq(pci_irq_vector(instance->pdev, i),
				 &instance->irq_context[i]);
		}
	else
		free_irq(pci_irq_vector(instance->pdev, 0),
			 &instance->irq_context[0]);
}

/**
 * megasas_setup_jbod_map -	setup jbod map for FP seq_number.
 * @instance:				Adapter soft state
 * @is_probe:				Driver probe check
 *
 * Return 0 on success.
 */
void
megasas_setup_jbod_map(struct megasas_instance *instance)
{
	int i;
	struct fusion_context *fusion = instance->ctrl_context;
	u32 pd_seq_map_sz;

	pd_seq_map_sz = sizeof(struct MR_PD_CFG_SEQ_NUM_SYNC) +
		(sizeof(struct MR_PD_CFG_SEQ) * (MAX_PHYSICAL_DEVICES - 1));

	if (reset_devices || !fusion ||
		!instance->ctrl_info_buf->adapterOperations3.useSeqNumJbodFP) {
		dev_info(&instance->pdev->dev,
			"Jbod map is not supported %s %d\n",
			__func__, __LINE__);
		instance->use_seqnum_jbod_fp = false;
		return;
	}

	if (fusion->pd_seq_sync[0])
		goto skip_alloc;

	for (i = 0; i < JBOD_MAPS_COUNT; i++) {
		fusion->pd_seq_sync[i] = dma_alloc_coherent
			(&instance->pdev->dev, pd_seq_map_sz,
			&fusion->pd_seq_phys[i], GFP_KERNEL);
		if (!fusion->pd_seq_sync[i]) {
			dev_err(&instance->pdev->dev,
				"Failed to allocate memory from %s %d\n",
				__func__, __LINE__);
			if (i == 1) {
				dma_free_coherent(&instance->pdev->dev,
					pd_seq_map_sz, fusion->pd_seq_sync[0],
					fusion->pd_seq_phys[0]);
				fusion->pd_seq_sync[0] = NULL;
			}
			instance->use_seqnum_jbod_fp = false;
			return;
		}
	}

skip_alloc:
	if (!megasas_sync_pd_seq_num(instance, false) &&
		!megasas_sync_pd_seq_num(instance, true))
		instance->use_seqnum_jbod_fp = true;
	else
		instance->use_seqnum_jbod_fp = false;
}

/**
 * megasas_init_fw -	Initializes the FW
 * @instance:		Adapter soft state
 *
 * This is the main function for initializing firmware
 */

static int megasas_init_fw(struct megasas_instance *instance)
{
	u32 max_sectors_1;
	u32 max_sectors_2, tmp_sectors, msix_enable;
	u32 scratch_pad_2, scratch_pad_3, scratch_pad_4;
	resource_size_t base_addr;
	struct megasas_register_set __iomem *reg_set;
	struct megasas_ctrl_info *ctrl_info = NULL;
	unsigned long bar_list;
	int i, j, loop, fw_msix_count = 0;
	struct IOV_111 *iovPtr;
	struct fusion_context *fusion;

	fusion = instance->ctrl_context;

	/* Find first memory bar */
	bar_list = pci_select_bars(instance->pdev, IORESOURCE_MEM);
	instance->bar = find_first_bit(&bar_list, BITS_PER_LONG);
	if (pci_request_selected_regions(instance->pdev, 1<<instance->bar,
					 "megasas: LSI")) {
		dev_printk(KERN_DEBUG, &instance->pdev->dev, "IO memory region busy!\n");
		return -EBUSY;
	}

	base_addr = pci_resource_start(instance->pdev, instance->bar);
	instance->reg_set = ioremap_nocache(base_addr, 8192);

	if (!instance->reg_set) {
		dev_printk(KERN_DEBUG, &instance->pdev->dev, "Failed to map IO mem\n");
		goto fail_ioremap;
	}

	reg_set = instance->reg_set;

	if (instance->adapter_type != MFI_SERIES)
		instance->instancet = &megasas_instance_template_fusion;
	else {
		switch (instance->pdev->device) {
		case PCI_DEVICE_ID_LSI_SAS1078R:
		case PCI_DEVICE_ID_LSI_SAS1078DE:
			instance->instancet = &megasas_instance_template_ppc;
			break;
		case PCI_DEVICE_ID_LSI_SAS1078GEN2:
		case PCI_DEVICE_ID_LSI_SAS0079GEN2:
			instance->instancet = &megasas_instance_template_gen2;
			break;
		case PCI_DEVICE_ID_LSI_SAS0073SKINNY:
		case PCI_DEVICE_ID_LSI_SAS0071SKINNY:
			instance->instancet = &megasas_instance_template_skinny;
			break;
		case PCI_DEVICE_ID_LSI_SAS1064R:
		case PCI_DEVICE_ID_DELL_PERC5:
		default:
			instance->instancet = &megasas_instance_template_xscale;
			instance->pd_list_not_supported = 1;
			break;
		}
	}

	if (megasas_transition_to_ready(instance, 0)) {
		atomic_set(&instance->fw_reset_no_pci_access, 1);
		instance->instancet->adp_reset
			(instance, instance->reg_set);
		atomic_set(&instance->fw_reset_no_pci_access, 0);
		dev_info(&instance->pdev->dev,
			"FW restarted successfully from %s!\n",
			__func__);

		/*waitting for about 30 second before retry*/
		ssleep(30);

		if (megasas_transition_to_ready(instance, 0))
			goto fail_ready_state;
	}

	megasas_init_ctrl_params(instance);

	if (megasas_set_dma_mask(instance))
		goto fail_ready_state;

	if (megasas_alloc_ctrl_mem(instance))
		goto fail_alloc_dma_buf;

	if (megasas_alloc_ctrl_dma_buffers(instance))
		goto fail_alloc_dma_buf;

	fusion = instance->ctrl_context;

	if (instance->adapter_type == VENTURA_SERIES) {
		scratch_pad_3 =
			readl(&instance->reg_set->outbound_scratch_pad_3);
		instance->max_raid_mapsize = ((scratch_pad_3 >>
			MR_MAX_RAID_MAP_SIZE_OFFSET_SHIFT) &
			MR_MAX_RAID_MAP_SIZE_MASK);
	}

	/* Check if MSI-X is supported while in ready state */
	msix_enable = (instance->instancet->read_fw_status_reg(reg_set) &
		       0x4000000) >> 0x1a;
	if (msix_enable && !msix_disable) {
		int irq_flags = PCI_IRQ_MSIX;

		scratch_pad_2 = readl
			(&instance->reg_set->outbound_scratch_pad_2);
		/* Check max MSI-X vectors */
		if (fusion) {
			if (instance->adapter_type == THUNDERBOLT_SERIES) {
				/* Thunderbolt Series*/
				instance->msix_vectors = (scratch_pad_2
					& MR_MAX_REPLY_QUEUES_OFFSET) + 1;
				fw_msix_count = instance->msix_vectors;
			} else { /* Invader series supports more than 8 MSI-x vectors*/
				instance->msix_vectors = ((scratch_pad_2
					& MR_MAX_REPLY_QUEUES_EXT_OFFSET)
					>> MR_MAX_REPLY_QUEUES_EXT_OFFSET_SHIFT) + 1;
				if (instance->msix_vectors > 16)
					instance->msix_combined = true;

				if (rdpq_enable)
					instance->is_rdpq = (scratch_pad_2 & MR_RDPQ_MODE_OFFSET) ?
								1 : 0;
				fw_msix_count = instance->msix_vectors;
				/* Save 1-15 reply post index address to local memory
				 * Index 0 is already saved from reg offset
				 * MPI2_REPLY_POST_HOST_INDEX_OFFSET
				 */
				for (loop = 1; loop < MR_MAX_MSIX_REG_ARRAY; loop++) {
					instance->reply_post_host_index_addr[loop] =
						(u32 __iomem *)
						((u8 __iomem *)instance->reg_set +
						MPI2_SUP_REPLY_POST_HOST_INDEX_OFFSET
						+ (loop * 0x10));
				}
			}
			if (msix_vectors)
				instance->msix_vectors = min(msix_vectors,
					instance->msix_vectors);
		} else /* MFI adapters */
			instance->msix_vectors = 1;
		/* Don't bother allocating more MSI-X vectors than cpus */
		instance->msix_vectors = min(instance->msix_vectors,
					     (unsigned int)num_online_cpus());
		if (smp_affinity_enable)
			irq_flags |= PCI_IRQ_AFFINITY;
		i = pci_alloc_irq_vectors(instance->pdev, 1,
					  instance->msix_vectors, irq_flags);
		if (i > 0)
			instance->msix_vectors = i;
		else
			instance->msix_vectors = 0;
	}
	/*
	 * MSI-X host index 0 is common for all adapter.
	 * It is used for all MPT based Adapters.
	 */
	if (instance->msix_combined) {
		instance->reply_post_host_index_addr[0] =
				(u32 *)((u8 *)instance->reg_set +
				MPI2_SUP_REPLY_POST_HOST_INDEX_OFFSET);
	} else {
		instance->reply_post_host_index_addr[0] =
			(u32 *)((u8 *)instance->reg_set +
			MPI2_REPLY_POST_HOST_INDEX_OFFSET);
	}

	if (!instance->msix_vectors) {
		i = pci_alloc_irq_vectors(instance->pdev, 1, 1, PCI_IRQ_LEGACY);
		if (i < 0)
			goto fail_setup_irqs;
	}

	dev_info(&instance->pdev->dev,
		"firmware supports msix\t: (%d)", fw_msix_count);
	dev_info(&instance->pdev->dev,
		"current msix/online cpus\t: (%d/%d)\n",
		instance->msix_vectors, (unsigned int)num_online_cpus());
	dev_info(&instance->pdev->dev,
		"RDPQ mode\t: (%s)\n", instance->is_rdpq ? "enabled" : "disabled");

	tasklet_init(&instance->isr_tasklet, instance->instancet->tasklet,
		(unsigned long)instance);

	/*
	 * Below are default value for legacy Firmware.
	 * non-fusion based controllers
	 */
	instance->fw_supported_vd_count = MAX_LOGICAL_DRIVES;
	instance->fw_supported_pd_count = MAX_PHYSICAL_DEVICES;
	/* Get operational params, sge flags, send init cmd to controller */
	if (instance->instancet->init_adapter(instance))
		goto fail_init_adapter;

	if (instance->adapter_type == VENTURA_SERIES) {
		scratch_pad_4 =
			readl(&instance->reg_set->outbound_scratch_pad_4);
		if ((scratch_pad_4 & MR_NVME_PAGE_SIZE_MASK) >=
			MR_DEFAULT_NVME_PAGE_SHIFT)
			instance->nvme_page_size =
				(1 << (scratch_pad_4 & MR_NVME_PAGE_SIZE_MASK));

		dev_info(&instance->pdev->dev,
			 "NVME page size\t: (%d)\n", instance->nvme_page_size);
	}

	if (instance->msix_vectors ?
		megasas_setup_irqs_msix(instance, 1) :
		megasas_setup_irqs_ioapic(instance))
		goto fail_init_adapter;

	instance->instancet->enable_intr(instance);

	dev_info(&instance->pdev->dev, "INIT adapter done\n");

	megasas_setup_jbod_map(instance);

	/** for passthrough
	 * the following function will get the PD LIST.
	 */
	memset(instance->pd_list, 0,
		(MEGASAS_MAX_PD * sizeof(struct megasas_pd_list)));
	if (megasas_get_pd_list(instance) < 0) {
		dev_err(&instance->pdev->dev, "failed to get PD list\n");
		goto fail_get_ld_pd_list;
	}

	memset(instance->ld_ids, 0xff, MEGASAS_MAX_LD_IDS);

	/* stream detection initialization */
	if (instance->adapter_type == VENTURA_SERIES) {
		fusion->stream_detect_by_ld =
			kzalloc(sizeof(struct LD_STREAM_DETECT *)
			* MAX_LOGICAL_DRIVES_EXT,
			GFP_KERNEL);
		if (!fusion->stream_detect_by_ld) {
			dev_err(&instance->pdev->dev,
				"unable to allocate stream detection for pool of LDs\n");
			goto fail_get_ld_pd_list;
		}
		for (i = 0; i < MAX_LOGICAL_DRIVES_EXT; ++i) {
			fusion->stream_detect_by_ld[i] =
				kmalloc(sizeof(struct LD_STREAM_DETECT),
				GFP_KERNEL);
			if (!fusion->stream_detect_by_ld[i]) {
				dev_err(&instance->pdev->dev,
					"unable to allocate stream detect by LD\n ");
				for (j = 0; j < i; ++j)
					kfree(fusion->stream_detect_by_ld[j]);
				kfree(fusion->stream_detect_by_ld);
				fusion->stream_detect_by_ld = NULL;
				goto fail_get_ld_pd_list;
			}
			fusion->stream_detect_by_ld[i]->mru_bit_map
				= MR_STREAM_BITMAP;
		}
	}

	if (megasas_ld_list_query(instance,
				  MR_LD_QUERY_TYPE_EXPOSED_TO_HOST))
		goto fail_get_ld_pd_list;

	/*
	 * Compute the max allowed sectors per IO: The controller info has two
	 * limits on max sectors. Driver should use the minimum of these two.
	 *
	 * 1 << stripe_sz_ops.min = max sectors per strip
	 *
	 * Note that older firmwares ( < FW ver 30) didn't report information
	 * to calculate max_sectors_1. So the number ended up as zero always.
	 */
	tmp_sectors = 0;
	ctrl_info = instance->ctrl_info_buf;

	max_sectors_1 = (1 << ctrl_info->stripe_sz_ops.min) *
		le16_to_cpu(ctrl_info->max_strips_per_io);
	max_sectors_2 = le32_to_cpu(ctrl_info->max_request_size);

	tmp_sectors = min_t(u32, max_sectors_1, max_sectors_2);

	instance->peerIsPresent = ctrl_info->cluster.peerIsPresent;
	instance->passive = ctrl_info->cluster.passive;
	memcpy(instance->clusterId, ctrl_info->clusterId, sizeof(instance->clusterId));
	instance->UnevenSpanSupport =
		ctrl_info->adapterOperations2.supportUnevenSpans;
	if (instance->UnevenSpanSupport) {
		struct fusion_context *fusion = instance->ctrl_context;
		if (MR_ValidateMapInfo(instance))
			fusion->fast_path_io = 1;
		else
			fusion->fast_path_io = 0;

	}
	if (ctrl_info->host_interface.SRIOV) {
		instance->requestorId = ctrl_info->iov.requestorId;
		if (instance->pdev->device == PCI_DEVICE_ID_LSI_PLASMA) {
			if (!ctrl_info->adapterOperations2.activePassive)
			    instance->PlasmaFW111 = 1;

			dev_info(&instance->pdev->dev, "SR-IOV: firmware type: %s\n",
			    instance->PlasmaFW111 ? "1.11" : "new");

			if (instance->PlasmaFW111) {
			    iovPtr = (struct IOV_111 *)
				((unsigned char *)ctrl_info + IOV_111_OFFSET);
			    instance->requestorId = iovPtr->requestorId;
			}
		}
		dev_info(&instance->pdev->dev, "SRIOV: VF requestorId %d\n",
			instance->requestorId);
	}

	instance->crash_dump_fw_support =
		ctrl_info->adapterOperations3.supportCrashDump;
	instance->crash_dump_drv_support =
		(instance->crash_dump_fw_support &&
		instance->crash_dump_buf);
	if (instance->crash_dump_drv_support)
		megasas_set_crash_dump_params(instance,
			MR_CRASH_BUF_TURN_OFF);

	else {
		if (instance->crash_dump_buf)
			pci_free_consistent(instance->pdev,
				CRASH_DMA_BUF_SIZE,
				instance->crash_dump_buf,
				instance->crash_dump_h);
		instance->crash_dump_buf = NULL;
	}


	dev_info(&instance->pdev->dev,
		"pci id\t\t: (0x%04x)/(0x%04x)/(0x%04x)/(0x%04x)\n",
		le16_to_cpu(ctrl_info->pci.vendor_id),
		le16_to_cpu(ctrl_info->pci.device_id),
		le16_to_cpu(ctrl_info->pci.sub_vendor_id),
		le16_to_cpu(ctrl_info->pci.sub_device_id));
	dev_info(&instance->pdev->dev, "unevenspan support	: %s\n",
		instance->UnevenSpanSupport ? "yes" : "no");
	dev_info(&instance->pdev->dev, "firmware crash dump	: %s\n",
		instance->crash_dump_drv_support ? "yes" : "no");
	dev_info(&instance->pdev->dev, "jbod sync map		: %s\n",
		instance->use_seqnum_jbod_fp ? "yes" : "no");


	instance->max_sectors_per_req = instance->max_num_sge *
						SGE_BUFFER_SIZE / 512;
	if (tmp_sectors && (instance->max_sectors_per_req > tmp_sectors))
		instance->max_sectors_per_req = tmp_sectors;

	/* Check for valid throttlequeuedepth module parameter */
	if (throttlequeuedepth &&
			throttlequeuedepth <= instance->max_scsi_cmds)
		instance->throttlequeuedepth = throttlequeuedepth;
	else
		instance->throttlequeuedepth =
				MEGASAS_THROTTLE_QUEUE_DEPTH;

	if ((resetwaittime < 1) ||
	    (resetwaittime > MEGASAS_RESET_WAIT_TIME))
		resetwaittime = MEGASAS_RESET_WAIT_TIME;

	if ((scmd_timeout < 10) || (scmd_timeout > MEGASAS_DEFAULT_CMD_TIMEOUT))
		scmd_timeout = MEGASAS_DEFAULT_CMD_TIMEOUT;

	/* Launch SR-IOV heartbeat timer */
	if (instance->requestorId) {
		if (!megasas_sriov_start_heartbeat(instance, 1))
			megasas_start_timer(instance);
		else
			instance->skip_heartbeat_timer_del = 1;
	}

	return 0;

fail_get_ld_pd_list:
	instance->instancet->disable_intr(instance);
fail_init_adapter:
	megasas_destroy_irqs(instance);
fail_setup_irqs:
	if (instance->msix_vectors)
		pci_free_irq_vectors(instance->pdev);
	instance->msix_vectors = 0;
fail_alloc_dma_buf:
	megasas_free_ctrl_dma_buffers(instance);
	megasas_free_ctrl_mem(instance);
fail_ready_state:
	iounmap(instance->reg_set);

fail_ioremap:
	pci_release_selected_regions(instance->pdev, 1<<instance->bar);

	dev_err(&instance->pdev->dev, "Failed from %s %d\n",
		__func__, __LINE__);
	return -EINVAL;
}

/**
 * megasas_release_mfi -	Reverses the FW initialization
 * @instance:			Adapter soft state
 */
static void megasas_release_mfi(struct megasas_instance *instance)
{
	u32 reply_q_sz = sizeof(u32) *(instance->max_mfi_cmds + 1);

	if (instance->reply_queue)
		pci_free_consistent(instance->pdev, reply_q_sz,
			    instance->reply_queue, instance->reply_queue_h);

	megasas_free_cmds(instance);

	iounmap(instance->reg_set);

	pci_release_selected_regions(instance->pdev, 1<<instance->bar);
}

/**
 * megasas_get_seq_num -	Gets latest event sequence numbers
 * @instance:			Adapter soft state
 * @eli:			FW event log sequence numbers information
 *
 * FW maintains a log of all events in a non-volatile area. Upper layers would
 * usually find out the latest sequence number of the events, the seq number at
 * the boot etc. They would "read" all the events below the latest seq number
 * by issuing a direct fw cmd (DCMD). For the future events (beyond latest seq
 * number), they would subsribe to AEN (asynchronous event notification) and
 * wait for the events to happen.
 */
static int
megasas_get_seq_num(struct megasas_instance *instance,
		    struct megasas_evt_log_info *eli)
{
	struct megasas_cmd *cmd;
	struct megasas_dcmd_frame *dcmd;
	struct megasas_evt_log_info *el_info;
	dma_addr_t el_info_h = 0;

	cmd = megasas_get_cmd(instance);

	if (!cmd) {
		return -ENOMEM;
	}

	dcmd = &cmd->frame->dcmd;
	el_info = pci_alloc_consistent(instance->pdev,
				       sizeof(struct megasas_evt_log_info),
				       &el_info_h);

	if (!el_info) {
		megasas_return_cmd(instance, cmd);
		return -ENOMEM;
	}

	memset(el_info, 0, sizeof(*el_info));
	memset(dcmd->mbox.b, 0, MFI_MBOX_SIZE);

	dcmd->cmd = MFI_CMD_DCMD;
	dcmd->cmd_status = 0x0;
	dcmd->sge_count = 1;
	dcmd->flags = MFI_FRAME_DIR_READ;
	dcmd->timeout = 0;
	dcmd->pad_0 = 0;
	dcmd->data_xfer_len = cpu_to_le32(sizeof(struct megasas_evt_log_info));
	dcmd->opcode = cpu_to_le32(MR_DCMD_CTRL_EVENT_GET_INFO);

	megasas_set_dma_settings(instance, dcmd, el_info_h,
				 sizeof(struct megasas_evt_log_info));

	if (megasas_issue_blocked_cmd(instance, cmd, MFI_IO_TIMEOUT_SECS) ==
		DCMD_SUCCESS) {
		/*
		 * Copy the data back into callers buffer
		 */
		eli->newest_seq_num = el_info->newest_seq_num;
		eli->oldest_seq_num = el_info->oldest_seq_num;
		eli->clear_seq_num = el_info->clear_seq_num;
		eli->shutdown_seq_num = el_info->shutdown_seq_num;
		eli->boot_seq_num = el_info->boot_seq_num;
	} else
		dev_err(&instance->pdev->dev, "DCMD failed "
			"from %s\n", __func__);

	pci_free_consistent(instance->pdev, sizeof(struct megasas_evt_log_info),
			    el_info, el_info_h);

	megasas_return_cmd(instance, cmd);

	return 0;
}

/**
 * megasas_register_aen -	Registers for asynchronous event notification
 * @instance:			Adapter soft state
 * @seq_num:			The starting sequence number
 * @class_locale:		Class of the event
 *
 * This function subscribes for AEN for events beyond the @seq_num. It requests
 * to be notified if and only if the event is of type @class_locale
 */
static int
megasas_register_aen(struct megasas_instance *instance, u32 seq_num,
		     u32 class_locale_word)
{
	int ret_val;
	struct megasas_cmd *cmd;
	struct megasas_dcmd_frame *dcmd;
	union megasas_evt_class_locale curr_aen;
	union megasas_evt_class_locale prev_aen;

	/*
	 * If there an AEN pending already (aen_cmd), check if the
	 * class_locale of that pending AEN is inclusive of the new
	 * AEN request we currently have. If it is, then we don't have
	 * to do anything. In other words, whichever events the current
	 * AEN request is subscribing to, have already been subscribed
	 * to.
	 *
	 * If the old_cmd is _not_ inclusive, then we have to abort
	 * that command, form a class_locale that is superset of both
	 * old and current and re-issue to the FW
	 */

	curr_aen.word = class_locale_word;

	if (instance->aen_cmd) {

		prev_aen.word =
			le32_to_cpu(instance->aen_cmd->frame->dcmd.mbox.w[1]);

		if ((curr_aen.members.class < MFI_EVT_CLASS_DEBUG) ||
		    (curr_aen.members.class > MFI_EVT_CLASS_DEAD)) {
			dev_info(&instance->pdev->dev,
				 "%s %d out of range class %d send by application\n",
				 __func__, __LINE__, curr_aen.members.class);
			return 0;
		}

		/*
		 * A class whose enum value is smaller is inclusive of all
		 * higher values. If a PROGRESS (= -1) was previously
		 * registered, then a new registration requests for higher
		 * classes need not be sent to FW. They are automatically
		 * included.
		 *
		 * Locale numbers don't have such hierarchy. They are bitmap
		 * values
		 */
		if ((prev_aen.members.class <= curr_aen.members.class) &&
		    !((prev_aen.members.locale & curr_aen.members.locale) ^
		      curr_aen.members.locale)) {
			/*
			 * Previously issued event registration includes
			 * current request. Nothing to do.
			 */
			return 0;
		} else {
			curr_aen.members.locale |= prev_aen.members.locale;

			if (prev_aen.members.class < curr_aen.members.class)
				curr_aen.members.class = prev_aen.members.class;

			instance->aen_cmd->abort_aen = 1;
			ret_val = megasas_issue_blocked_abort_cmd(instance,
								  instance->
								  aen_cmd, 30);

			if (ret_val) {
				dev_printk(KERN_DEBUG, &instance->pdev->dev, "Failed to abort "
				       "previous AEN command\n");
				return ret_val;
			}
		}
	}

	cmd = megasas_get_cmd(instance);

	if (!cmd)
		return -ENOMEM;

	dcmd = &cmd->frame->dcmd;

	memset(instance->evt_detail, 0, sizeof(struct megasas_evt_detail));

	/*
	 * Prepare DCMD for aen registration
	 */
	memset(dcmd->mbox.b, 0, MFI_MBOX_SIZE);

	dcmd->cmd = MFI_CMD_DCMD;
	dcmd->cmd_status = 0x0;
	dcmd->sge_count = 1;
	dcmd->flags = MFI_FRAME_DIR_READ;
	dcmd->timeout = 0;
	dcmd->pad_0 = 0;
	dcmd->data_xfer_len = cpu_to_le32(sizeof(struct megasas_evt_detail));
	dcmd->opcode = cpu_to_le32(MR_DCMD_CTRL_EVENT_WAIT);
	dcmd->mbox.w[0] = cpu_to_le32(seq_num);
	instance->last_seq_num = seq_num;
	dcmd->mbox.w[1] = cpu_to_le32(curr_aen.word);

	megasas_set_dma_settings(instance, dcmd, instance->evt_detail_h,
				 sizeof(struct megasas_evt_detail));

	if (instance->aen_cmd != NULL) {
		megasas_return_cmd(instance, cmd);
		return 0;
	}

	/*
	 * Store reference to the cmd used to register for AEN. When an
	 * application wants us to register for AEN, we have to abort this
	 * cmd and re-register with a new EVENT LOCALE supplied by that app
	 */
	instance->aen_cmd = cmd;

	/*
	 * Issue the aen registration frame
	 */
	instance->instancet->issue_dcmd(instance, cmd);

	return 0;
}

/* megasas_get_target_prop - Send DCMD with below details to firmware.
 *
 * This DCMD will fetch few properties of LD/system PD defined
 * in MR_TARGET_DEV_PROPERTIES. eg. Queue Depth, MDTS value.
 *
 * DCMD send by drivers whenever new target is added to the OS.
 *
 * dcmd.opcode         - MR_DCMD_DEV_GET_TARGET_PROP
 * dcmd.mbox.b[0]      - DCMD is to be fired for LD or system PD.
 *                       0 = system PD, 1 = LD.
 * dcmd.mbox.s[1]      - TargetID for LD/system PD.
 * dcmd.sge IN         - Pointer to return MR_TARGET_DEV_PROPERTIES.
 *
 * @instance:		Adapter soft state
 * @sdev:		OS provided scsi device
 *
 * Returns 0 on success non-zero on failure.
 */
static int
megasas_get_target_prop(struct megasas_instance *instance,
			struct scsi_device *sdev)
{
	int ret;
	struct megasas_cmd *cmd;
	struct megasas_dcmd_frame *dcmd;
	u16 targetId = (sdev->channel % 2) + sdev->id;

	cmd = megasas_get_cmd(instance);

	if (!cmd) {
		dev_err(&instance->pdev->dev,
			"Failed to get cmd %s\n", __func__);
		return -ENOMEM;
	}

	dcmd = &cmd->frame->dcmd;

	memset(instance->tgt_prop, 0, sizeof(*instance->tgt_prop));
	memset(dcmd->mbox.b, 0, MFI_MBOX_SIZE);
	dcmd->mbox.b[0] = MEGASAS_IS_LOGICAL(sdev);

	dcmd->mbox.s[1] = cpu_to_le16(targetId);
	dcmd->cmd = MFI_CMD_DCMD;
	dcmd->cmd_status = 0xFF;
	dcmd->sge_count = 1;
	dcmd->flags = MFI_FRAME_DIR_READ;
	dcmd->timeout = 0;
	dcmd->pad_0 = 0;
	dcmd->data_xfer_len =
		cpu_to_le32(sizeof(struct MR_TARGET_PROPERTIES));
	dcmd->opcode = cpu_to_le32(MR_DCMD_DRV_GET_TARGET_PROP);

	megasas_set_dma_settings(instance, dcmd, instance->tgt_prop_h,
				 sizeof(struct MR_TARGET_PROPERTIES));

	if ((instance->adapter_type != MFI_SERIES) &&
	    !instance->mask_interrupts)
		ret = megasas_issue_blocked_cmd(instance,
						cmd, MFI_IO_TIMEOUT_SECS);
	else
		ret = megasas_issue_polled(instance, cmd);

	switch (ret) {
	case DCMD_TIMEOUT:
		switch (dcmd_timeout_ocr_possible(instance)) {
		case INITIATE_OCR:
			cmd->flags |= DRV_DCMD_SKIP_REFIRE;
			megasas_reset_fusion(instance->host,
					     MFI_IO_TIMEOUT_OCR);
			break;
		case KILL_ADAPTER:
			megaraid_sas_kill_hba(instance);
			break;
		case IGNORE_TIMEOUT:
			dev_info(&instance->pdev->dev,
				 "Ignore DCMD timeout: %s %d\n",
				 __func__, __LINE__);
			break;
		}
		break;

	default:
		megasas_return_cmd(instance, cmd);
	}
	if (ret != DCMD_SUCCESS)
		dev_err(&instance->pdev->dev,
			"return from %s %d return value %d\n",
			__func__, __LINE__, ret);

	return ret;
}

/**
 * megasas_start_aen -	Subscribes to AEN during driver load time
 * @instance:		Adapter soft state
 */
static int megasas_start_aen(struct megasas_instance *instance)
{
	struct megasas_evt_log_info eli;
	union megasas_evt_class_locale class_locale;

	/*
	 * Get the latest sequence number from FW
	 */
	memset(&eli, 0, sizeof(eli));

	if (megasas_get_seq_num(instance, &eli))
		return -1;

	/*
	 * Register AEN with FW for latest sequence number plus 1
	 */
	class_locale.members.reserved = 0;
	class_locale.members.locale = MR_EVT_LOCALE_ALL;
	class_locale.members.class = MR_EVT_CLASS_DEBUG;

	return megasas_register_aen(instance,
			le32_to_cpu(eli.newest_seq_num) + 1,
			class_locale.word);
}

/**
 * megasas_io_attach -	Attaches this driver to SCSI mid-layer
 * @instance:		Adapter soft state
 */
static int megasas_io_attach(struct megasas_instance *instance)
{
	struct Scsi_Host *host = instance->host;

	/*
	 * Export parameters required by SCSI mid-layer
	 */
	host->unique_id = instance->unique_id;
	host->can_queue = instance->max_scsi_cmds;
	host->this_id = instance->init_id;
	host->sg_tablesize = instance->max_num_sge;

	if (instance->fw_support_ieee)
		instance->max_sectors_per_req = MEGASAS_MAX_SECTORS_IEEE;

	/*
	 * Check if the module parameter value for max_sectors can be used
	 */
	if (max_sectors && max_sectors < instance->max_sectors_per_req)
		instance->max_sectors_per_req = max_sectors;
	else {
		if (max_sectors) {
			if (((instance->pdev->device ==
				PCI_DEVICE_ID_LSI_SAS1078GEN2) ||
				(instance->pdev->device ==
				PCI_DEVICE_ID_LSI_SAS0079GEN2)) &&
				(max_sectors <= MEGASAS_MAX_SECTORS)) {
				instance->max_sectors_per_req = max_sectors;
			} else {
			dev_info(&instance->pdev->dev, "max_sectors should be > 0"
				"and <= %d (or < 1MB for GEN2 controller)\n",
				instance->max_sectors_per_req);
			}
		}
	}

	host->max_sectors = instance->max_sectors_per_req;
	host->cmd_per_lun = MEGASAS_DEFAULT_CMD_PER_LUN;
	host->max_channel = MEGASAS_MAX_CHANNELS - 1;
	host->max_id = MEGASAS_MAX_DEV_PER_CHANNEL;
	host->max_lun = MEGASAS_MAX_LUN;
	host->max_cmd_len = 16;

	/*
	 * Notify the mid-layer about the new controller
	 */
	if (scsi_add_host(host, &instance->pdev->dev)) {
		dev_err(&instance->pdev->dev,
			"Failed to add host from %s %d\n",
			__func__, __LINE__);
		return -ENODEV;
	}

	return 0;
}

/**
 * megasas_set_dma_mask -	Set DMA mask for supported controllers
 *
 * @instance:		Adapter soft state
 * Description:
 *
 * For Ventura, driver/FW will operate in 64bit DMA addresses.
 *
 * For invader-
 *	By default, driver/FW will operate in 32bit DMA addresses
 *	for consistent DMA mapping but if 32 bit consistent
 *	DMA mask fails, driver will try with 64 bit consistent
 *	mask provided FW is true 64bit DMA capable
 *
 * For older controllers(Thunderbolt and MFI based adapters)-
 *	driver/FW will operate in 32 bit consistent DMA addresses.
 */
static int
megasas_set_dma_mask(struct megasas_instance *instance)
{
	u64 consistent_mask;
	struct pci_dev *pdev;
	u32 scratch_pad_2;

	pdev = instance->pdev;
	consistent_mask = (instance->adapter_type == VENTURA_SERIES) ?
				DMA_BIT_MASK(64) : DMA_BIT_MASK(32);

	if (IS_DMA64) {
		if (dma_set_mask(&pdev->dev, DMA_BIT_MASK(64)) &&
		    dma_set_mask_and_coherent(&pdev->dev, DMA_BIT_MASK(32)))
			goto fail_set_dma_mask;

		if ((*pdev->dev.dma_mask == DMA_BIT_MASK(64)) &&
		    (dma_set_coherent_mask(&pdev->dev, consistent_mask) &&
		     dma_set_mask_and_coherent(&pdev->dev, DMA_BIT_MASK(32)))) {
			/*
			 * If 32 bit DMA mask fails, then try for 64 bit mask
			 * for FW capable of handling 64 bit DMA.
			 */
			scratch_pad_2 = readl
				(&instance->reg_set->outbound_scratch_pad_2);

			if (!(scratch_pad_2 & MR_CAN_HANDLE_64_BIT_DMA_OFFSET))
				goto fail_set_dma_mask;
			else if (dma_set_mask_and_coherent(&pdev->dev,
							   DMA_BIT_MASK(64)))
				goto fail_set_dma_mask;
		}
	} else if (dma_set_mask_and_coherent(&pdev->dev, DMA_BIT_MASK(32)))
		goto fail_set_dma_mask;

	if (pdev->dev.coherent_dma_mask == DMA_BIT_MASK(32))
		instance->consistent_mask_64bit = false;
	else
		instance->consistent_mask_64bit = true;

	dev_info(&pdev->dev, "%s bit DMA mask and %s bit consistent mask\n",
		 ((*pdev->dev.dma_mask == DMA_BIT_MASK(64)) ? "64" : "32"),
		 (instance->consistent_mask_64bit ? "64" : "32"));

	return 0;

fail_set_dma_mask:
	dev_err(&pdev->dev, "Failed to set DMA mask\n");
	return -1;

}

/*
 * megasas_set_adapter_type -	Set adapter type.
 *				Supported controllers can be divided in
 *				4 categories-  enum MR_ADAPTER_TYPE {
 *							MFI_SERIES = 1,
 *							THUNDERBOLT_SERIES = 2,
 *							INVADER_SERIES = 3,
 *							VENTURA_SERIES = 4,
 *						};
 * @instance:			Adapter soft state
 * return:			void
 */
static inline void megasas_set_adapter_type(struct megasas_instance *instance)
{
	if ((instance->pdev->vendor == PCI_VENDOR_ID_DELL) &&
	    (instance->pdev->device == PCI_DEVICE_ID_DELL_PERC5)) {
		instance->adapter_type = MFI_SERIES;
	} else {
		switch (instance->pdev->device) {
		case PCI_DEVICE_ID_LSI_VENTURA:
		case PCI_DEVICE_ID_LSI_CRUSADER:
		case PCI_DEVICE_ID_LSI_HARPOON:
		case PCI_DEVICE_ID_LSI_TOMCAT:
		case PCI_DEVICE_ID_LSI_VENTURA_4PORT:
		case PCI_DEVICE_ID_LSI_CRUSADER_4PORT:
			instance->adapter_type = VENTURA_SERIES;
			break;
		case PCI_DEVICE_ID_LSI_FUSION:
		case PCI_DEVICE_ID_LSI_PLASMA:
			instance->adapter_type = THUNDERBOLT_SERIES;
			break;
		case PCI_DEVICE_ID_LSI_INVADER:
		case PCI_DEVICE_ID_LSI_INTRUDER:
		case PCI_DEVICE_ID_LSI_INTRUDER_24:
		case PCI_DEVICE_ID_LSI_CUTLASS_52:
		case PCI_DEVICE_ID_LSI_CUTLASS_53:
		case PCI_DEVICE_ID_LSI_FURY:
			instance->adapter_type = INVADER_SERIES;
			break;
		default: /* For all other supported controllers */
			instance->adapter_type = MFI_SERIES;
			break;
		}
	}
}

static inline int megasas_alloc_mfi_ctrl_mem(struct megasas_instance *instance)
{
	instance->producer = pci_alloc_consistent(instance->pdev, sizeof(u32),
						  &instance->producer_h);
	instance->consumer = pci_alloc_consistent(instance->pdev, sizeof(u32),
						  &instance->consumer_h);

	if (!instance->producer || !instance->consumer) {
		dev_err(&instance->pdev->dev,
			"Failed to allocate memory for producer, consumer\n");
		return -1;
	}

	*instance->producer = 0;
	*instance->consumer = 0;
	return 0;
}

/**
 * megasas_alloc_ctrl_mem -	Allocate per controller memory for core data
 *				structures which are not common across MFI
 *				adapters and fusion adapters.
 *				For MFI based adapters, allocate producer and
 *				consumer buffers. For fusion adapters, allocate
 *				memory for fusion context.
 * @instance:			Adapter soft state
 * return:			0 for SUCCESS
 */
static int megasas_alloc_ctrl_mem(struct megasas_instance *instance)
{
	switch (instance->adapter_type) {
	case MFI_SERIES:
		if (megasas_alloc_mfi_ctrl_mem(instance))
			return -ENOMEM;
		break;
	case VENTURA_SERIES:
	case THUNDERBOLT_SERIES:
	case INVADER_SERIES:
		if (megasas_alloc_fusion_context(instance))
			return -ENOMEM;
		break;
	}

	return 0;
}

/*
 * megasas_free_ctrl_mem -	Free fusion context for fusion adapters and
 *				producer, consumer buffers for MFI adapters
 *
 * @instance -			Adapter soft instance
 *
 */
static inline void megasas_free_ctrl_mem(struct megasas_instance *instance)
{
	if (instance->adapter_type == MFI_SERIES) {
		if (instance->producer)
			pci_free_consistent(instance->pdev, sizeof(u32),
					    instance->producer,
					    instance->producer_h);
		if (instance->consumer)
			pci_free_consistent(instance->pdev, sizeof(u32),
					    instance->consumer,
					    instance->consumer_h);
	} else {
		megasas_free_fusion_context(instance);
	}
}

/**
 * megasas_alloc_ctrl_dma_buffers -	Allocate consistent DMA buffers during
 *					driver load time
 *
 * @instance-				Adapter soft instance
 * @return-				O for SUCCESS
 */
static inline
int megasas_alloc_ctrl_dma_buffers(struct megasas_instance *instance)
{
	struct pci_dev *pdev = instance->pdev;
	struct fusion_context *fusion = instance->ctrl_context;

	instance->evt_detail =
		pci_alloc_consistent(pdev,
				     sizeof(struct megasas_evt_detail),
				     &instance->evt_detail_h);

	if (!instance->evt_detail) {
		dev_err(&instance->pdev->dev,
			"Failed to allocate event detail buffer\n");
		return -ENOMEM;
	}

	if (fusion) {
		fusion->ioc_init_request =
			dma_alloc_coherent(&pdev->dev,
					   sizeof(struct MPI2_IOC_INIT_REQUEST),
					   &fusion->ioc_init_request_phys,
					   GFP_KERNEL);

		if (!fusion->ioc_init_request) {
			dev_err(&pdev->dev,
				"Failed to allocate PD list buffer\n");
			return -ENOMEM;
		}
	}

	instance->pd_list_buf =
		pci_alloc_consistent(pdev,
				     MEGASAS_MAX_PD * sizeof(struct MR_PD_LIST),
				     &instance->pd_list_buf_h);

	if (!instance->pd_list_buf) {
		dev_err(&pdev->dev, "Failed to allocate PD list buffer\n");
		return -ENOMEM;
	}

	instance->ctrl_info_buf =
		pci_alloc_consistent(pdev,
				     sizeof(struct megasas_ctrl_info),
				     &instance->ctrl_info_buf_h);

	if (!instance->ctrl_info_buf) {
		dev_err(&pdev->dev,
			"Failed to allocate controller info buffer\n");
		return -ENOMEM;
	}

	instance->ld_list_buf =
		pci_alloc_consistent(pdev,
				     sizeof(struct MR_LD_LIST),
				     &instance->ld_list_buf_h);

	if (!instance->ld_list_buf) {
		dev_err(&pdev->dev, "Failed to allocate LD list buffer\n");
		return -ENOMEM;
	}

	instance->ld_targetid_list_buf =
		pci_alloc_consistent(pdev,
				     sizeof(struct MR_LD_TARGETID_LIST),
				     &instance->ld_targetid_list_buf_h);

	if (!instance->ld_targetid_list_buf) {
		dev_err(&pdev->dev,
			"Failed to allocate LD targetid list buffer\n");
		return -ENOMEM;
	}

<<<<<<< HEAD
=======
	if (!reset_devices) {
		instance->system_info_buf =
			pci_alloc_consistent(pdev,
					     sizeof(struct MR_DRV_SYSTEM_INFO),
					     &instance->system_info_h);
		instance->pd_info =
			pci_alloc_consistent(pdev,
					     sizeof(struct MR_PD_INFO),
					     &instance->pd_info_h);
		instance->tgt_prop =
			pci_alloc_consistent(pdev,
					     sizeof(struct MR_TARGET_PROPERTIES),
					     &instance->tgt_prop_h);
		instance->crash_dump_buf =
			pci_alloc_consistent(pdev,
					     CRASH_DMA_BUF_SIZE,
					     &instance->crash_dump_h);

		if (!instance->system_info_buf)
			dev_err(&instance->pdev->dev,
				"Failed to allocate system info buffer\n");

>>>>>>> 9abd04af
		if (!instance->pd_info)
			dev_err(&instance->pdev->dev,
				"Failed to allocate pd_info buffer\n");

		instance->tgt_prop = pci_alloc_consistent(pdev,
			sizeof(struct MR_TARGET_PROPERTIES), &instance->tgt_prop_h);

		if (!instance->tgt_prop)
			dev_err(&instance->pdev->dev,
				"Failed to allocate tgt_prop buffer\n");

		if (!instance->crash_dump_buf)
			dev_err(&instance->pdev->dev,
				"Failed to allocate crash dump buffer\n");
	}

	return 0;
}

/*
 * megasas_free_ctrl_dma_buffers -	Free consistent DMA buffers allocated
 *					during driver load time
 *
 * @instance-				Adapter soft instance
 *
 */
static inline
void megasas_free_ctrl_dma_buffers(struct megasas_instance *instance)
{
	struct pci_dev *pdev = instance->pdev;
	struct fusion_context *fusion = instance->ctrl_context;

	if (instance->evt_detail)
		pci_free_consistent(pdev, sizeof(struct megasas_evt_detail),
				    instance->evt_detail,
				    instance->evt_detail_h);

	if (fusion && fusion->ioc_init_request)
		dma_free_coherent(&pdev->dev,
				  sizeof(struct MPI2_IOC_INIT_REQUEST),
				  fusion->ioc_init_request,
				  fusion->ioc_init_request_phys);

	if (instance->pd_list_buf)
		pci_free_consistent(pdev,
				    MEGASAS_MAX_PD * sizeof(struct MR_PD_LIST),
				    instance->pd_list_buf,
				    instance->pd_list_buf_h);

	if (instance->ld_list_buf)
		pci_free_consistent(pdev, sizeof(struct MR_LD_LIST),
				    instance->ld_list_buf,
				    instance->ld_list_buf_h);

	if (instance->ld_targetid_list_buf)
		pci_free_consistent(pdev, sizeof(struct MR_LD_TARGETID_LIST),
				    instance->ld_targetid_list_buf,
				    instance->ld_targetid_list_buf_h);

	if (instance->ctrl_info_buf)
		pci_free_consistent(pdev, sizeof(struct megasas_ctrl_info),
				    instance->ctrl_info_buf,
				    instance->ctrl_info_buf_h);

	if (instance->system_info_buf)
		pci_free_consistent(pdev, sizeof(struct MR_DRV_SYSTEM_INFO),
				    instance->system_info_buf,
				    instance->system_info_h);

	if (instance->pd_info)
		pci_free_consistent(pdev, sizeof(struct MR_PD_INFO),
				    instance->pd_info, instance->pd_info_h);

	if (instance->tgt_prop)
		pci_free_consistent(pdev, sizeof(struct MR_TARGET_PROPERTIES),
				    instance->tgt_prop, instance->tgt_prop_h);

	if (instance->crash_dump_buf)
		pci_free_consistent(pdev, CRASH_DMA_BUF_SIZE,
				    instance->crash_dump_buf,
				    instance->crash_dump_h);
}

/*
 * megasas_init_ctrl_params -		Initialize controller's instance
 *					parameters before FW init
 * @instance -				Adapter soft instance
 * @return -				void
 */
static inline void megasas_init_ctrl_params(struct megasas_instance *instance)
{
	instance->fw_crash_state = UNAVAILABLE;

	megasas_poll_wait_aen = 0;
	instance->issuepend_done = 1;
	atomic_set(&instance->adprecovery, MEGASAS_HBA_OPERATIONAL);

	/*
	 * Initialize locks and queues
	 */
	INIT_LIST_HEAD(&instance->cmd_pool);
	INIT_LIST_HEAD(&instance->internal_reset_pending_q);

	atomic_set(&instance->fw_outstanding, 0);

	init_waitqueue_head(&instance->int_cmd_wait_q);
	init_waitqueue_head(&instance->abort_cmd_wait_q);

	spin_lock_init(&instance->crashdump_lock);
	spin_lock_init(&instance->mfi_pool_lock);
	spin_lock_init(&instance->hba_lock);
	spin_lock_init(&instance->stream_lock);
	spin_lock_init(&instance->completion_lock);

	mutex_init(&instance->hba_mutex);
	mutex_init(&instance->reset_mutex);

	if ((instance->pdev->device == PCI_DEVICE_ID_LSI_SAS0073SKINNY) ||
	    (instance->pdev->device == PCI_DEVICE_ID_LSI_SAS0071SKINNY))
		instance->flag_ieee = 1;

	megasas_dbg_lvl = 0;
	instance->flag = 0;
	instance->unload = 1;
	instance->last_time = 0;
	instance->disableOnlineCtrlReset = 1;
	instance->UnevenSpanSupport = 0;

	if (instance->adapter_type != MFI_SERIES) {
		INIT_WORK(&instance->work_init, megasas_fusion_ocr_wq);
		INIT_WORK(&instance->crash_init, megasas_fusion_crash_dump_wq);
	} else {
		INIT_WORK(&instance->work_init, process_fw_state_change_wq);
	}
}

/**
 * megasas_probe_one -	PCI hotplug entry point
 * @pdev:		PCI device structure
 * @id:			PCI ids of supported hotplugged adapter
 */
static int megasas_probe_one(struct pci_dev *pdev,
			     const struct pci_device_id *id)
{
	int rval, pos;
	struct Scsi_Host *host;
	struct megasas_instance *instance;
	u16 control = 0;

	/* Reset MSI-X in the kdump kernel */
	if (reset_devices) {
		pos = pci_find_capability(pdev, PCI_CAP_ID_MSIX);
		if (pos) {
			pci_read_config_word(pdev, pos + PCI_MSIX_FLAGS,
					     &control);
			if (control & PCI_MSIX_FLAGS_ENABLE) {
				dev_info(&pdev->dev, "resetting MSI-X\n");
				pci_write_config_word(pdev,
						      pos + PCI_MSIX_FLAGS,
						      control &
						      ~PCI_MSIX_FLAGS_ENABLE);
			}
		}
	}

	/*
	 * PCI prepping: enable device set bus mastering and dma mask
	 */
	rval = pci_enable_device_mem(pdev);

	if (rval) {
		return rval;
	}

	pci_set_master(pdev);

	host = scsi_host_alloc(&megasas_template,
			       sizeof(struct megasas_instance));

	if (!host) {
		dev_printk(KERN_DEBUG, &pdev->dev, "scsi_host_alloc failed\n");
		goto fail_alloc_instance;
	}

	instance = (struct megasas_instance *)host->hostdata;
	memset(instance, 0, sizeof(*instance));
	atomic_set(&instance->fw_reset_no_pci_access, 0);

	/*
	 * Initialize PCI related and misc parameters
	 */
	instance->pdev = pdev;
	instance->host = host;
	instance->unique_id = pdev->bus->number << 8 | pdev->devfn;
	instance->init_id = MEGASAS_DEFAULT_INIT_ID;

	megasas_set_adapter_type(instance);

	/*
	 * Initialize MFI Firmware
	 */
	if (megasas_init_fw(instance))
		goto fail_init_mfi;

	if (instance->requestorId) {
		if (instance->PlasmaFW111) {
			instance->vf_affiliation_111 =
				pci_alloc_consistent(pdev, sizeof(struct MR_LD_VF_AFFILIATION_111),
						     &instance->vf_affiliation_111_h);
			if (!instance->vf_affiliation_111)
				dev_warn(&pdev->dev, "Can't allocate "
				       "memory for VF affiliation buffer\n");
		} else {
			instance->vf_affiliation =
				pci_alloc_consistent(pdev,
						     (MAX_LOGICAL_DRIVES + 1) *
						     sizeof(struct MR_LD_VF_AFFILIATION),
						     &instance->vf_affiliation_h);
			if (!instance->vf_affiliation)
				dev_warn(&pdev->dev, "Can't allocate "
				       "memory for VF affiliation buffer\n");
		}
	}

	/*
	 * Store instance in PCI softstate
	 */
	pci_set_drvdata(pdev, instance);

	/*
	 * Add this controller to megasas_mgmt_info structure so that it
	 * can be exported to management applications
	 */
	megasas_mgmt_info.count++;
	megasas_mgmt_info.instance[megasas_mgmt_info.max_index] = instance;
	megasas_mgmt_info.max_index++;

	/*
	 * Register with SCSI mid-layer
	 */
	if (megasas_io_attach(instance))
		goto fail_io_attach;

	instance->unload = 0;
	/*
	 * Trigger SCSI to scan our drives
	 */
	scsi_scan_host(host);

	/*
	 * Initiate AEN (Asynchronous Event Notification)
	 */
	if (megasas_start_aen(instance)) {
		dev_printk(KERN_DEBUG, &pdev->dev, "start aen failed\n");
		goto fail_start_aen;
	}

	/* Get current SR-IOV LD/VF affiliation */
	if (instance->requestorId)
		megasas_get_ld_vf_affiliation(instance, 1);

	return 0;

fail_start_aen:
fail_io_attach:
	megasas_mgmt_info.count--;
	megasas_mgmt_info.max_index--;
	megasas_mgmt_info.instance[megasas_mgmt_info.max_index] = NULL;

	instance->instancet->disable_intr(instance);
	megasas_destroy_irqs(instance);

	if (instance->adapter_type != MFI_SERIES)
		megasas_release_fusion(instance);
	else
		megasas_release_mfi(instance);
	if (instance->msix_vectors)
		pci_free_irq_vectors(instance->pdev);
fail_init_mfi:
	scsi_host_put(host);

fail_alloc_instance:
	pci_disable_device(pdev);

	return -ENODEV;
}

/**
 * megasas_flush_cache -	Requests FW to flush all its caches
 * @instance:			Adapter soft state
 */
static void megasas_flush_cache(struct megasas_instance *instance)
{
	struct megasas_cmd *cmd;
	struct megasas_dcmd_frame *dcmd;

	if (atomic_read(&instance->adprecovery) == MEGASAS_HW_CRITICAL_ERROR)
		return;

	cmd = megasas_get_cmd(instance);

	if (!cmd)
		return;

	dcmd = &cmd->frame->dcmd;

	memset(dcmd->mbox.b, 0, MFI_MBOX_SIZE);

	dcmd->cmd = MFI_CMD_DCMD;
	dcmd->cmd_status = 0x0;
	dcmd->sge_count = 0;
	dcmd->flags = cpu_to_le16(MFI_FRAME_DIR_NONE);
	dcmd->timeout = 0;
	dcmd->pad_0 = 0;
	dcmd->data_xfer_len = 0;
	dcmd->opcode = cpu_to_le32(MR_DCMD_CTRL_CACHE_FLUSH);
	dcmd->mbox.b[0] = MR_FLUSH_CTRL_CACHE | MR_FLUSH_DISK_CACHE;

	if (megasas_issue_blocked_cmd(instance, cmd, MFI_IO_TIMEOUT_SECS)
			!= DCMD_SUCCESS) {
		dev_err(&instance->pdev->dev,
			"return from %s %d\n", __func__, __LINE__);
		return;
	}

	megasas_return_cmd(instance, cmd);
}

/**
 * megasas_shutdown_controller -	Instructs FW to shutdown the controller
 * @instance:				Adapter soft state
 * @opcode:				Shutdown/Hibernate
 */
static void megasas_shutdown_controller(struct megasas_instance *instance,
					u32 opcode)
{
	struct megasas_cmd *cmd;
	struct megasas_dcmd_frame *dcmd;

	if (atomic_read(&instance->adprecovery) == MEGASAS_HW_CRITICAL_ERROR)
		return;

	cmd = megasas_get_cmd(instance);

	if (!cmd)
		return;

	if (instance->aen_cmd)
		megasas_issue_blocked_abort_cmd(instance,
			instance->aen_cmd, MFI_IO_TIMEOUT_SECS);
	if (instance->map_update_cmd)
		megasas_issue_blocked_abort_cmd(instance,
			instance->map_update_cmd, MFI_IO_TIMEOUT_SECS);
	if (instance->jbod_seq_cmd)
		megasas_issue_blocked_abort_cmd(instance,
			instance->jbod_seq_cmd, MFI_IO_TIMEOUT_SECS);

	dcmd = &cmd->frame->dcmd;

	memset(dcmd->mbox.b, 0, MFI_MBOX_SIZE);

	dcmd->cmd = MFI_CMD_DCMD;
	dcmd->cmd_status = 0x0;
	dcmd->sge_count = 0;
	dcmd->flags = cpu_to_le16(MFI_FRAME_DIR_NONE);
	dcmd->timeout = 0;
	dcmd->pad_0 = 0;
	dcmd->data_xfer_len = 0;
	dcmd->opcode = cpu_to_le32(opcode);

	if (megasas_issue_blocked_cmd(instance, cmd, MFI_IO_TIMEOUT_SECS)
			!= DCMD_SUCCESS) {
		dev_err(&instance->pdev->dev,
			"return from %s %d\n", __func__, __LINE__);
		return;
	}

	megasas_return_cmd(instance, cmd);
}

#ifdef CONFIG_PM
/**
 * megasas_suspend -	driver suspend entry point
 * @pdev:		PCI device structure
 * @state:		PCI power state to suspend routine
 */
static int
megasas_suspend(struct pci_dev *pdev, pm_message_t state)
{
	struct Scsi_Host *host;
	struct megasas_instance *instance;

	instance = pci_get_drvdata(pdev);
	host = instance->host;
	instance->unload = 1;

	/* Shutdown SR-IOV heartbeat timer */
	if (instance->requestorId && !instance->skip_heartbeat_timer_del)
		del_timer_sync(&instance->sriov_heartbeat_timer);

	megasas_flush_cache(instance);
	megasas_shutdown_controller(instance, MR_DCMD_HIBERNATE_SHUTDOWN);

	/* cancel the delayed work if this work still in queue */
	if (instance->ev != NULL) {
		struct megasas_aen_event *ev = instance->ev;
		cancel_delayed_work_sync(&ev->hotplug_work);
		instance->ev = NULL;
	}

	tasklet_kill(&instance->isr_tasklet);

	pci_set_drvdata(instance->pdev, instance);
	instance->instancet->disable_intr(instance);

	megasas_destroy_irqs(instance);

	if (instance->msix_vectors)
		pci_free_irq_vectors(instance->pdev);

	pci_save_state(pdev);
	pci_disable_device(pdev);

	pci_set_power_state(pdev, pci_choose_state(pdev, state));

	return 0;
}

/**
 * megasas_resume-      driver resume entry point
 * @pdev:               PCI device structure
 */
static int
megasas_resume(struct pci_dev *pdev)
{
	int rval;
	struct Scsi_Host *host;
	struct megasas_instance *instance;
	int irq_flags = PCI_IRQ_LEGACY;

	instance = pci_get_drvdata(pdev);
	host = instance->host;
	pci_set_power_state(pdev, PCI_D0);
	pci_enable_wake(pdev, PCI_D0, 0);
	pci_restore_state(pdev);

	/*
	 * PCI prepping: enable device set bus mastering and dma mask
	 */
	rval = pci_enable_device_mem(pdev);

	if (rval) {
		dev_err(&pdev->dev, "Enable device failed\n");
		return rval;
	}

	pci_set_master(pdev);

	/*
	 * We expect the FW state to be READY
	 */
	if (megasas_transition_to_ready(instance, 0))
		goto fail_ready_state;

	if (megasas_set_dma_mask(instance))
		goto fail_set_dma_mask;

	/*
	 * Initialize MFI Firmware
	 */

	atomic_set(&instance->fw_outstanding, 0);

	/* Now re-enable MSI-X */
	if (instance->msix_vectors) {
		irq_flags = PCI_IRQ_MSIX;
		if (smp_affinity_enable)
			irq_flags |= PCI_IRQ_AFFINITY;
	}
	rval = pci_alloc_irq_vectors(instance->pdev, 1,
				     instance->msix_vectors ?
				     instance->msix_vectors : 1, irq_flags);
	if (rval < 0)
		goto fail_reenable_msix;

	if (instance->adapter_type != MFI_SERIES) {
		megasas_reset_reply_desc(instance);
		if (megasas_ioc_init_fusion(instance)) {
			megasas_free_cmds(instance);
			megasas_free_cmds_fusion(instance);
			goto fail_init_mfi;
		}
		if (!megasas_get_map_info(instance))
			megasas_sync_map_info(instance);
	} else {
		*instance->producer = 0;
		*instance->consumer = 0;
		if (megasas_issue_init_mfi(instance))
			goto fail_init_mfi;
	}

	tasklet_init(&instance->isr_tasklet, instance->instancet->tasklet,
		     (unsigned long)instance);

	if (instance->msix_vectors ?
			megasas_setup_irqs_msix(instance, 0) :
			megasas_setup_irqs_ioapic(instance))
		goto fail_init_mfi;

	/* Re-launch SR-IOV heartbeat timer */
	if (instance->requestorId) {
		if (!megasas_sriov_start_heartbeat(instance, 0))
			megasas_start_timer(instance);
		else {
			instance->skip_heartbeat_timer_del = 1;
			goto fail_init_mfi;
		}
	}

	instance->instancet->enable_intr(instance);
	megasas_setup_jbod_map(instance);
	instance->unload = 0;

	/*
	 * Initiate AEN (Asynchronous Event Notification)
	 */
	if (megasas_start_aen(instance))
		dev_err(&instance->pdev->dev, "Start AEN failed\n");

	return 0;

fail_init_mfi:
	megasas_free_ctrl_dma_buffers(instance);
	megasas_free_ctrl_mem(instance);
	scsi_host_put(host);

fail_reenable_msix:
fail_set_dma_mask:
fail_ready_state:

	pci_disable_device(pdev);

	return -ENODEV;
}
#else
#define megasas_suspend	NULL
#define megasas_resume	NULL
#endif

static inline int
megasas_wait_for_adapter_operational(struct megasas_instance *instance)
{
	int wait_time = MEGASAS_RESET_WAIT_TIME * 2;
	int i;

	if (atomic_read(&instance->adprecovery) == MEGASAS_HW_CRITICAL_ERROR)
		return 1;

	for (i = 0; i < wait_time; i++) {
		if (atomic_read(&instance->adprecovery)	== MEGASAS_HBA_OPERATIONAL)
			break;

		if (!(i % MEGASAS_RESET_NOTICE_INTERVAL))
			dev_notice(&instance->pdev->dev, "waiting for controller reset to finish\n");

		msleep(1000);
	}

	if (atomic_read(&instance->adprecovery) != MEGASAS_HBA_OPERATIONAL) {
		dev_info(&instance->pdev->dev, "%s timed out while waiting for HBA to recover.\n",
			__func__);
		return 1;
	}

	return 0;
}

/**
 * megasas_detach_one -	PCI hot"un"plug entry point
 * @pdev:		PCI device structure
 */
static void megasas_detach_one(struct pci_dev *pdev)
{
	int i;
	struct Scsi_Host *host;
	struct megasas_instance *instance;
	struct fusion_context *fusion;
	u32 pd_seq_map_sz;

	instance = pci_get_drvdata(pdev);
	instance->unload = 1;
	host = instance->host;
	fusion = instance->ctrl_context;

	/* Shutdown SR-IOV heartbeat timer */
	if (instance->requestorId && !instance->skip_heartbeat_timer_del)
		del_timer_sync(&instance->sriov_heartbeat_timer);

	if (instance->fw_crash_state != UNAVAILABLE)
		megasas_free_host_crash_buffer(instance);
	scsi_remove_host(instance->host);

	if (megasas_wait_for_adapter_operational(instance))
		goto skip_firing_dcmds;

	megasas_flush_cache(instance);
	megasas_shutdown_controller(instance, MR_DCMD_CTRL_SHUTDOWN);

skip_firing_dcmds:
	/* cancel the delayed work if this work still in queue*/
	if (instance->ev != NULL) {
		struct megasas_aen_event *ev = instance->ev;
		cancel_delayed_work_sync(&ev->hotplug_work);
		instance->ev = NULL;
	}

	/* cancel all wait events */
	wake_up_all(&instance->int_cmd_wait_q);

	tasklet_kill(&instance->isr_tasklet);

	/*
	 * Take the instance off the instance array. Note that we will not
	 * decrement the max_index. We let this array be sparse array
	 */
	for (i = 0; i < megasas_mgmt_info.max_index; i++) {
		if (megasas_mgmt_info.instance[i] == instance) {
			megasas_mgmt_info.count--;
			megasas_mgmt_info.instance[i] = NULL;

			break;
		}
	}

	instance->instancet->disable_intr(instance);

	megasas_destroy_irqs(instance);

	if (instance->msix_vectors)
		pci_free_irq_vectors(instance->pdev);

	if (instance->adapter_type == VENTURA_SERIES) {
		for (i = 0; i < MAX_LOGICAL_DRIVES_EXT; ++i)
			kfree(fusion->stream_detect_by_ld[i]);
		kfree(fusion->stream_detect_by_ld);
		fusion->stream_detect_by_ld = NULL;
	}


	if (instance->adapter_type != MFI_SERIES) {
		megasas_release_fusion(instance);
			pd_seq_map_sz = sizeof(struct MR_PD_CFG_SEQ_NUM_SYNC) +
				(sizeof(struct MR_PD_CFG_SEQ) *
					(MAX_PHYSICAL_DEVICES - 1));
		for (i = 0; i < 2 ; i++) {
			if (fusion->ld_map[i])
				dma_free_coherent(&instance->pdev->dev,
						  fusion->max_map_sz,
						  fusion->ld_map[i],
						  fusion->ld_map_phys[i]);
			if (fusion->ld_drv_map[i]) {
				if (is_vmalloc_addr(fusion->ld_drv_map[i]))
					vfree(fusion->ld_drv_map[i]);
				else
					free_pages((ulong)fusion->ld_drv_map[i],
						   fusion->drv_map_pages);
			}

			if (fusion->pd_seq_sync[i])
				dma_free_coherent(&instance->pdev->dev,
					pd_seq_map_sz,
					fusion->pd_seq_sync[i],
					fusion->pd_seq_phys[i]);
		}
	} else {
		megasas_release_mfi(instance);
	}

	if (instance->vf_affiliation)
		pci_free_consistent(pdev, (MAX_LOGICAL_DRIVES + 1) *
				    sizeof(struct MR_LD_VF_AFFILIATION),
				    instance->vf_affiliation,
				    instance->vf_affiliation_h);

	if (instance->vf_affiliation_111)
		pci_free_consistent(pdev,
				    sizeof(struct MR_LD_VF_AFFILIATION_111),
				    instance->vf_affiliation_111,
				    instance->vf_affiliation_111_h);

	if (instance->hb_host_mem)
		pci_free_consistent(pdev, sizeof(struct MR_CTRL_HB_HOST_MEM),
				    instance->hb_host_mem,
				    instance->hb_host_mem_h);

	megasas_free_ctrl_dma_buffers(instance);

	megasas_free_ctrl_mem(instance);

	scsi_host_put(host);

	pci_disable_device(pdev);
}

/**
 * megasas_shutdown -	Shutdown entry point
 * @device:		Generic device structure
 */
static void megasas_shutdown(struct pci_dev *pdev)
{
	struct megasas_instance *instance = pci_get_drvdata(pdev);

	instance->unload = 1;

	if (megasas_wait_for_adapter_operational(instance))
		goto skip_firing_dcmds;

	megasas_flush_cache(instance);
	megasas_shutdown_controller(instance, MR_DCMD_CTRL_SHUTDOWN);

skip_firing_dcmds:
	instance->instancet->disable_intr(instance);
	megasas_destroy_irqs(instance);

	if (instance->msix_vectors)
		pci_free_irq_vectors(instance->pdev);
}

/**
 * megasas_mgmt_open -	char node "open" entry point
 */
static int megasas_mgmt_open(struct inode *inode, struct file *filep)
{
	/*
	 * Allow only those users with admin rights
	 */
	if (!capable(CAP_SYS_ADMIN))
		return -EACCES;

	return 0;
}

/**
 * megasas_mgmt_fasync -	Async notifier registration from applications
 *
 * This function adds the calling process to a driver global queue. When an
 * event occurs, SIGIO will be sent to all processes in this queue.
 */
static int megasas_mgmt_fasync(int fd, struct file *filep, int mode)
{
	int rc;

	mutex_lock(&megasas_async_queue_mutex);

	rc = fasync_helper(fd, filep, mode, &megasas_async_queue);

	mutex_unlock(&megasas_async_queue_mutex);

	if (rc >= 0) {
		/* For sanity check when we get ioctl */
		filep->private_data = filep;
		return 0;
	}

	printk(KERN_DEBUG "megasas: fasync_helper failed [%d]\n", rc);

	return rc;
}

/**
 * megasas_mgmt_poll -  char node "poll" entry point
 * */
static unsigned int megasas_mgmt_poll(struct file *file, poll_table *wait)
{
	unsigned int mask;
	unsigned long flags;

	poll_wait(file, &megasas_poll_wait, wait);
	spin_lock_irqsave(&poll_aen_lock, flags);
	if (megasas_poll_wait_aen)
		mask = (POLLIN | POLLRDNORM);
	else
		mask = 0;
	megasas_poll_wait_aen = 0;
	spin_unlock_irqrestore(&poll_aen_lock, flags);
	return mask;
}

/*
 * megasas_set_crash_dump_params_ioctl:
 *		Send CRASH_DUMP_MODE DCMD to all controllers
 * @cmd:	MFI command frame
 */

static int megasas_set_crash_dump_params_ioctl(struct megasas_cmd *cmd)
{
	struct megasas_instance *local_instance;
	int i, error = 0;
	int crash_support;

	crash_support = cmd->frame->dcmd.mbox.w[0];

	for (i = 0; i < megasas_mgmt_info.max_index; i++) {
		local_instance = megasas_mgmt_info.instance[i];
		if (local_instance && local_instance->crash_dump_drv_support) {
			if ((atomic_read(&local_instance->adprecovery) ==
				MEGASAS_HBA_OPERATIONAL) &&
				!megasas_set_crash_dump_params(local_instance,
					crash_support)) {
				local_instance->crash_dump_app_support =
					crash_support;
				dev_info(&local_instance->pdev->dev,
					"Application firmware crash "
					"dump mode set success\n");
				error = 0;
			} else {
				dev_info(&local_instance->pdev->dev,
					"Application firmware crash "
					"dump mode set failed\n");
				error = -1;
			}
		}
	}
	return error;
}

/**
 * megasas_mgmt_fw_ioctl -	Issues management ioctls to FW
 * @instance:			Adapter soft state
 * @argp:			User's ioctl packet
 */
static int
megasas_mgmt_fw_ioctl(struct megasas_instance *instance,
		      struct megasas_iocpacket __user * user_ioc,
		      struct megasas_iocpacket *ioc)
{
	struct megasas_sge64 *kern_sge64 = NULL;
	struct megasas_sge32 *kern_sge32 = NULL;
	struct megasas_cmd *cmd;
	void *kbuff_arr[MAX_IOCTL_SGE];
	dma_addr_t buf_handle = 0;
	int error = 0, i;
	void *sense = NULL;
	dma_addr_t sense_handle;
	unsigned long *sense_ptr;
<<<<<<< HEAD
	u32 opcode;
=======
	u32 opcode = 0;
>>>>>>> 9abd04af

	memset(kbuff_arr, 0, sizeof(kbuff_arr));

	if (ioc->sge_count > MAX_IOCTL_SGE) {
		dev_printk(KERN_DEBUG, &instance->pdev->dev, "SGE count [%d] >  max limit [%d]\n",
		       ioc->sge_count, MAX_IOCTL_SGE);
		return -EINVAL;
	}

	if (ioc->frame.hdr.cmd >= MFI_CMD_OP_COUNT) {
		dev_err(&instance->pdev->dev,
			"Received invalid ioctl command 0x%x\n",
			ioc->frame.hdr.cmd);
		return -ENOTSUPP;
	}

	cmd = megasas_get_cmd(instance);
	if (!cmd) {
		dev_printk(KERN_DEBUG, &instance->pdev->dev, "Failed to get a cmd packet\n");
		return -ENOMEM;
	}

	/*
	 * User's IOCTL packet has 2 frames (maximum). Copy those two
	 * frames into our cmd's frames. cmd->frame's context will get
	 * overwritten when we copy from user's frames. So set that value
	 * alone separately
	 */
	memcpy(cmd->frame, ioc->frame.raw, 2 * MEGAMFI_FRAME_SIZE);
	cmd->frame->hdr.context = cpu_to_le32(cmd->index);
	cmd->frame->hdr.pad_0 = 0;

	cmd->frame->hdr.flags &= (~MFI_FRAME_IEEE);

	if (instance->consistent_mask_64bit)
		cmd->frame->hdr.flags |= cpu_to_le16((MFI_FRAME_SGL64 |
				       MFI_FRAME_SENSE64));
	else
		cmd->frame->hdr.flags &= cpu_to_le16(~(MFI_FRAME_SGL64 |
					       MFI_FRAME_SENSE64));
	opcode = le32_to_cpu(cmd->frame->dcmd.opcode);

<<<<<<< HEAD
=======
	if (cmd->frame->hdr.cmd == MFI_CMD_DCMD)
		opcode = le32_to_cpu(cmd->frame->dcmd.opcode);

>>>>>>> 9abd04af
	if (opcode == MR_DCMD_CTRL_SHUTDOWN) {
		if (megasas_get_ctrl_info(instance) != DCMD_SUCCESS) {
			megasas_return_cmd(instance, cmd);
			return -1;
		}
	}

	if (opcode == MR_DRIVER_SET_APP_CRASHDUMP_MODE) {
		error = megasas_set_crash_dump_params_ioctl(cmd);
		megasas_return_cmd(instance, cmd);
		return error;
	}

	/*
	 * The management interface between applications and the fw uses
	 * MFI frames. E.g, RAID configuration changes, LD property changes
	 * etc are accomplishes through different kinds of MFI frames. The
	 * driver needs to care only about substituting user buffers with
	 * kernel buffers in SGLs. The location of SGL is embedded in the
	 * struct iocpacket itself.
	 */
	if (instance->consistent_mask_64bit)
		kern_sge64 = (struct megasas_sge64 *)
			((unsigned long)cmd->frame + ioc->sgl_off);
	else
		kern_sge32 = (struct megasas_sge32 *)
			((unsigned long)cmd->frame + ioc->sgl_off);

	/*
	 * For each user buffer, create a mirror buffer and copy in
	 */
	for (i = 0; i < ioc->sge_count; i++) {
		if (!ioc->sgl[i].iov_len)
			continue;

		kbuff_arr[i] = dma_alloc_coherent(&instance->pdev->dev,
						    ioc->sgl[i].iov_len,
						    &buf_handle, GFP_KERNEL);
		if (!kbuff_arr[i]) {
			dev_printk(KERN_DEBUG, &instance->pdev->dev, "Failed to alloc "
			       "kernel SGL buffer for IOCTL\n");
			error = -ENOMEM;
			goto out;
		}

		/*
		 * We don't change the dma_coherent_mask, so
		 * pci_alloc_consistent only returns 32bit addresses
		 */
		if (instance->consistent_mask_64bit) {
			kern_sge64[i].phys_addr = cpu_to_le64(buf_handle);
			kern_sge64[i].length = cpu_to_le32(ioc->sgl[i].iov_len);
		} else {
			kern_sge32[i].phys_addr = cpu_to_le32(buf_handle);
			kern_sge32[i].length = cpu_to_le32(ioc->sgl[i].iov_len);
		}

		/*
		 * We created a kernel buffer corresponding to the
		 * user buffer. Now copy in from the user buffer
		 */
		if (copy_from_user(kbuff_arr[i], ioc->sgl[i].iov_base,
				   (u32) (ioc->sgl[i].iov_len))) {
			error = -EFAULT;
			goto out;
		}
	}

	if (ioc->sense_len) {
		sense = dma_alloc_coherent(&instance->pdev->dev, ioc->sense_len,
					     &sense_handle, GFP_KERNEL);
		if (!sense) {
			error = -ENOMEM;
			goto out;
		}

		sense_ptr =
		(unsigned long *) ((unsigned long)cmd->frame + ioc->sense_off);
		if (instance->consistent_mask_64bit)
			*sense_ptr = cpu_to_le64(sense_handle);
		else
			*sense_ptr = cpu_to_le32(sense_handle);
	}

	/*
	 * Set the sync_cmd flag so that the ISR knows not to complete this
	 * cmd to the SCSI mid-layer
	 */
	cmd->sync_cmd = 1;
	if (megasas_issue_blocked_cmd(instance, cmd, 0) == DCMD_NOT_FIRED) {
		cmd->sync_cmd = 0;
		dev_err(&instance->pdev->dev,
<<<<<<< HEAD
			"return -EBUSY from %s %d opcode 0x%x cmd->cmd_status_drv 0x%x\n",
			__func__, __LINE__, opcode,	cmd->cmd_status_drv);
=======
			"return -EBUSY from %s %d cmd 0x%x opcode 0x%x cmd->cmd_status_drv 0x%x\n",
			__func__, __LINE__, cmd->frame->hdr.cmd, opcode,
			cmd->cmd_status_drv);
>>>>>>> 9abd04af
		return -EBUSY;
	}

	cmd->sync_cmd = 0;

	if (instance->unload == 1) {
		dev_info(&instance->pdev->dev, "Driver unload is in progress "
			"don't submit data to application\n");
		goto out;
	}
	/*
	 * copy out the kernel buffers to user buffers
	 */
	for (i = 0; i < ioc->sge_count; i++) {
		if (copy_to_user(ioc->sgl[i].iov_base, kbuff_arr[i],
				 ioc->sgl[i].iov_len)) {
			error = -EFAULT;
			goto out;
		}
	}

	/*
	 * copy out the sense
	 */
	if (ioc->sense_len) {
		/*
		 * sense_ptr points to the location that has the user
		 * sense buffer address
		 */
		sense_ptr = (unsigned long *) ((unsigned long)ioc->frame.raw +
				ioc->sense_off);

		if (copy_to_user((void __user *)((unsigned long)
				 get_unaligned((unsigned long *)sense_ptr)),
				 sense, ioc->sense_len)) {
			dev_err(&instance->pdev->dev, "Failed to copy out to user "
					"sense data\n");
			error = -EFAULT;
			goto out;
		}
	}

	/*
	 * copy the status codes returned by the fw
	 */
	if (copy_to_user(&user_ioc->frame.hdr.cmd_status,
			 &cmd->frame->hdr.cmd_status, sizeof(u8))) {
		dev_printk(KERN_DEBUG, &instance->pdev->dev, "Error copying out cmd_status\n");
		error = -EFAULT;
	}

out:
	if (sense) {
		dma_free_coherent(&instance->pdev->dev, ioc->sense_len,
				    sense, sense_handle);
	}

	for (i = 0; i < ioc->sge_count; i++) {
		if (kbuff_arr[i]) {
			if (instance->consistent_mask_64bit)
				dma_free_coherent(&instance->pdev->dev,
					le32_to_cpu(kern_sge64[i].length),
					kbuff_arr[i],
					le64_to_cpu(kern_sge64[i].phys_addr));
			else
				dma_free_coherent(&instance->pdev->dev,
					le32_to_cpu(kern_sge32[i].length),
					kbuff_arr[i],
					le32_to_cpu(kern_sge32[i].phys_addr));
			kbuff_arr[i] = NULL;
		}
	}

	megasas_return_cmd(instance, cmd);
	return error;
}

static int megasas_mgmt_ioctl_fw(struct file *file, unsigned long arg)
{
	struct megasas_iocpacket __user *user_ioc =
	    (struct megasas_iocpacket __user *)arg;
	struct megasas_iocpacket *ioc;
	struct megasas_instance *instance;
	int error;
	int i;
	unsigned long flags;
	u32 wait_time = MEGASAS_RESET_WAIT_TIME;

	ioc = memdup_user(user_ioc, sizeof(*ioc));
	if (IS_ERR(ioc))
		return PTR_ERR(ioc);

	instance = megasas_lookup_instance(ioc->host_no);
	if (!instance) {
		error = -ENODEV;
		goto out_kfree_ioc;
	}

	/* Adjust ioctl wait time for VF mode */
	if (instance->requestorId)
		wait_time = MEGASAS_ROUTINE_WAIT_TIME_VF;

	/* Block ioctls in VF mode */
	if (instance->requestorId && !allow_vf_ioctls) {
		error = -ENODEV;
		goto out_kfree_ioc;
	}

	if (atomic_read(&instance->adprecovery) == MEGASAS_HW_CRITICAL_ERROR) {
		dev_err(&instance->pdev->dev, "Controller in crit error\n");
		error = -ENODEV;
		goto out_kfree_ioc;
	}

	if (instance->unload == 1) {
		error = -ENODEV;
		goto out_kfree_ioc;
	}

	if (down_interruptible(&instance->ioctl_sem)) {
		error = -ERESTARTSYS;
		goto out_kfree_ioc;
	}

	for (i = 0; i < wait_time; i++) {

		spin_lock_irqsave(&instance->hba_lock, flags);
		if (atomic_read(&instance->adprecovery) == MEGASAS_HBA_OPERATIONAL) {
			spin_unlock_irqrestore(&instance->hba_lock, flags);
			break;
		}
		spin_unlock_irqrestore(&instance->hba_lock, flags);

		if (!(i % MEGASAS_RESET_NOTICE_INTERVAL)) {
			dev_notice(&instance->pdev->dev, "waiting"
				"for controller reset to finish\n");
		}

		msleep(1000);
	}

	spin_lock_irqsave(&instance->hba_lock, flags);
	if (atomic_read(&instance->adprecovery) != MEGASAS_HBA_OPERATIONAL) {
		spin_unlock_irqrestore(&instance->hba_lock, flags);

		dev_err(&instance->pdev->dev, "timed out while waiting for HBA to recover\n");
		error = -ENODEV;
		goto out_up;
	}
	spin_unlock_irqrestore(&instance->hba_lock, flags);

	error = megasas_mgmt_fw_ioctl(instance, user_ioc, ioc);
out_up:
	up(&instance->ioctl_sem);

out_kfree_ioc:
	kfree(ioc);
	return error;
}

static int megasas_mgmt_ioctl_aen(struct file *file, unsigned long arg)
{
	struct megasas_instance *instance;
	struct megasas_aen aen;
	int error;
	int i;
	unsigned long flags;
	u32 wait_time = MEGASAS_RESET_WAIT_TIME;

	if (file->private_data != file) {
		printk(KERN_DEBUG "megasas: fasync_helper was not "
		       "called first\n");
		return -EINVAL;
	}

	if (copy_from_user(&aen, (void __user *)arg, sizeof(aen)))
		return -EFAULT;

	instance = megasas_lookup_instance(aen.host_no);

	if (!instance)
		return -ENODEV;

	if (atomic_read(&instance->adprecovery) == MEGASAS_HW_CRITICAL_ERROR) {
		return -ENODEV;
	}

	if (instance->unload == 1) {
		return -ENODEV;
	}

	for (i = 0; i < wait_time; i++) {

		spin_lock_irqsave(&instance->hba_lock, flags);
		if (atomic_read(&instance->adprecovery) == MEGASAS_HBA_OPERATIONAL) {
			spin_unlock_irqrestore(&instance->hba_lock,
						flags);
			break;
		}

		spin_unlock_irqrestore(&instance->hba_lock, flags);

		if (!(i % MEGASAS_RESET_NOTICE_INTERVAL)) {
			dev_notice(&instance->pdev->dev, "waiting for"
				"controller reset to finish\n");
		}

		msleep(1000);
	}

	spin_lock_irqsave(&instance->hba_lock, flags);
	if (atomic_read(&instance->adprecovery) != MEGASAS_HBA_OPERATIONAL) {
		spin_unlock_irqrestore(&instance->hba_lock, flags);
		dev_err(&instance->pdev->dev, "timed out while waiting for HBA to recover\n");
		return -ENODEV;
	}
	spin_unlock_irqrestore(&instance->hba_lock, flags);

	mutex_lock(&instance->reset_mutex);
	error = megasas_register_aen(instance, aen.seq_num,
				     aen.class_locale_word);
	mutex_unlock(&instance->reset_mutex);
	return error;
}

/**
 * megasas_mgmt_ioctl -	char node ioctl entry point
 */
static long
megasas_mgmt_ioctl(struct file *file, unsigned int cmd, unsigned long arg)
{
	switch (cmd) {
	case MEGASAS_IOC_FIRMWARE:
		return megasas_mgmt_ioctl_fw(file, arg);

	case MEGASAS_IOC_GET_AEN:
		return megasas_mgmt_ioctl_aen(file, arg);
	}

	return -ENOTTY;
}

#ifdef CONFIG_COMPAT
static int megasas_mgmt_compat_ioctl_fw(struct file *file, unsigned long arg)
{
	struct compat_megasas_iocpacket __user *cioc =
	    (struct compat_megasas_iocpacket __user *)arg;
	struct megasas_iocpacket __user *ioc =
	    compat_alloc_user_space(sizeof(struct megasas_iocpacket));
	int i;
	int error = 0;
	compat_uptr_t ptr;
	u32 local_sense_off;
	u32 local_sense_len;
	u32 user_sense_off;

	if (clear_user(ioc, sizeof(*ioc)))
		return -EFAULT;

	if (copy_in_user(&ioc->host_no, &cioc->host_no, sizeof(u16)) ||
	    copy_in_user(&ioc->sgl_off, &cioc->sgl_off, sizeof(u32)) ||
	    copy_in_user(&ioc->sense_off, &cioc->sense_off, sizeof(u32)) ||
	    copy_in_user(&ioc->sense_len, &cioc->sense_len, sizeof(u32)) ||
	    copy_in_user(ioc->frame.raw, cioc->frame.raw, 128) ||
	    copy_in_user(&ioc->sge_count, &cioc->sge_count, sizeof(u32)))
		return -EFAULT;

	/*
	 * The sense_ptr is used in megasas_mgmt_fw_ioctl only when
	 * sense_len is not null, so prepare the 64bit value under
	 * the same condition.
	 */
	if (get_user(local_sense_off, &ioc->sense_off) ||
		get_user(local_sense_len, &ioc->sense_len) ||
		get_user(user_sense_off, &cioc->sense_off))
		return -EFAULT;

	if (local_sense_len) {
		void __user **sense_ioc_ptr =
			(void __user **)((u8 *)((unsigned long)&ioc->frame.raw) + local_sense_off);
		compat_uptr_t *sense_cioc_ptr =
			(compat_uptr_t *)(((unsigned long)&cioc->frame.raw) + user_sense_off);
		if (get_user(ptr, sense_cioc_ptr) ||
		    put_user(compat_ptr(ptr), sense_ioc_ptr))
			return -EFAULT;
	}

	for (i = 0; i < MAX_IOCTL_SGE; i++) {
		if (get_user(ptr, &cioc->sgl[i].iov_base) ||
		    put_user(compat_ptr(ptr), &ioc->sgl[i].iov_base) ||
		    copy_in_user(&ioc->sgl[i].iov_len,
				 &cioc->sgl[i].iov_len, sizeof(compat_size_t)))
			return -EFAULT;
	}

	error = megasas_mgmt_ioctl_fw(file, (unsigned long)ioc);

	if (copy_in_user(&cioc->frame.hdr.cmd_status,
			 &ioc->frame.hdr.cmd_status, sizeof(u8))) {
		printk(KERN_DEBUG "megasas: error copy_in_user cmd_status\n");
		return -EFAULT;
	}
	return error;
}

static long
megasas_mgmt_compat_ioctl(struct file *file, unsigned int cmd,
			  unsigned long arg)
{
	switch (cmd) {
	case MEGASAS_IOC_FIRMWARE32:
		return megasas_mgmt_compat_ioctl_fw(file, arg);
	case MEGASAS_IOC_GET_AEN:
		return megasas_mgmt_ioctl_aen(file, arg);
	}

	return -ENOTTY;
}
#endif

/*
 * File operations structure for management interface
 */
static const struct file_operations megasas_mgmt_fops = {
	.owner = THIS_MODULE,
	.open = megasas_mgmt_open,
	.fasync = megasas_mgmt_fasync,
	.unlocked_ioctl = megasas_mgmt_ioctl,
	.poll = megasas_mgmt_poll,
#ifdef CONFIG_COMPAT
	.compat_ioctl = megasas_mgmt_compat_ioctl,
#endif
	.llseek = noop_llseek,
};

/*
 * PCI hotplug support registration structure
 */
static struct pci_driver megasas_pci_driver = {

	.name = "megaraid_sas",
	.id_table = megasas_pci_table,
	.probe = megasas_probe_one,
	.remove = megasas_detach_one,
	.suspend = megasas_suspend,
	.resume = megasas_resume,
	.shutdown = megasas_shutdown,
};

/*
 * Sysfs driver attributes
 */
static ssize_t version_show(struct device_driver *dd, char *buf)
{
	return snprintf(buf, strlen(MEGASAS_VERSION) + 2, "%s\n",
			MEGASAS_VERSION);
}
static DRIVER_ATTR_RO(version);

static ssize_t release_date_show(struct device_driver *dd, char *buf)
{
	return snprintf(buf, strlen(MEGASAS_RELDATE) + 2, "%s\n",
		MEGASAS_RELDATE);
}
static DRIVER_ATTR_RO(release_date);

static ssize_t support_poll_for_event_show(struct device_driver *dd, char *buf)
{
	return sprintf(buf, "%u\n", support_poll_for_event);
}
static DRIVER_ATTR_RO(support_poll_for_event);

static ssize_t support_device_change_show(struct device_driver *dd, char *buf)
{
	return sprintf(buf, "%u\n", support_device_change);
}
static DRIVER_ATTR_RO(support_device_change);

static ssize_t dbg_lvl_show(struct device_driver *dd, char *buf)
{
	return sprintf(buf, "%u\n", megasas_dbg_lvl);
}

static ssize_t dbg_lvl_store(struct device_driver *dd, const char *buf,
			     size_t count)
{
	int retval = count;

	if (sscanf(buf, "%u", &megasas_dbg_lvl) < 1) {
		printk(KERN_ERR "megasas: could not set dbg_lvl\n");
		retval = -EINVAL;
	}
	return retval;
}
static DRIVER_ATTR_RW(dbg_lvl);

static inline void megasas_remove_scsi_device(struct scsi_device *sdev)
{
	sdev_printk(KERN_INFO, sdev, "SCSI device is removed\n");
	scsi_remove_device(sdev);
	scsi_device_put(sdev);
}

static void
megasas_aen_polling(struct work_struct *work)
{
	struct megasas_aen_event *ev =
		container_of(work, struct megasas_aen_event, hotplug_work.work);
	struct megasas_instance *instance = ev->instance;
	union megasas_evt_class_locale class_locale;
	struct  Scsi_Host *host;
	struct  scsi_device *sdev1;
	u16     pd_index = 0;
	u16	ld_index = 0;
	int     i, j, doscan = 0;
	u32 seq_num, wait_time = MEGASAS_RESET_WAIT_TIME;
	int error;
	u8  dcmd_ret = DCMD_SUCCESS;

	if (!instance) {
		printk(KERN_ERR "invalid instance!\n");
		kfree(ev);
		return;
	}

	/* Adjust event workqueue thread wait time for VF mode */
	if (instance->requestorId)
		wait_time = MEGASAS_ROUTINE_WAIT_TIME_VF;

	/* Don't run the event workqueue thread if OCR is running */
	mutex_lock(&instance->reset_mutex);

	instance->ev = NULL;
	host = instance->host;
	if (instance->evt_detail) {
		megasas_decode_evt(instance);

		switch (le32_to_cpu(instance->evt_detail->code)) {

		case MR_EVT_PD_INSERTED:
		case MR_EVT_PD_REMOVED:
			dcmd_ret = megasas_get_pd_list(instance);
			if (dcmd_ret == DCMD_SUCCESS)
				doscan = SCAN_PD_CHANNEL;
			break;

		case MR_EVT_LD_OFFLINE:
		case MR_EVT_CFG_CLEARED:
		case MR_EVT_LD_DELETED:
		case MR_EVT_LD_CREATED:
			if (!instance->requestorId ||
				(instance->requestorId && megasas_get_ld_vf_affiliation(instance, 0)))
				dcmd_ret = megasas_ld_list_query(instance, MR_LD_QUERY_TYPE_EXPOSED_TO_HOST);

			if (dcmd_ret == DCMD_SUCCESS)
				doscan = SCAN_VD_CHANNEL;

			break;

		case MR_EVT_CTRL_HOST_BUS_SCAN_REQUESTED:
		case MR_EVT_FOREIGN_CFG_IMPORTED:
		case MR_EVT_LD_STATE_CHANGE:
			dcmd_ret = megasas_get_pd_list(instance);

			if (dcmd_ret != DCMD_SUCCESS)
				break;

			if (!instance->requestorId ||
				(instance->requestorId && megasas_get_ld_vf_affiliation(instance, 0)))
				dcmd_ret = megasas_ld_list_query(instance, MR_LD_QUERY_TYPE_EXPOSED_TO_HOST);

			if (dcmd_ret != DCMD_SUCCESS)
				break;

			doscan = SCAN_VD_CHANNEL | SCAN_PD_CHANNEL;
			dev_info(&instance->pdev->dev, "scanning for scsi%d...\n",
				instance->host->host_no);
			break;

		case MR_EVT_CTRL_PROP_CHANGED:
				dcmd_ret = megasas_get_ctrl_info(instance);
				break;
		default:
			doscan = 0;
			break;
		}
	} else {
		dev_err(&instance->pdev->dev, "invalid evt_detail!\n");
		mutex_unlock(&instance->reset_mutex);
		kfree(ev);
		return;
	}

	mutex_unlock(&instance->reset_mutex);

	if (doscan & SCAN_PD_CHANNEL) {
		for (i = 0; i < MEGASAS_MAX_PD_CHANNELS; i++) {
			for (j = 0; j < MEGASAS_MAX_DEV_PER_CHANNEL; j++) {
				pd_index = i*MEGASAS_MAX_DEV_PER_CHANNEL + j;
				sdev1 = scsi_device_lookup(host, i, j, 0);
				if (instance->pd_list[pd_index].driveState ==
							MR_PD_STATE_SYSTEM) {
					if (!sdev1)
						scsi_add_device(host, i, j, 0);
					else
						scsi_device_put(sdev1);
				} else {
					if (sdev1)
						megasas_remove_scsi_device(sdev1);
				}
			}
		}
	}

	if (doscan & SCAN_VD_CHANNEL) {
		for (i = 0; i < MEGASAS_MAX_LD_CHANNELS; i++) {
			for (j = 0; j < MEGASAS_MAX_DEV_PER_CHANNEL; j++) {
				ld_index = (i * MEGASAS_MAX_DEV_PER_CHANNEL) + j;
				sdev1 = scsi_device_lookup(host, MEGASAS_MAX_PD_CHANNELS + i, j, 0);
				if (instance->ld_ids[ld_index] != 0xff) {
					if (!sdev1)
						scsi_add_device(host, MEGASAS_MAX_PD_CHANNELS + i, j, 0);
					else
						scsi_device_put(sdev1);
				} else {
					if (sdev1)
						megasas_remove_scsi_device(sdev1);
				}
			}
		}
	}

	if (dcmd_ret == DCMD_SUCCESS)
		seq_num = le32_to_cpu(instance->evt_detail->seq_num) + 1;
	else
		seq_num = instance->last_seq_num;

	/* Register AEN with FW for latest sequence number plus 1 */
	class_locale.members.reserved = 0;
	class_locale.members.locale = MR_EVT_LOCALE_ALL;
	class_locale.members.class = MR_EVT_CLASS_DEBUG;

	if (instance->aen_cmd != NULL) {
		kfree(ev);
		return;
	}

	mutex_lock(&instance->reset_mutex);
	error = megasas_register_aen(instance, seq_num,
					class_locale.word);
	if (error)
		dev_err(&instance->pdev->dev,
			"register aen failed error %x\n", error);

	mutex_unlock(&instance->reset_mutex);
	kfree(ev);
}

/**
 * megasas_init - Driver load entry point
 */
static int __init megasas_init(void)
{
	int rval;

	/*
	 * Booted in kdump kernel, minimize memory footprints by
	 * disabling few features
	 */
	if (reset_devices) {
		msix_vectors = 1;
		rdpq_enable = 0;
		dual_qdepth_disable = 1;
	}

	/*
	 * Announce driver version and other information
	 */
	pr_info("megasas: %s\n", MEGASAS_VERSION);

	spin_lock_init(&poll_aen_lock);

	support_poll_for_event = 2;
	support_device_change = 1;

	memset(&megasas_mgmt_info, 0, sizeof(megasas_mgmt_info));

	/*
	 * Register character device node
	 */
	rval = register_chrdev(0, "megaraid_sas_ioctl", &megasas_mgmt_fops);

	if (rval < 0) {
		printk(KERN_DEBUG "megasas: failed to open device node\n");
		return rval;
	}

	megasas_mgmt_majorno = rval;

	/*
	 * Register ourselves as PCI hotplug module
	 */
	rval = pci_register_driver(&megasas_pci_driver);

	if (rval) {
		printk(KERN_DEBUG "megasas: PCI hotplug registration failed \n");
		goto err_pcidrv;
	}

	rval = driver_create_file(&megasas_pci_driver.driver,
				  &driver_attr_version);
	if (rval)
		goto err_dcf_attr_ver;

	rval = driver_create_file(&megasas_pci_driver.driver,
				  &driver_attr_release_date);
	if (rval)
		goto err_dcf_rel_date;

	rval = driver_create_file(&megasas_pci_driver.driver,
				&driver_attr_support_poll_for_event);
	if (rval)
		goto err_dcf_support_poll_for_event;

	rval = driver_create_file(&megasas_pci_driver.driver,
				  &driver_attr_dbg_lvl);
	if (rval)
		goto err_dcf_dbg_lvl;
	rval = driver_create_file(&megasas_pci_driver.driver,
				&driver_attr_support_device_change);
	if (rval)
		goto err_dcf_support_device_change;

	return rval;

err_dcf_support_device_change:
	driver_remove_file(&megasas_pci_driver.driver,
			   &driver_attr_dbg_lvl);
err_dcf_dbg_lvl:
	driver_remove_file(&megasas_pci_driver.driver,
			&driver_attr_support_poll_for_event);
err_dcf_support_poll_for_event:
	driver_remove_file(&megasas_pci_driver.driver,
			   &driver_attr_release_date);
err_dcf_rel_date:
	driver_remove_file(&megasas_pci_driver.driver, &driver_attr_version);
err_dcf_attr_ver:
	pci_unregister_driver(&megasas_pci_driver);
err_pcidrv:
	unregister_chrdev(megasas_mgmt_majorno, "megaraid_sas_ioctl");
	return rval;
}

/**
 * megasas_exit - Driver unload entry point
 */
static void __exit megasas_exit(void)
{
	driver_remove_file(&megasas_pci_driver.driver,
			   &driver_attr_dbg_lvl);
	driver_remove_file(&megasas_pci_driver.driver,
			&driver_attr_support_poll_for_event);
	driver_remove_file(&megasas_pci_driver.driver,
			&driver_attr_support_device_change);
	driver_remove_file(&megasas_pci_driver.driver,
			   &driver_attr_release_date);
	driver_remove_file(&megasas_pci_driver.driver, &driver_attr_version);

	pci_unregister_driver(&megasas_pci_driver);
	unregister_chrdev(megasas_mgmt_majorno, "megaraid_sas_ioctl");
}

module_init(megasas_init);
module_exit(megasas_exit);<|MERGE_RESOLUTION|>--- conflicted
+++ resolved
@@ -6213,8 +6213,6 @@
 		return -ENOMEM;
 	}
 
-<<<<<<< HEAD
-=======
 	if (!reset_devices) {
 		instance->system_info_buf =
 			pci_alloc_consistent(pdev,
@@ -6237,13 +6235,9 @@
 			dev_err(&instance->pdev->dev,
 				"Failed to allocate system info buffer\n");
 
->>>>>>> 9abd04af
 		if (!instance->pd_info)
 			dev_err(&instance->pdev->dev,
 				"Failed to allocate pd_info buffer\n");
-
-		instance->tgt_prop = pci_alloc_consistent(pdev,
-			sizeof(struct MR_TARGET_PROPERTIES), &instance->tgt_prop_h);
 
 		if (!instance->tgt_prop)
 			dev_err(&instance->pdev->dev,
@@ -7083,11 +7077,7 @@
 	void *sense = NULL;
 	dma_addr_t sense_handle;
 	unsigned long *sense_ptr;
-<<<<<<< HEAD
-	u32 opcode;
-=======
 	u32 opcode = 0;
->>>>>>> 9abd04af
 
 	memset(kbuff_arr, 0, sizeof(kbuff_arr));
 
@@ -7128,14 +7118,10 @@
 	else
 		cmd->frame->hdr.flags &= cpu_to_le16(~(MFI_FRAME_SGL64 |
 					       MFI_FRAME_SENSE64));
-	opcode = le32_to_cpu(cmd->frame->dcmd.opcode);
-
-<<<<<<< HEAD
-=======
+
 	if (cmd->frame->hdr.cmd == MFI_CMD_DCMD)
 		opcode = le32_to_cpu(cmd->frame->dcmd.opcode);
 
->>>>>>> 9abd04af
 	if (opcode == MR_DCMD_CTRL_SHUTDOWN) {
 		if (megasas_get_ctrl_info(instance) != DCMD_SUCCESS) {
 			megasas_return_cmd(instance, cmd);
@@ -7228,14 +7214,9 @@
 	if (megasas_issue_blocked_cmd(instance, cmd, 0) == DCMD_NOT_FIRED) {
 		cmd->sync_cmd = 0;
 		dev_err(&instance->pdev->dev,
-<<<<<<< HEAD
-			"return -EBUSY from %s %d opcode 0x%x cmd->cmd_status_drv 0x%x\n",
-			__func__, __LINE__, opcode,	cmd->cmd_status_drv);
-=======
 			"return -EBUSY from %s %d cmd 0x%x opcode 0x%x cmd->cmd_status_drv 0x%x\n",
 			__func__, __LINE__, cmd->frame->hdr.cmd, opcode,
 			cmd->cmd_status_drv);
->>>>>>> 9abd04af
 		return -EBUSY;
 	}
 
