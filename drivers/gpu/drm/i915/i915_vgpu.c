/*
 * Copyright(c) 2011-2015 Intel Corporation. All rights reserved.
 *
 * Permission is hereby granted, free of charge, to any person obtaining a
 * copy of this software and associated documentation files (the "Software"),
 * to deal in the Software without restriction, including without limitation
 * the rights to use, copy, modify, merge, publish, distribute, sublicense,
 * and/or sell copies of the Software, and to permit persons to whom the
 * Software is furnished to do so, subject to the following conditions:
 *
 * The above copyright notice and this permission notice (including the next
 * paragraph) shall be included in all copies or substantial portions of the
 * Software.
 *
 * THE SOFTWARE IS PROVIDED "AS IS", WITHOUT WARRANTY OF ANY KIND, EXPRESS OR
 * IMPLIED, INCLUDING BUT NOT LIMITED TO THE WARRANTIES OF MERCHANTABILITY,
 * FITNESS FOR A PARTICULAR PURPOSE AND NONINFRINGEMENT.  IN NO EVENT SHALL
 * THE AUTHORS OR COPYRIGHT HOLDERS BE LIABLE FOR ANY CLAIM, DAMAGES OR OTHER
 * LIABILITY, WHETHER IN AN ACTION OF CONTRACT, TORT OR OTHERWISE, ARISING FROM,
 * OUT OF OR IN CONNECTION WITH THE SOFTWARE OR THE USE OR OTHER DEALINGS IN THE
 * SOFTWARE.
 */

#include "intel_drv.h"
#include "i915_vgpu.h"

/**
 * DOC: Intel GVT-g guest support
 *
 * Intel GVT-g is a graphics virtualization technology which shares the
 * GPU among multiple virtual machines on a time-sharing basis. Each
 * virtual machine is presented a virtual GPU (vGPU), which has equivalent
 * features as the underlying physical GPU (pGPU), so i915 driver can run
 * seamlessly in a virtual machine. This file provides vGPU specific
 * optimizations when running in a virtual machine, to reduce the complexity
 * of vGPU emulation and to improve the overall performance.
 *
 * A primary function introduced here is so-called "address space ballooning"
 * technique. Intel GVT-g partitions global graphics memory among multiple VMs,
 * so each VM can directly access a portion of the memory without hypervisor's
 * intervention, e.g. filling textures or queuing commands. However with the
 * partitioning an unmodified i915 driver would assume a smaller graphics
 * memory starting from address ZERO, then requires vGPU emulation module to
 * translate the graphics address between 'guest view' and 'host view', for
 * all registers and command opcodes which contain a graphics memory address.
 * To reduce the complexity, Intel GVT-g introduces "address space ballooning",
 * by telling the exact partitioning knowledge to each guest i915 driver, which
 * then reserves and prevents non-allocated portions from allocation. Thus vGPU
 * emulation module only needs to scan and validate graphics addresses without
 * complexity of address translation.
 *
 */

/**
 * i915_check_vgpu - detect virtual GPU
 * @dev: drm device *
 *
 * This function is called at the initialization stage, to detect whether
 * running on a vGPU.
 */
void i915_check_vgpu(struct drm_device *dev)
{
	struct drm_i915_private *dev_priv = to_i915(dev);
	uint64_t magic;
	uint32_t version;

	BUILD_BUG_ON(sizeof(struct vgt_if) != VGT_PVINFO_SIZE);

	if (!IS_HASWELL(dev))
		return;

	magic = __raw_i915_read64(dev_priv, vgtif_reg(magic));
	if (magic != VGT_MAGIC)
		return;

	version = INTEL_VGT_IF_VERSION_ENCODE(
		__raw_i915_read16(dev_priv, vgtif_reg(version_major)),
		__raw_i915_read16(dev_priv, vgtif_reg(version_minor)));
	if (version != INTEL_VGT_IF_VERSION) {
		DRM_INFO("VGT interface version mismatch!\n");
		return;
	}

	dev_priv->vgpu.active = true;
	DRM_INFO("Virtual GPU for Intel GVT-g detected.\n");
}

struct _balloon_info_ {
	/*
	 * There are up to 2 regions per mappable/unmappable graphic
	 * memory that might be ballooned. Here, index 0/1 is for mappable
	 * graphic memory, 2/3 for unmappable graphic memory.
	 */
	struct drm_mm_node space[4];
};

static struct _balloon_info_ bl_info;

/**
 * intel_vgt_deballoon - deballoon reserved graphics address trunks
 *
 * This function is called to deallocate the ballooned-out graphic memory, when
 * driver is unloaded or when ballooning fails.
 */
void intel_vgt_deballoon(void)
{
	int i;

	DRM_DEBUG("VGT deballoon.\n");

	for (i = 0; i < 4; i++) {
		if (bl_info.space[i].allocated)
			drm_mm_remove_node(&bl_info.space[i]);
	}

	memset(&bl_info, 0, sizeof(bl_info));
}

static int vgt_balloon_space(struct drm_mm *mm,
			     struct drm_mm_node *node,
			     unsigned long start, unsigned long end)
{
	unsigned long size = end - start;

	if (start == end)
		return -EINVAL;

	DRM_INFO("balloon space: range [ 0x%lx - 0x%lx ] %lu KiB.\n",
		 start, end, size / 1024);

	node->start = start;
	node->size = size;

	return drm_mm_reserve_node(mm, node);
}

/**
 * intel_vgt_balloon - balloon out reserved graphics address trunks
 * @dev: drm device
 *
 * This function is called at the initialization stage, to balloon out the
 * graphic address space allocated to other vGPUs, by marking these spaces as
 * reserved. The ballooning related knowledge(starting address and size of
 * the mappable/unmappable graphic memory) is described in the vgt_if structure
 * in a reserved mmio range.
 *
 * To give an example, the drawing below depicts one typical scenario after
 * ballooning. Here the vGPU1 has 2 pieces of graphic address spaces ballooned
 * out each for the mappable and the non-mappable part. From the vGPU1 point of
 * view, the total size is the same as the physical one, with the start address
 * of its graphic space being zero. Yet there are some portions ballooned out(
 * the shadow part, which are marked as reserved by drm allocator). From the
 * host point of view, the graphic address space is partitioned by multiple
 * vGPUs in different VMs.
 *
 *                        vGPU1 view         Host view
 *             0 ------> +-----------+     +-----------+
 *               ^       |///////////|     |   vGPU3   |
 *               |       |///////////|     +-----------+
 *               |       |///////////|     |   vGPU2   |
 *               |       +-----------+     +-----------+
 *        mappable GM    | available | ==> |   vGPU1   |
 *               |       +-----------+     +-----------+
 *               |       |///////////|     |           |
 *               v       |///////////|     |   Host    |
 *               +=======+===========+     +===========+
 *               ^       |///////////|     |   vGPU3   |
 *               |       |///////////|     +-----------+
 *               |       |///////////|     |   vGPU2   |
 *               |       +-----------+     +-----------+
 *      unmappable GM    | available | ==> |   vGPU1   |
 *               |       +-----------+     +-----------+
 *               |       |///////////|     |           |
 *               |       |///////////|     |   Host    |
 *               v       |///////////|     |           |
 * total GM size ------> +-----------+     +-----------+
 *
 * Returns:
 * zero on success, non-zero if configuration invalid or ballooning failed
 */
int intel_vgt_balloon(struct drm_device *dev)
{
	struct drm_i915_private *dev_priv = to_i915(dev);
<<<<<<< HEAD
	struct i915_address_space *ggtt_vm = &dev_priv->ggtt.base;
	unsigned long ggtt_vm_end = ggtt_vm->start + ggtt_vm->total;
=======
	struct i915_ggtt *ggtt = &dev_priv->ggtt;
	unsigned long ggtt_end = ggtt->base.start + ggtt->base.total;
>>>>>>> ba3150ac

	unsigned long mappable_base, mappable_size, mappable_end;
	unsigned long unmappable_base, unmappable_size, unmappable_end;
	int ret;

	mappable_base = I915_READ(vgtif_reg(avail_rs.mappable_gmadr.base));
	mappable_size = I915_READ(vgtif_reg(avail_rs.mappable_gmadr.size));
	unmappable_base = I915_READ(vgtif_reg(avail_rs.nonmappable_gmadr.base));
	unmappable_size = I915_READ(vgtif_reg(avail_rs.nonmappable_gmadr.size));

	mappable_end = mappable_base + mappable_size;
	unmappable_end = unmappable_base + unmappable_size;

	DRM_INFO("VGT ballooning configuration:\n");
	DRM_INFO("Mappable graphic memory: base 0x%lx size %ldKiB\n",
		 mappable_base, mappable_size / 1024);
	DRM_INFO("Unmappable graphic memory: base 0x%lx size %ldKiB\n",
		 unmappable_base, unmappable_size / 1024);

<<<<<<< HEAD
	if (mappable_base < ggtt_vm->start ||
	    mappable_end > dev_priv->ggtt.mappable_end ||
	    unmappable_base < dev_priv->ggtt.mappable_end ||
	    unmappable_end > ggtt_vm_end) {
=======
	if (mappable_base < ggtt->base.start ||
	    mappable_end > ggtt->mappable_end ||
	    unmappable_base < ggtt->mappable_end ||
	    unmappable_end > ggtt_end) {
>>>>>>> ba3150ac
		DRM_ERROR("Invalid ballooning configuration!\n");
		return -EINVAL;
	}

	/* Unmappable graphic memory ballooning */
<<<<<<< HEAD
	if (unmappable_base > dev_priv->ggtt.mappable_end) {
		ret = vgt_balloon_space(&ggtt_vm->mm,
					&bl_info.space[2],
					dev_priv->ggtt.mappable_end,
=======
	if (unmappable_base > ggtt->mappable_end) {
		ret = vgt_balloon_space(&ggtt->base.mm,
					&bl_info.space[2],
					ggtt->mappable_end,
>>>>>>> ba3150ac
					unmappable_base);

		if (ret)
			goto err;
	}

	/*
	 * No need to partition out the last physical page,
	 * because it is reserved to the guard page.
	 */
	if (unmappable_end < ggtt_end - PAGE_SIZE) {
		ret = vgt_balloon_space(&ggtt->base.mm,
					&bl_info.space[3],
					unmappable_end,
					ggtt_end - PAGE_SIZE);
		if (ret)
			goto err;
	}

	/* Mappable graphic memory ballooning */
	if (mappable_base > ggtt->base.start) {
		ret = vgt_balloon_space(&ggtt->base.mm,
					&bl_info.space[0],
					ggtt->base.start, mappable_base);

		if (ret)
			goto err;
	}

<<<<<<< HEAD
	if (mappable_end < dev_priv->ggtt.mappable_end) {
		ret = vgt_balloon_space(&ggtt_vm->mm,
					&bl_info.space[1],
					mappable_end,
					dev_priv->ggtt.mappable_end);
=======
	if (mappable_end < ggtt->mappable_end) {
		ret = vgt_balloon_space(&ggtt->base.mm,
					&bl_info.space[1],
					mappable_end,
					ggtt->mappable_end);
>>>>>>> ba3150ac

		if (ret)
			goto err;
	}

	DRM_INFO("VGT balloon successfully\n");
	return 0;

err:
	DRM_ERROR("VGT balloon fail\n");
	intel_vgt_deballoon();
	return ret;
}<|MERGE_RESOLUTION|>--- conflicted
+++ resolved
@@ -181,13 +181,8 @@
 int intel_vgt_balloon(struct drm_device *dev)
 {
 	struct drm_i915_private *dev_priv = to_i915(dev);
-<<<<<<< HEAD
-	struct i915_address_space *ggtt_vm = &dev_priv->ggtt.base;
-	unsigned long ggtt_vm_end = ggtt_vm->start + ggtt_vm->total;
-=======
 	struct i915_ggtt *ggtt = &dev_priv->ggtt;
 	unsigned long ggtt_end = ggtt->base.start + ggtt->base.total;
->>>>>>> ba3150ac
 
 	unsigned long mappable_base, mappable_size, mappable_end;
 	unsigned long unmappable_base, unmappable_size, unmappable_end;
@@ -207,33 +202,19 @@
 	DRM_INFO("Unmappable graphic memory: base 0x%lx size %ldKiB\n",
 		 unmappable_base, unmappable_size / 1024);
 
-<<<<<<< HEAD
-	if (mappable_base < ggtt_vm->start ||
-	    mappable_end > dev_priv->ggtt.mappable_end ||
-	    unmappable_base < dev_priv->ggtt.mappable_end ||
-	    unmappable_end > ggtt_vm_end) {
-=======
 	if (mappable_base < ggtt->base.start ||
 	    mappable_end > ggtt->mappable_end ||
 	    unmappable_base < ggtt->mappable_end ||
 	    unmappable_end > ggtt_end) {
->>>>>>> ba3150ac
 		DRM_ERROR("Invalid ballooning configuration!\n");
 		return -EINVAL;
 	}
 
 	/* Unmappable graphic memory ballooning */
-<<<<<<< HEAD
-	if (unmappable_base > dev_priv->ggtt.mappable_end) {
-		ret = vgt_balloon_space(&ggtt_vm->mm,
-					&bl_info.space[2],
-					dev_priv->ggtt.mappable_end,
-=======
 	if (unmappable_base > ggtt->mappable_end) {
 		ret = vgt_balloon_space(&ggtt->base.mm,
 					&bl_info.space[2],
 					ggtt->mappable_end,
->>>>>>> ba3150ac
 					unmappable_base);
 
 		if (ret)
@@ -263,19 +244,11 @@
 			goto err;
 	}
 
-<<<<<<< HEAD
-	if (mappable_end < dev_priv->ggtt.mappable_end) {
-		ret = vgt_balloon_space(&ggtt_vm->mm,
-					&bl_info.space[1],
-					mappable_end,
-					dev_priv->ggtt.mappable_end);
-=======
 	if (mappable_end < ggtt->mappable_end) {
 		ret = vgt_balloon_space(&ggtt->base.mm,
 					&bl_info.space[1],
 					mappable_end,
 					ggtt->mappable_end);
->>>>>>> ba3150ac
 
 		if (ret)
 			goto err;
