--- conflicted
+++ resolved
@@ -1007,11 +1007,7 @@
 		case USB_SSP_CAP_TYPE:
 			ssp_cap = (struct usb_ssp_cap_descriptor *)buffer;
 			ssac = (le32_to_cpu(ssp_cap->bmAttributes) &
-<<<<<<< HEAD
-				USB_SSP_SUBLINK_SPEED_ATTRIBS) + 1;
-=======
 				USB_SSP_SUBLINK_SPEED_ATTRIBS);
->>>>>>> f11a0446
 			if (length >= USB_DT_USB_SSP_CAP_SIZE(ssac))
 				dev->bos->ssp_cap = ssp_cap;
 			break;
