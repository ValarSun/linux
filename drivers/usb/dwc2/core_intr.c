/*
 * core_intr.c - DesignWare HS OTG Controller common interrupt handling
 *
 * Copyright (C) 2004-2013 Synopsys, Inc.
 *
 * Redistribution and use in source and binary forms, with or without
 * modification, are permitted provided that the following conditions
 * are met:
 * 1. Redistributions of source code must retain the above copyright
 *    notice, this list of conditions, and the following disclaimer,
 *    without modification.
 * 2. Redistributions in binary form must reproduce the above copyright
 *    notice, this list of conditions and the following disclaimer in the
 *    documentation and/or other materials provided with the distribution.
 * 3. The names of the above-listed copyright holders may not be used
 *    to endorse or promote products derived from this software without
 *    specific prior written permission.
 *
 * ALTERNATIVELY, this software may be distributed under the terms of the
 * GNU General Public License ("GPL") as published by the Free Software
 * Foundation; either version 2 of the License, or (at your option) any
 * later version.
 *
 * THIS SOFTWARE IS PROVIDED BY THE COPYRIGHT HOLDERS AND CONTRIBUTORS "AS
 * IS" AND ANY EXPRESS OR IMPLIED WARRANTIES, INCLUDING, BUT NOT LIMITED TO,
 * THE IMPLIED WARRANTIES OF MERCHANTABILITY AND FITNESS FOR A PARTICULAR
 * PURPOSE ARE DISCLAIMED. IN NO EVENT SHALL THE COPYRIGHT OWNER OR
 * CONTRIBUTORS BE LIABLE FOR ANY DIRECT, INDIRECT, INCIDENTAL, SPECIAL,
 * EXEMPLARY, OR CONSEQUENTIAL DAMAGES (INCLUDING, BUT NOT LIMITED TO,
 * PROCUREMENT OF SUBSTITUTE GOODS OR SERVICES; LOSS OF USE, DATA, OR
 * PROFITS; OR BUSINESS INTERRUPTION) HOWEVER CAUSED AND ON ANY THEORY OF
 * LIABILITY, WHETHER IN CONTRACT, STRICT LIABILITY, OR TORT (INCLUDING
 * NEGLIGENCE OR OTHERWISE) ARISING IN ANY WAY OUT OF THE USE OF THIS
 * SOFTWARE, EVEN IF ADVISED OF THE POSSIBILITY OF SUCH DAMAGE.
 */

/*
 * This file contains the common interrupt handlers
 */
#include <linux/kernel.h>
#include <linux/module.h>
#include <linux/moduleparam.h>
#include <linux/spinlock.h>
#include <linux/interrupt.h>
#include <linux/dma-mapping.h>
#include <linux/io.h>
#include <linux/slab.h>
#include <linux/usb.h>

#include <linux/usb/hcd.h>
#include <linux/usb/ch11.h>

#include "core.h"
#include "hcd.h"

static const char *dwc2_op_state_str(struct dwc2_hsotg *hsotg)
{
	switch (hsotg->op_state) {
	case OTG_STATE_A_HOST:
		return "a_host";
	case OTG_STATE_A_SUSPEND:
		return "a_suspend";
	case OTG_STATE_A_PERIPHERAL:
		return "a_peripheral";
	case OTG_STATE_B_PERIPHERAL:
		return "b_peripheral";
	case OTG_STATE_B_HOST:
		return "b_host";
	default:
		return "unknown";
	}
}

/**
 * dwc2_handle_usb_port_intr - handles OTG PRTINT interrupts.
 * When the PRTINT interrupt fires, there are certain status bits in the Host
 * Port that needs to get cleared.
 *
 * @hsotg: Programming view of DWC_otg controller
 */
static void dwc2_handle_usb_port_intr(struct dwc2_hsotg *hsotg)
{
	u32 hprt0 = readl(hsotg->regs + HPRT0);

	if (hprt0 & HPRT0_ENACHG) {
		hprt0 &= ~HPRT0_ENA;
		writel(hprt0, hsotg->regs + HPRT0);
	}

	/* Clear interrupt */
	writel(GINTSTS_PRTINT, hsotg->regs + GINTSTS);
}

/**
 * dwc2_handle_mode_mismatch_intr() - Logs a mode mismatch warning message
 *
 * @hsotg: Programming view of DWC_otg controller
 */
static void dwc2_handle_mode_mismatch_intr(struct dwc2_hsotg *hsotg)
{
	dev_warn(hsotg->dev, "Mode Mismatch Interrupt: currently in %s mode\n",
		 dwc2_is_host_mode(hsotg) ? "Host" : "Device");

	/* Clear interrupt */
	writel(GINTSTS_MODEMIS, hsotg->regs + GINTSTS);
}

/**
 * dwc2_handle_otg_intr() - Handles the OTG Interrupts. It reads the OTG
 * Interrupt Register (GOTGINT) to determine what interrupt has occurred.
 *
 * @hsotg: Programming view of DWC_otg controller
 */
static void dwc2_handle_otg_intr(struct dwc2_hsotg *hsotg)
{
	u32 gotgint;
	u32 gotgctl;
	u32 gintmsk;

	gotgint = readl(hsotg->regs + GOTGINT);
	gotgctl = readl(hsotg->regs + GOTGCTL);
	dev_dbg(hsotg->dev, "++OTG Interrupt gotgint=%0x [%s]\n", gotgint,
		dwc2_op_state_str(hsotg));

	if (gotgint & GOTGINT_SES_END_DET) {
		dev_dbg(hsotg->dev,
			" ++OTG Interrupt: Session End Detected++ (%s)\n",
			dwc2_op_state_str(hsotg));
		gotgctl = readl(hsotg->regs + GOTGCTL);

		if (hsotg->op_state == OTG_STATE_B_HOST) {
			hsotg->op_state = OTG_STATE_B_PERIPHERAL;
		} else {
			/*
			 * If not B_HOST and Device HNP still set, HNP did
			 * not succeed!
			 */
			if (gotgctl & GOTGCTL_DEVHNPEN) {
				dev_dbg(hsotg->dev, "Session End Detected\n");
				dev_err(hsotg->dev,
					"Device Not Connected/Responding!\n");
			}

			/*
			 * If Session End Detected the B-Cable has been
			 * disconnected
			 */
			/* Reset to a clean state */
			hsotg->lx_state = DWC2_L0;
		}

		gotgctl = readl(hsotg->regs + GOTGCTL);
		gotgctl &= ~GOTGCTL_DEVHNPEN;
		writel(gotgctl, hsotg->regs + GOTGCTL);
	}

	if (gotgint & GOTGINT_SES_REQ_SUC_STS_CHNG) {
		dev_dbg(hsotg->dev,
			" ++OTG Interrupt: Session Request Success Status Change++\n");
		gotgctl = readl(hsotg->regs + GOTGCTL);
		if (gotgctl & GOTGCTL_SESREQSCS) {
			if (hsotg->core_params->phy_type ==
					DWC2_PHY_TYPE_PARAM_FS
			    && hsotg->core_params->i2c_enable > 0) {
				hsotg->srp_success = 1;
			} else {
				/* Clear Session Request */
				gotgctl = readl(hsotg->regs + GOTGCTL);
				gotgctl &= ~GOTGCTL_SESREQ;
				writel(gotgctl, hsotg->regs + GOTGCTL);
			}
		}
	}

	if (gotgint & GOTGINT_HST_NEG_SUC_STS_CHNG) {
		/*
		 * Print statements during the HNP interrupt handling
		 * can cause it to fail
		 */
		gotgctl = readl(hsotg->regs + GOTGCTL);
		/*
		 * WA for 3.00a- HW is not setting cur_mode, even sometimes
		 * this does not help
		 */
		if (hsotg->hw_params.snpsid >= DWC2_CORE_REV_3_00a)
			udelay(100);
		if (gotgctl & GOTGCTL_HSTNEGSCS) {
			if (dwc2_is_host_mode(hsotg)) {
				hsotg->op_state = OTG_STATE_B_HOST;
				/*
				 * Need to disable SOF interrupt immediately.
				 * When switching from device to host, the PCD
				 * interrupt handler won't handle the interrupt
				 * if host mode is already set. The HCD
				 * interrupt handler won't get called if the
				 * HCD state is HALT. This means that the
				 * interrupt does not get handled and Linux
				 * complains loudly.
				 */
				gintmsk = readl(hsotg->regs + GINTMSK);
				gintmsk &= ~GINTSTS_SOF;
				writel(gintmsk, hsotg->regs + GINTMSK);

				/*
				 * Call callback function with spin lock
				 * released
				 */
				spin_unlock(&hsotg->lock);

				/* Initialize the Core for Host mode */
				dwc2_hcd_start(hsotg);
				spin_lock(&hsotg->lock);
				hsotg->op_state = OTG_STATE_B_HOST;
			}
		} else {
			gotgctl = readl(hsotg->regs + GOTGCTL);
			gotgctl &= ~(GOTGCTL_HNPREQ | GOTGCTL_DEVHNPEN);
			writel(gotgctl, hsotg->regs + GOTGCTL);
			dev_dbg(hsotg->dev, "HNP Failed\n");
			dev_err(hsotg->dev,
				"Device Not Connected/Responding\n");
		}
	}

	if (gotgint & GOTGINT_HST_NEG_DET) {
		/*
		 * The disconnect interrupt is set at the same time as
		 * Host Negotiation Detected. During the mode switch all
		 * interrupts are cleared so the disconnect interrupt
		 * handler will not get executed.
		 */
		dev_dbg(hsotg->dev,
			" ++OTG Interrupt: Host Negotiation Detected++ (%s)\n",
			(dwc2_is_host_mode(hsotg) ? "Host" : "Device"));
		if (dwc2_is_device_mode(hsotg)) {
			dev_dbg(hsotg->dev, "a_suspend->a_peripheral (%d)\n",
				hsotg->op_state);
			spin_unlock(&hsotg->lock);
			dwc2_hcd_disconnect(hsotg);
			spin_lock(&hsotg->lock);
			hsotg->op_state = OTG_STATE_A_PERIPHERAL;
		} else {
			/* Need to disable SOF interrupt immediately */
			gintmsk = readl(hsotg->regs + GINTMSK);
			gintmsk &= ~GINTSTS_SOF;
			writel(gintmsk, hsotg->regs + GINTMSK);
			spin_unlock(&hsotg->lock);
			dwc2_hcd_start(hsotg);
			spin_lock(&hsotg->lock);
			hsotg->op_state = OTG_STATE_A_HOST;
		}
	}

	if (gotgint & GOTGINT_A_DEV_TOUT_CHG)
		dev_dbg(hsotg->dev,
			" ++OTG Interrupt: A-Device Timeout Change++\n");
	if (gotgint & GOTGINT_DBNCE_DONE)
		dev_dbg(hsotg->dev, " ++OTG Interrupt: Debounce Done++\n");

	/* Clear GOTGINT */
	writel(gotgint, hsotg->regs + GOTGINT);
}

/**
 * dwc2_handle_conn_id_status_change_intr() - Handles the Connector ID Status
 * Change Interrupt
 *
 * @hsotg: Programming view of DWC_otg controller
 *
 * Reads the OTG Interrupt Register (GOTCTL) to determine whether this is a
 * Device to Host Mode transition or a Host to Device Mode transition. This only
 * occurs when the cable is connected/removed from the PHY connector.
 */
static void dwc2_handle_conn_id_status_change_intr(struct dwc2_hsotg *hsotg)
{
	u32 gintmsk = readl(hsotg->regs + GINTMSK);

	/* Need to disable SOF interrupt immediately */
	gintmsk &= ~GINTSTS_SOF;
	writel(gintmsk, hsotg->regs + GINTMSK);

	dev_dbg(hsotg->dev, " ++Connector ID Status Change Interrupt++  (%s)\n",
		dwc2_is_host_mode(hsotg) ? "Host" : "Device");

	/*
	 * Need to schedule a work, as there are possible DELAY function calls.
	 * Release lock before scheduling workq as it holds spinlock during
	 * scheduling.
	 */
	if (hsotg->wq_otg) {
		spin_unlock(&hsotg->lock);
		queue_work(hsotg->wq_otg, &hsotg->wf_otg);
		spin_lock(&hsotg->lock);
	}

	/* Clear interrupt */
	writel(GINTSTS_CONIDSTSCHNG, hsotg->regs + GINTSTS);
}

/**
 * dwc2_handle_session_req_intr() - This interrupt indicates that a device is
 * initiating the Session Request Protocol to request the host to turn on bus
 * power so a new session can begin
 *
 * @hsotg: Programming view of DWC_otg controller
 *
 * This handler responds by turning on bus power. If the DWC_otg controller is
 * in low power mode, this handler brings the controller out of low power mode
 * before turning on bus power.
 */
static void dwc2_handle_session_req_intr(struct dwc2_hsotg *hsotg)
{
	dev_dbg(hsotg->dev, "++Session Request Interrupt++\n");

	/* Clear interrupt */
	writel(GINTSTS_SESSREQINT, hsotg->regs + GINTSTS);
}

/*
 * This interrupt indicates that the DWC_otg controller has detected a
 * resume or remote wakeup sequence. If the DWC_otg controller is in
 * low power mode, the handler must brings the controller out of low
 * power mode. The controller automatically begins resume signaling.
 * The handler schedules a time to stop resume signaling.
 */
static void dwc2_handle_wakeup_detected_intr(struct dwc2_hsotg *hsotg)
{
	dev_dbg(hsotg->dev, "++Resume or Remote Wakeup Detected Interrupt++\n");
	dev_dbg(hsotg->dev, "%s lxstate = %d\n", __func__, hsotg->lx_state);

	if (dwc2_is_device_mode(hsotg)) {
		dev_dbg(hsotg->dev, "DSTS=0x%0x\n", readl(hsotg->regs + DSTS));
		if (hsotg->lx_state == DWC2_L2) {
			u32 dctl = readl(hsotg->regs + DCTL);

			/* Clear Remote Wakeup Signaling */
			dctl &= ~DCTL_RMTWKUPSIG;
			writel(dctl, hsotg->regs + DCTL);
		}
		/* Change to L0 state */
		hsotg->lx_state = DWC2_L0;
		call_gadget(hsotg, resume);
	} else {
		if (hsotg->lx_state != DWC2_L1) {
			u32 pcgcctl = readl(hsotg->regs + PCGCTL);

			/* Restart the Phy Clock */
			pcgcctl &= ~PCGCTL_STOPPCLK;
			writel(pcgcctl, hsotg->regs + PCGCTL);
			mod_timer(&hsotg->wkp_timer,
				  jiffies + msecs_to_jiffies(71));
		} else {
			/* Change to L0 state */
			hsotg->lx_state = DWC2_L0;
		}
	}

	/* Clear interrupt */
	writel(GINTSTS_WKUPINT, hsotg->regs + GINTSTS);
}

/*
 * This interrupt indicates that a device has been disconnected from the
 * root port
 */
static void dwc2_handle_disconnect_intr(struct dwc2_hsotg *hsotg)
{
	dev_dbg(hsotg->dev, "++Disconnect Detected Interrupt++ (%s) %s\n",
		dwc2_is_host_mode(hsotg) ? "Host" : "Device",
		dwc2_op_state_str(hsotg));

	/* Change to L3 (OFF) state */
	hsotg->lx_state = DWC2_L3;

	writel(GINTSTS_DISCONNINT, hsotg->regs + GINTSTS);
}

/*
 * This interrupt indicates that SUSPEND state has been detected on the USB.
 *
 * For HNP the USB Suspend interrupt signals the change from "a_peripheral"
 * to "a_host".
 *
 * When power management is enabled the core will be put in low power mode.
 */
static void dwc2_handle_usb_suspend_intr(struct dwc2_hsotg *hsotg)
{
	u32 dsts;

	dev_dbg(hsotg->dev, "USB SUSPEND\n");

	/* Clear interrupt */
	writel(GINTSTS_USBSUSP, hsotg->regs + GINTSTS);

	if (dwc2_is_device_mode(hsotg)) {
		/*
		 * Check the Device status register to determine if the Suspend
		 * state is active
		 */
		dsts = readl(hsotg->regs + DSTS);
		dev_dbg(hsotg->dev, "DSTS=0x%0x\n", dsts);
		dev_dbg(hsotg->dev,
			"DSTS.Suspend Status=%d HWCFG4.Power Optimize=%d\n",
			!!(dsts & DSTS_SUSPSTS),
			hsotg->hw_params.power_optimized);
<<<<<<< HEAD

=======
>>>>>>> 38dbab50
		call_gadget(hsotg, suspend);
	} else {
		if (hsotg->op_state == OTG_STATE_A_PERIPHERAL) {
			dev_dbg(hsotg->dev, "a_peripheral->a_host\n");

			/* Clear the a_peripheral flag, back to a_host */
			spin_unlock(&hsotg->lock);
			dwc2_hcd_start(hsotg);
			spin_lock(&hsotg->lock);
			hsotg->op_state = OTG_STATE_A_HOST;
		}
	}

	/* Change to L2 (suspend) state */
	hsotg->lx_state = DWC2_L2;
}
/* IRQ flags which will trigger a retry around the IRQ loop */
#define IRQ_RETRY_MASK (GINTSTS_NPTXFEMP | \
			GINTSTS_PTXFEMP |  \
			GINTSTS_RXFLVL)

/*
 * This function returns the Core Interrupt register
 */
static u32 dwc2_read_common_intr(struct dwc2_hsotg *hsotg)
{
	u32 gintsts;
	u32 gintmsk;
	u32 gahbcfg;

	gintsts = readl(hsotg->regs + GINTSTS);
	gintmsk = readl(hsotg->regs + GINTMSK);
	gahbcfg = readl(hsotg->regs + GAHBCFG);

#ifdef DEBUG
	/* If any common interrupts set */
	if (gintsts & gintmsk_common)
		dev_dbg(hsotg->dev, "gintsts=%08x  gintmsk=%08x\n",
			gintsts, gintmsk);
#endif

	if (gahbcfg & GAHBCFG_GLBL_INTR_EN)
		return gintsts & gintmsk;
	else
		return 0;
}

/*
 * Common interrupt handler
 *
 * The common interrupts are those that occur in both Host and Device mode.
 * This handler handles the following interrupts:
 * - Mode Mismatch Interrupt
 * - OTG Interrupt
 * - Connector ID Status Change Interrupt
 * - Disconnect Interrupt
 * - Session Request Interrupt
 * - Resume / Remote Wakeup Detected Interrupt
 * - Suspend Interrupt
 */
irqreturn_t dwc2_handle_common_intr(int irq, void *dev)
{
	struct dwc2_hsotg *hsotg = dev;
	u32 gintsts;
	int retry_count = 8;
	irqreturn_t retval = IRQ_HANDLED;

	if (!dwc2_is_controller_alive(hsotg)) {
		dev_warn(hsotg->dev, "Controller is dead\n");
		goto out;
	}

	spin_lock(&hsotg->lock);
<<<<<<< HEAD
irq_retry:
=======

	if (dwc2_is_device_mode(hsotg))
		retval = s3c_hsotg_irq(irq, dev);

>>>>>>> 38dbab50
	gintsts = dwc2_read_common_intr(hsotg);
	if (gintsts & ~GINTSTS_PRTINT)
		retval = IRQ_HANDLED;

	if (gintsts & GINTSTS_ENUMDONE) {
		writel(GINTSTS_ENUMDONE, hsotg->regs + GINTSTS);
		s3c_hsotg_irq_enumdone(hsotg);
	}

	if (gintsts & GINTSTS_MODEMIS)
		dwc2_handle_mode_mismatch_intr(hsotg);
	if (gintsts & GINTSTS_OTGINT)
		dwc2_handle_otg_intr(hsotg);
	if (gintsts & GINTSTS_CONIDSTSCHNG)
		dwc2_handle_conn_id_status_change_intr(hsotg);

	if (gintsts & (GINTSTS_OEPINT | GINTSTS_IEPINT)) {
		u32 daint = readl(hsotg->regs + DAINT);
		u32 daint_out = daint >> DAINT_OUTEP_SHIFT;
		u32 daint_in = daint & ~(daint_out << DAINT_OUTEP_SHIFT);
		int ep;

		dev_dbg(hsotg->dev, "%s: daint=%08x\n", __func__, daint);
		for (ep = 0; ep < 15 && daint_out; ep++, daint_out >>= 1) {
			if (daint_out & 1)
				s3c_hsotg_epint(hsotg, ep, 0);
		}

		for (ep = 0; ep < 15 && daint_in; ep++, daint_in >>= 1) {
			if (daint_in & 1)
				s3c_hsotg_epint(hsotg, ep, 1);
		}
	}

	if (gintsts & GINTSTS_USBRST) {
		u32 usb_status = readl(hsotg->regs + GOTGCTL);

		dev_dbg(hsotg->dev, "%s: USBRST\n", __func__);
		dev_dbg(hsotg->dev, "GNPTXSTS=%08x\n",
			readl(hsotg->regs + GNPTXSTS));

		writel(GINTSTS_USBRST, hsotg->regs + GINTSTS);

		if (usb_status & GOTGCTL_BSESVLD) {
			if (time_after(jiffies, hsotg->s3c_hsotg->last_rst +
				msecs_to_jiffies(200))) {
				kill_all_requests(hsotg, &hsotg->eps[0],
					-ECONNRESET, true);
				s3c_hsotg_core_init(hsotg);
				hsotg->s3c_hsotg->last_rst = jiffies;
			}
		}
	}

	if (gintsts & GINTSTS_NPTXFEMP) {
		dev_dbg(hsotg->dev, "NPTXFEMP\n");

		/*
		 * Disable the interrupt to stop it happening again
		 * unless one of these endpoint routines decides that
		 * it needs re-enabling
		 */
		s3c_hsotg_disable_gsint(hsotg, GINTSTS_NPTXFEMP);
		s3c_hsotg_irq_fifoempty(hsotg, false);
	}

	if (gintsts & GINTSTS_PTXFEMP) {
		dev_dbg(hsotg->dev, "PTXFEMP\n");

		/* See note in GINTSTS_NPTxFEmp */
		s3c_hsotg_disable_gsint(hsotg, GINTSTS_PTXFEMP);
		s3c_hsotg_irq_fifoempty(hsotg, true);
	}

	if (gintsts & GINTSTS_RXFLVL) {
		/*
		 * note, since GINTSTS_RXFLVL doubles as FIFO-not-empty,
		 * we need to retry s3c_hsotg_handle_rx if this is still
		 * set.
		 */
		s3c_hsotg_handle_rx(hsotg);
	}


	if (gintsts & GINTSTS_DISCONNINT)
		dwc2_handle_disconnect_intr(hsotg);
	if (gintsts & GINTSTS_SESSREQINT)
		dwc2_handle_session_req_intr(hsotg);
	if (gintsts & GINTSTS_WKUPINT)
		dwc2_handle_wakeup_detected_intr(hsotg);
	if (gintsts & GINTSTS_USBSUSP)
		dwc2_handle_usb_suspend_intr(hsotg);

	if (gintsts & GINTSTS_ERLYSUSP) {
		dev_dbg(hsotg->dev, "GINTSTS_ERLYSUSP\n");
		writel(GINTSTS_ERLYSUSP, hsotg->regs + GINTSTS);
	}

	/*
	 * these next two seem to crop-up occasionally causing the core
	 * to shutdown the USB transfer, so try clearing them and logging
	 * the occurrence.
	 */
	if (gintsts & GINTSTS_GOUTNAKEFF) {
		dev_dbg(hsotg->dev, "GOUTNAKEFF triggered\n");
		writel(DCTL_CGOUTNAK, hsotg->regs + DCTL);
		s3c_hsotg_dump(hsotg);
	}

	if (gintsts & GINTSTS_GINNAKEFF) {
		dev_dbg(hsotg->dev, "GINNAKEFF triggered\n");
		writel(DCTL_CGNPINNAK, hsotg->regs + DCTL);
		s3c_hsotg_dump(hsotg);
	}

	if (gintsts & GINTSTS_PRTINT) {
		/*
		 * The port interrupt occurs while in device mode with HPRT0
		 * Port Enable/Disable
		 */
		if (dwc2_is_device_mode(hsotg)) {
			dev_dbg(hsotg->dev,
				" --Port interrupt received in Device mode--\n");
			dwc2_handle_usb_port_intr(hsotg);
			retval = IRQ_HANDLED;
		}
	}

	/*
	 * if we've had fifo events, we should try and go around the
	 * loop again to see if there's any point in returning yet.
	 */
	if (gintsts & IRQ_RETRY_MASK && --retry_count > 0)
		goto irq_retry;

	spin_unlock(&hsotg->lock);
out:
	return retval;
}
EXPORT_SYMBOL_GPL(dwc2_handle_common_intr);<|MERGE_RESOLUTION|>--- conflicted
+++ resolved
@@ -389,9 +389,6 @@
 
 	dev_dbg(hsotg->dev, "USB SUSPEND\n");
 
-	/* Clear interrupt */
-	writel(GINTSTS_USBSUSP, hsotg->regs + GINTSTS);
-
 	if (dwc2_is_device_mode(hsotg)) {
 		/*
 		 * Check the Device status register to determine if the Suspend
@@ -403,10 +400,6 @@
 			"DSTS.Suspend Status=%d HWCFG4.Power Optimize=%d\n",
 			!!(dsts & DSTS_SUSPSTS),
 			hsotg->hw_params.power_optimized);
-<<<<<<< HEAD
-
-=======
->>>>>>> 38dbab50
 		call_gadget(hsotg, suspend);
 	} else {
 		if (hsotg->op_state == OTG_STATE_A_PERIPHERAL) {
@@ -422,11 +415,15 @@
 
 	/* Change to L2 (suspend) state */
 	hsotg->lx_state = DWC2_L2;
-}
-/* IRQ flags which will trigger a retry around the IRQ loop */
-#define IRQ_RETRY_MASK (GINTSTS_NPTXFEMP | \
-			GINTSTS_PTXFEMP |  \
-			GINTSTS_RXFLVL)
+
+	/* Clear interrupt */
+	writel(GINTSTS_USBSUSP, hsotg->regs + GINTSTS);
+}
+
+#define GINTMSK_COMMON	(GINTSTS_WKUPINT | GINTSTS_SESSREQINT |		\
+			 GINTSTS_CONIDSTSCHNG | GINTSTS_OTGINT |	\
+			 GINTSTS_MODEMIS | GINTSTS_DISCONNINT |		\
+			 GINTSTS_USBSUSP | GINTSTS_PRTINT)
 
 /*
  * This function returns the Core Interrupt register
@@ -436,20 +433,19 @@
 	u32 gintsts;
 	u32 gintmsk;
 	u32 gahbcfg;
+	u32 gintmsk_common = GINTMSK_COMMON;
 
 	gintsts = readl(hsotg->regs + GINTSTS);
 	gintmsk = readl(hsotg->regs + GINTMSK);
 	gahbcfg = readl(hsotg->regs + GAHBCFG);
 
-#ifdef DEBUG
 	/* If any common interrupts set */
 	if (gintsts & gintmsk_common)
 		dev_dbg(hsotg->dev, "gintsts=%08x  gintmsk=%08x\n",
 			gintsts, gintmsk);
-#endif
 
 	if (gahbcfg & GAHBCFG_GLBL_INTR_EN)
-		return gintsts & gintmsk;
+		return gintsts & gintmsk & gintmsk_common;
 	else
 		return 0;
 }
@@ -471,8 +467,7 @@
 {
 	struct dwc2_hsotg *hsotg = dev;
 	u32 gintsts;
-	int retry_count = 8;
-	irqreturn_t retval = IRQ_HANDLED;
+	irqreturn_t retval = IRQ_NONE;
 
 	if (!dwc2_is_controller_alive(hsotg)) {
 		dev_warn(hsotg->dev, "Controller is dead\n");
@@ -480,22 +475,13 @@
 	}
 
 	spin_lock(&hsotg->lock);
-<<<<<<< HEAD
-irq_retry:
-=======
 
 	if (dwc2_is_device_mode(hsotg))
 		retval = s3c_hsotg_irq(irq, dev);
 
->>>>>>> 38dbab50
 	gintsts = dwc2_read_common_intr(hsotg);
 	if (gintsts & ~GINTSTS_PRTINT)
 		retval = IRQ_HANDLED;
-
-	if (gintsts & GINTSTS_ENUMDONE) {
-		writel(GINTSTS_ENUMDONE, hsotg->regs + GINTSTS);
-		s3c_hsotg_irq_enumdone(hsotg);
-	}
 
 	if (gintsts & GINTSTS_MODEMIS)
 		dwc2_handle_mode_mismatch_intr(hsotg);
@@ -503,75 +489,6 @@
 		dwc2_handle_otg_intr(hsotg);
 	if (gintsts & GINTSTS_CONIDSTSCHNG)
 		dwc2_handle_conn_id_status_change_intr(hsotg);
-
-	if (gintsts & (GINTSTS_OEPINT | GINTSTS_IEPINT)) {
-		u32 daint = readl(hsotg->regs + DAINT);
-		u32 daint_out = daint >> DAINT_OUTEP_SHIFT;
-		u32 daint_in = daint & ~(daint_out << DAINT_OUTEP_SHIFT);
-		int ep;
-
-		dev_dbg(hsotg->dev, "%s: daint=%08x\n", __func__, daint);
-		for (ep = 0; ep < 15 && daint_out; ep++, daint_out >>= 1) {
-			if (daint_out & 1)
-				s3c_hsotg_epint(hsotg, ep, 0);
-		}
-
-		for (ep = 0; ep < 15 && daint_in; ep++, daint_in >>= 1) {
-			if (daint_in & 1)
-				s3c_hsotg_epint(hsotg, ep, 1);
-		}
-	}
-
-	if (gintsts & GINTSTS_USBRST) {
-		u32 usb_status = readl(hsotg->regs + GOTGCTL);
-
-		dev_dbg(hsotg->dev, "%s: USBRST\n", __func__);
-		dev_dbg(hsotg->dev, "GNPTXSTS=%08x\n",
-			readl(hsotg->regs + GNPTXSTS));
-
-		writel(GINTSTS_USBRST, hsotg->regs + GINTSTS);
-
-		if (usb_status & GOTGCTL_BSESVLD) {
-			if (time_after(jiffies, hsotg->s3c_hsotg->last_rst +
-				msecs_to_jiffies(200))) {
-				kill_all_requests(hsotg, &hsotg->eps[0],
-					-ECONNRESET, true);
-				s3c_hsotg_core_init(hsotg);
-				hsotg->s3c_hsotg->last_rst = jiffies;
-			}
-		}
-	}
-
-	if (gintsts & GINTSTS_NPTXFEMP) {
-		dev_dbg(hsotg->dev, "NPTXFEMP\n");
-
-		/*
-		 * Disable the interrupt to stop it happening again
-		 * unless one of these endpoint routines decides that
-		 * it needs re-enabling
-		 */
-		s3c_hsotg_disable_gsint(hsotg, GINTSTS_NPTXFEMP);
-		s3c_hsotg_irq_fifoempty(hsotg, false);
-	}
-
-	if (gintsts & GINTSTS_PTXFEMP) {
-		dev_dbg(hsotg->dev, "PTXFEMP\n");
-
-		/* See note in GINTSTS_NPTxFEmp */
-		s3c_hsotg_disable_gsint(hsotg, GINTSTS_PTXFEMP);
-		s3c_hsotg_irq_fifoempty(hsotg, true);
-	}
-
-	if (gintsts & GINTSTS_RXFLVL) {
-		/*
-		 * note, since GINTSTS_RXFLVL doubles as FIFO-not-empty,
-		 * we need to retry s3c_hsotg_handle_rx if this is still
-		 * set.
-		 */
-		s3c_hsotg_handle_rx(hsotg);
-	}
-
-
 	if (gintsts & GINTSTS_DISCONNINT)
 		dwc2_handle_disconnect_intr(hsotg);
 	if (gintsts & GINTSTS_SESSREQINT)
@@ -580,28 +497,6 @@
 		dwc2_handle_wakeup_detected_intr(hsotg);
 	if (gintsts & GINTSTS_USBSUSP)
 		dwc2_handle_usb_suspend_intr(hsotg);
-
-	if (gintsts & GINTSTS_ERLYSUSP) {
-		dev_dbg(hsotg->dev, "GINTSTS_ERLYSUSP\n");
-		writel(GINTSTS_ERLYSUSP, hsotg->regs + GINTSTS);
-	}
-
-	/*
-	 * these next two seem to crop-up occasionally causing the core
-	 * to shutdown the USB transfer, so try clearing them and logging
-	 * the occurrence.
-	 */
-	if (gintsts & GINTSTS_GOUTNAKEFF) {
-		dev_dbg(hsotg->dev, "GOUTNAKEFF triggered\n");
-		writel(DCTL_CGOUTNAK, hsotg->regs + DCTL);
-		s3c_hsotg_dump(hsotg);
-	}
-
-	if (gintsts & GINTSTS_GINNAKEFF) {
-		dev_dbg(hsotg->dev, "GINNAKEFF triggered\n");
-		writel(DCTL_CGNPINNAK, hsotg->regs + DCTL);
-		s3c_hsotg_dump(hsotg);
-	}
 
 	if (gintsts & GINTSTS_PRTINT) {
 		/*
@@ -616,13 +511,6 @@
 		}
 	}
 
-	/*
-	 * if we've had fifo events, we should try and go around the
-	 * loop again to see if there's any point in returning yet.
-	 */
-	if (gintsts & IRQ_RETRY_MASK && --retry_count > 0)
-		goto irq_retry;
-
 	spin_unlock(&hsotg->lock);
 out:
 	return retval;
